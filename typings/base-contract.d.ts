--- conflicted
+++ resolved
@@ -19,12 +19,8 @@
 
     setContractRegistry(address: string, params?: TransactionConfig): Promise<TransactionReceipt>;
 
-<<<<<<< HEAD
-    initializationComplete(): Promise<TransactionReceipt>;
+    initializationComplete(params?: TransactionConfig): Promise<TransactionReceipt>;
     isInitializationComplete(): Promise<boolean>;
-=======
-    initializationComplete(params?: TransactionConfig): Promise<TransactionReceipt>;
->>>>>>> d2d15b2c
 
     registryAdmin(): Promise<string>;
 }