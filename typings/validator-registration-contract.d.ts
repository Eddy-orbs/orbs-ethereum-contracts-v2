import {Contract} from "../eth";

import {TransactionConfig, TransactionReceipt} from "web3-core";
import * as BN from "bn.js";
import {OwnedContract} from "./base-contract";

export interface ValidatorRegisteredEvent {
    addr: string,
}

export interface ValidatorDataUpdatedEvent {
    addr: string,
    ip: string,
    orbsAddr: string,
    name: string,
    website: string,
    contact: string
}

export interface ValidatorUnregisteredEvent {
    addr: string
}

export interface ValidatorMetadataChangedEvent {
    addr: string,
    key: string,
    oldValue: string,
    newValue: string,
}

export interface ValidatorsRegistrationContract extends OwnedContract {
    setContractRegistry(contractRegistry: string, params?: TransactionConfig): Promise<TransactionReceipt>;
    registerValidator(ip: string, orbsAddr: string, name: string, website: string, contact: string, params?: TransactionConfig): Promise<TransactionReceipt>;
    unregisterValidator(params?: TransactionConfig): Promise<TransactionReceipt>;
    updateValidator(ip: string, orbsAddr: string, name: string, website: string, contact: string, params?: TransactionConfig): Promise<TransactionReceipt>;
<<<<<<< HEAD
    resolveEthereumAddress(ethereumOrOrbs: string, params?: TransactionConfig): Promise<string>;
=======
    updateValidatorIp(ip: string, params?: TransactionConfig): Promise<TransactionReceipt>;
    resolveGuardianAddress(ethereumOrOrbs: string, params?: TransactionConfig): Promise<string>;
>>>>>>> 3195b4ac
    setMetadata(key: string, value: string, params?: TransactionConfig): Promise<TransactionReceipt>;
    getMetadata(addr: string, key: string, params?: TransactionConfig): Promise<string>;
    getValidatorData(addr: string, params?: TransactionConfig): Promise<{ip: string, orbsAddr: string, name: string, website: string, contact: string, registration_time: BN|string, last_update_time: BN|string}>;
    getOrbsAddresses(addrs: string[], params?: TransactionConfig): Promise<string[]>;
    getEthereumAddresses(addrs: string[], params?: TransactionConfig): Promise<string[]>;
}
<|MERGE_RESOLUTION|>--- conflicted
+++ resolved
@@ -33,12 +33,8 @@
     registerValidator(ip: string, orbsAddr: string, name: string, website: string, contact: string, params?: TransactionConfig): Promise<TransactionReceipt>;
     unregisterValidator(params?: TransactionConfig): Promise<TransactionReceipt>;
     updateValidator(ip: string, orbsAddr: string, name: string, website: string, contact: string, params?: TransactionConfig): Promise<TransactionReceipt>;
-<<<<<<< HEAD
-    resolveEthereumAddress(ethereumOrOrbs: string, params?: TransactionConfig): Promise<string>;
-=======
     updateValidatorIp(ip: string, params?: TransactionConfig): Promise<TransactionReceipt>;
     resolveGuardianAddress(ethereumOrOrbs: string, params?: TransactionConfig): Promise<string>;
->>>>>>> 3195b4ac
     setMetadata(key: string, value: string, params?: TransactionConfig): Promise<TransactionReceipt>;
     getMetadata(addr: string, key: string, params?: TransactionConfig): Promise<string>;
     getValidatorData(addr: string, params?: TransactionConfig): Promise<{ip: string, orbsAddr: string, name: string, website: string, contact: string, registration_time: BN|string, last_update_time: BN|string}>;
