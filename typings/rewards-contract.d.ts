import {TransactionConfig, TransactionReceipt} from "web3-core";
import {Contract} from "../eth";
import * as BN from "bn.js";
import {OwnedContract} from "./base-contract";

export interface BootstrapRewardsAssignedEvent {
    generalGuardianAmount: string|BN,
    certifiedGuardianAmount: string|BN
}

export interface FeesAssignedEvent {
    generalGuardianAmount: string|BN,
    certifiedGuardianAmount: string|BN
}

export interface StakingRewardAssignedEvent {
    assignees: string[],
    amounts: (string|BN)[],
}

export interface StakingRewardsDistributedEvent {
    distributer: string,
    fromBlock: string|BN,
    toBlock: string|BN,
    split: string|BN,
    txIndex: string|BN,
    to: string[],
    amounts: (string|BN)[]
}

export interface FeesWithdrawnEvent {
    guardian: string,
    amount: string|BN
}

export interface BootstrapRewardsWithdrawnEvent {
    guardian: string,
    amount: string|BN
}

export interface MaxDelegatorsStakingRewardsChangedEvent {
    maxDelegatorsStakingRewardsPercentMille: string|BN
}

export interface RewardsContract extends OwnedContract {
    assignRewards(params?: TransactionConfig): Promise<TransactionReceipt>;

    // staking rewards
    distributeStakingRewards(totalAmount: (number|BN), fromBlock: (number|BN), toBlock: (number|BN), split: (number|BN), txIndex: (number|BN), to: string[], amounts: (number | BN)[], params?: TransactionConfig): Promise<TransactionReceipt>;
    setAnnualStakingRewardsRate(annual_rate_in_percent_mille: number | BN, annual_cap: number | BN,  params?: TransactionConfig): Promise<TransactionReceipt>;
    setMaxDelegatorsStakingRewards(maxDelegatorsStakingRewardsPercentMille: number | BN,  params?: TransactionConfig): Promise<TransactionReceipt>;
    getStakingRewardBalance(address: string): Promise<string>;
    getLastRewardAssignmentTime(): Promise<string>;

    // bootstrap rewards
    setGeneralCommitteeAnnualBootstrap(annual_bootstrap: number | BN, params?: TransactionConfig): Promise<TransactionReceipt>;
    setCertificationCommitteeAnnualBootstrap(annual_bootstrap: number | BN, params?: TransactionConfig): Promise<TransactionReceipt>;

    withdrawBootstrapFunds(params?: TransactionConfig): Promise<TransactionReceipt>;
    getBootstrapBalance(address: string): Promise<string>;

<<<<<<< HEAD
=======
    emergencyWithdraw(params?: TransactionConfig): Promise<TransactionReceipt>;

    setContractRegistry(contractRegistry: string, params?: TransactionConfig): Promise<TransactionReceipt>;

>>>>>>> 6bf881e8
    // fees
    withdrawFees(params?: TransactionConfig): Promise<TransactionReceipt>;
    getFeeBalance(address: string): Promise<string>;

    emergencyWithdraw(params?: TransactionConfig): Promise<TransactionReceipt>;

    setContractRegistry(contractRegistry: string, params?: TransactionConfig): Promise<TransactionReceipt>;
}<|MERGE_RESOLUTION|>--- conflicted
+++ resolved
@@ -59,13 +59,8 @@
     withdrawBootstrapFunds(params?: TransactionConfig): Promise<TransactionReceipt>;
     getBootstrapBalance(address: string): Promise<string>;
 
-<<<<<<< HEAD
-=======
     emergencyWithdraw(params?: TransactionConfig): Promise<TransactionReceipt>;
 
-    setContractRegistry(contractRegistry: string, params?: TransactionConfig): Promise<TransactionReceipt>;
-
->>>>>>> 6bf881e8
     // fees
     withdrawFees(params?: TransactionConfig): Promise<TransactionReceipt>;
     getFeeBalance(address: string): Promise<string>;
