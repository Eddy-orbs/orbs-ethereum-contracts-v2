--- conflicted
+++ resolved
@@ -10,12 +10,9 @@
 export const ETHEREUM_URL = process.env.ETHEREUM_URL || "http://localhost:7545";
 
 const ETHEREUM_MNEMONIC = process.env.ETHEREUM_MNEMONIC || "vanish junk genuine web seminar cook absurd royal ability series taste method identify elevator liquid";
-<<<<<<< HEAD
 const ETHERUM_FORK_URL = process.env.ETHEREUM_FORK_URL || "";
-=======
 
 const GAS_LIMIT = parseInt(process.env.GAS_LIMIT  || '7000000');
->>>>>>> d2a7ab23
 const GAS_PRICE = parseInt(process.env.GAS_PRICE  || '1000000000'); // default: 1 Gwei
 const GAS_PRICE_DEPLOY = parseInt(process.env.GAS_PRICE_DEPLOY  || `${GAS_PRICE}`); // default: GAS_PRICE
 
@@ -79,15 +76,9 @@
                 });
                 web3Contract = await deployTx.send({
                     from: accounts[0],
-<<<<<<< HEAD
-                    // gasPrice: GAS_PRICE_DEPLOY,
-                    gas: 10000000,
-                    // ...(options || {})
-=======
                     gasPrice: GAS_PRICE_DEPLOY,
                     gas: GAS_LIMIT,
                     ...(options || {})
->>>>>>> d2a7ab23
                 }, (err, _txHash) => {
                     if (!err) {
                         txHash = _txHash;
