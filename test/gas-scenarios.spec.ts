import 'mocha';
import Web3 from "web3";
import BN from "bn.js";
import * as _ from "lodash";
import {
    defaultDriverOptions,
    Driver,
    Participant
} from "./driver";
import chai from "chai";
import {createVC} from "./consumer-macros";
import {bn, evmIncreaseTime, fromTokenUnits, toTokenUnits} from "./helpers";
import {gasReportEvents} from "./event-parsing";

declare const web3: Web3;

chai.use(require('chai-bn')(BN));
chai.use(require('./matchers'));

const expect = chai.expect;
const assert = chai.assert;

const BASE_STAKE = fromTokenUnits(1000000);
const MAX_COMMITTEE = 22;

const t0 = Date.now();
const tlog = (s) => console.log(Math.floor(Date.now()/1000 - t0/1000), s);

async function fullCommittee(committeeEvenStakes:boolean = false, numVCs=5): Promise<{d: Driver, committee: Participant[]}> {
    tlog("Creating driver..");
    const d = await Driver.new({maxCommitteeSize: MAX_COMMITTEE, maxDelegationRatio: 255});
    tlog("Driver created");

    const poolAmount = fromTokenUnits(1000000);
    await d.erc20.assign(d.accounts[0], poolAmount);
    await d.erc20.approve(d.rewards.address, poolAmount);
    await d.rewards.setAnnualStakingRewardsRate(12000, poolAmount, {from: d.functionalOwner.address});
    await d.rewards.topUpStakingRewardsPool(poolAmount);
    tlog("Staking pools topped up");

    await d.externalToken.assign(d.accounts[0], poolAmount);
    await d.externalToken.approve(d.rewards.address, poolAmount);
    await d.rewards.setGeneralCommitteeAnnualBootstrap(fromTokenUnits(12000), {from: d.functionalOwner.address});
    await d.rewards.setComplianceCommitteeAnnualBootstrap(fromTokenUnits(12000), {from: d.functionalOwner.address});
    await d.rewards.topUpBootstrapPool(poolAmount);
    tlog("Bootstrap pools topped up");

    let committee: Participant[] = [];
    for (let i = 0; i < MAX_COMMITTEE; i++) {
        const {v} = await d.newValidator(BASE_STAKE.add(fromTokenUnits(1 + (committeeEvenStakes ? 0 : i))), true, false, false);
        committee = [v].concat(committee);
        console.log(`committee ${i}`)
    }
    tlog("Committee created");

<<<<<<< HEAD
    await Promise.all(_.shuffle(committee.concat(standbys)).map(v => v.readyForCommittee()));
=======
    await Promise.all(_.shuffle(committee).map(v => v.notifyReadyForCommittee()));
>>>>>>> afedea9b

    const monthlyRate = fromTokenUnits(1000);
    const subs = await d.newSubscriber('defaultTier', monthlyRate);
    const appOwner = d.newParticipant();

    tlog("Subscriber created");

    for (let i = 0; i < numVCs; i++) {
        await createVC(d, false, subs, monthlyRate, appOwner);
        await createVC(d, true, subs, monthlyRate, appOwner);
    }
    tlog("VCs created - done init");

    return {
        d,
        committee,
    }
}


describe('gas usage scenarios', async () => {
    it.only("New delegator stake increase, lowest committee member gets to top", async () => {
        const {d, committee} = await fullCommittee();

        const delegator = d.newParticipant("delegator");
        await delegator.delegate(committee[committee.length - 1]);

        await evmIncreaseTime(d.web3, 30*24*60*60);
        await d.rewards.assignRewards();
        await evmIncreaseTime(d.web3, 30*24*60*60);

        d.resetGasRecording();
        let r = await delegator.stake(BASE_STAKE.mul(bn(1000)));
        expect(r).to.have.a.committeeSnapshotEvent({
            addrs: committee.map(v => v.address)
        });

        // const ge = gasReportEvents(r);
        // ge.forEach(e => console.log(JSON.stringify(e)));

        d.logGasUsageSummary("New delegator stake increase, lowest committee member gets to top", [delegator]);
    });

    it.only("New delegator stake increase, lowest committee jumps one rank higher. No reward distribution.", async () => {
        const {d, committee} = await fullCommittee();

        await d.committee.setMaxTimeBetweenRewardAssignments(24*60*60, {from: d.functionalOwner.address});

        const delegator = d.newParticipant("delegator");
        await delegator.delegate(committee[committee.length - 1]);

        d.resetGasRecording();
        let r = await delegator.stake(bn(1));
        expect(r).to.have.a.validatorCommitteeChangeEvent({
            addr: committee[committee.length - 1].address
        });
        expect(r).to.not.have.a.committeeSnapshotEvent();
        expect(r).to.not.have.a.bootstrapRewardsAssignedEvent();

        // const ge = gasReportEvents(r);
        // ge.forEach(e => console.log(JSON.stringify(e)));

        d.logGasUsageSummary("New delegator stake increase, lowest committee member gets to top", [delegator]);
    });

    it("Delegation change, top of committee and bottom committee switch places", async () => {
        const {d, committee} = await fullCommittee();

        const delegator = d.newParticipant("delegator");
        await delegator.delegate(committee[0]);
        let r = await delegator.stake(BASE_STAKE.mul(bn(1000)));
        expect(r).to.have.a.committeeSnapshotEvent({
            addrs: committee.map(v => v.address)
        });

        d.resetGasRecording();
        r = await delegator.delegate(committee[committee.length - 1]);
        expect(r).to.have.a.committeeSnapshotEvent({
            addrs: committee.map(c => c.address)
        });

        d.logGasUsageSummary("Delegation change, top of committee and bottom committee switch places", [delegator]);
    });

    it("New delegator stakes", async () => {
        const {d} = await fullCommittee();

        const delegator = d.newParticipant("delegator");

        d.resetGasRecording();
        let r = await delegator.stake(1);
        expect(r).to.not.have.a.committeeSnapshotEvent();

        d.logGasUsageSummary("New delegator stakes", [delegator]);
    });

    it("Delegator stake increase, no change in committee order", async () => {
        const {d, committee} = await fullCommittee();

        const delegator = d.newParticipant("delegator");
        await delegator.delegate(committee[0]);

        d.resetGasRecording();
        let r = await delegator.stake(1);
        expect(r).to.have.a.committeeSnapshotEvent({
            addrs: committee.map(v => v.address)
        });

        d.logGasUsageSummary("Delegator stake increase, no change in committee order", [delegator]);
    });

    it("Validator sends ready-to-sync for first time", async () => {
        const {d} = await fullCommittee();

        const {v} = await d.newValidator(BASE_STAKE.add(fromTokenUnits(1)), true, false, false);

        d.resetGasRecording();
<<<<<<< HEAD
        let r = await v.readyToSync();
        expect(r).to.have.a.standbysSnapshotEvent({
            addrs: [v].concat(standbys.slice(0, standbys.length - 1)).map(v => v.address)
        });

        d.logGasUsageSummary("Standby sends ready-to-sync for first time and gets to top of standbys list", [v]);
=======
        let r = await v.notifyReadyToSync();
        d.logGasUsageSummary("Validator sends ready-to-sync for first time", [v]);
>>>>>>> afedea9b
    });

    it("Validator sends ready-to-sync for second time", async () => {
        const {d} = await fullCommittee();

        const {v} = await d.newValidator(BASE_STAKE.add(fromTokenUnits(1)), true, false, false);

<<<<<<< HEAD
        let r = await v.readyToSync();
        expect(r).to.have.a.standbysSnapshotEvent({
            addrs: [v].concat(standbys.slice(0, standbys.length - 1)).map(v => v.address)
        });
        expect(r).to.not.have.a.committeeSnapshotEvent();

        d.resetGasRecording();
        await v.readyToSync();
        expect(r).to.have.a.standbysSnapshotEvent({
            addrs: [v].concat(standbys.slice(0, standbys.length - 1)).map(v => v.address)
        });

        d.logGasUsageSummary("Delegator stake increase, no change in committee order", [v]);
=======
        await v.notifyReadyToSync();

        d.resetGasRecording();
        await v.notifyReadyToSync();
        d.logGasUsageSummary("Validator sends ready-to-sync for second time", [v]);
>>>>>>> afedea9b
    });

    it("New validator sends ready-for-committee and immediately gets to top", async () => {
        const {d, committee} = await fullCommittee();

        const {v} = await d.newValidator(BASE_STAKE.add(fromTokenUnits(committee.length + 1)), true, false, false);

        d.resetGasRecording();
<<<<<<< HEAD
        let r = await v.readyForCommittee();
        expect(r).to.have.a.standbysSnapshotEvent({
            addrs: [committee[committee.length - 1]].concat(standbys.slice(0, standbys.length - 1)).map(v => v.address)
        });
=======
        let r = await v.notifyReadyForCommittee();
>>>>>>> afedea9b
        expect(r).to.have.a.committeeSnapshotEvent({
            addrs: [v].concat(committee.slice(0, committee.length - 1)).map(v => v.address)
        });

        d.logGasUsageSummary("Delegator stake increase, no change in committee order", [v]);
    });

    it("Ready-to-sync validator sends ready-for-committee and jumps to top of committee", async () => {
        const {d, committee} = await fullCommittee();

        const {v} = await d.newValidator(BASE_STAKE.add(fromTokenUnits(committee.length + 1)), true, false, false);

<<<<<<< HEAD
        let r = await v.readyToSync();
        expect(r).to.have.a.standbysSnapshotEvent({
            addrs: [v].concat(standbys.slice(0, standbys.length - 1)).map(v => v.address)
        });
=======
        let r = await v.notifyReadyToSync();
>>>>>>> afedea9b
        expect(r).to.not.have.a.committeeSnapshotEvent();

        d.resetGasRecording();
        r = await v.readyForCommittee();
        expect(r).to.have.a.committeeSnapshotEvent({
            addrs: [v].concat(committee.slice(0, committee.length - 1)).map(v => v.address)
        });

        d.logGasUsageSummary("Ready-to-sync validator sends ready-for-committee and jumps to top of committee", [v]);
    });

    it("Top committee member unregisters", async () => {
        const {d, committee} = await fullCommittee();

        d.resetGasRecording();
        let r = await committee[0].unregisterAsValidator();
        expect(r).to.have.a.committeeSnapshotEvent({
            addrs: committee.slice(1).map(v => v.address)
        });

        d.logGasUsageSummary("Top committee member unregisters", [committee[0]]);
    });

    it("Auto-voteout is cast, threshold not reached", async () => {
        const {d, committee} = await fullCommittee();

        d.resetGasRecording();
        let r = await d.elections.voteUnready(committee[1].address, {from: committee[0].orbsAddress});
        expect(r).to.not.have.a.committeeSnapshotEvent();
<<<<<<< HEAD
        expect(r).to.not.have.a.standbysSnapshotEvent();
        expect(r).to.have.a.voteUnreadyCastedEvent({
=======
        expect(r).to.have.a.voteOutEvent({
>>>>>>> afedea9b
            voter: committee[0].address,
            subject: committee[1].address
        });
        d.logGasUsageSummary("Auto-voteout is cast, threshold not reached", [committee[0]]);
    });

    it("Auto-voteout is cast, threshold is reached and top committee member leaves", async () => {
        const {d, committee} = await fullCommittee(true);

        const voters = committee.slice(0, Math.floor(MAX_COMMITTEE * defaultDriverOptions.voteOutThreshold / 100));
        await Promise.all(
            voters.map(v => d.elections.voteUnready(committee[0].address, {from: v.orbsAddress}))
        );

        d.resetGasRecording();

        const thresholdVoter = committee[voters.length];
        let r = await d.elections.voteUnready(committee[0].address, {from: thresholdVoter.orbsAddress});
        expect(r).to.have.a.voteUnreadyCastedEvent({
            voter: thresholdVoter.address,
            subject: committee[0].address
        });
        expect(r).to.have.a.validatorVotedUnreadyEvent({
            validator: committee[0].address
        });

        expect(r).to.have.a.committeeSnapshotEvent({
            addrs: committee.slice(1).map(v => v.address)
        });

        d.logGasUsageSummary("Auto-voteout is cast, threshold is reached and top committee member leaves", [thresholdVoter]);
    });

    it("Manual-voteout is cast, threshold not reached", async () => {
        const {d, committee} = await fullCommittee();

        d.resetGasRecording();
        let r = await d.elections.voteOut([committee[1].address], {from: committee[0].address});
        expect(r).to.not.have.a.committeeSnapshotEvent();
<<<<<<< HEAD
        expect(r).to.not.have.a.standbysSnapshotEvent();
        expect(r).to.have.a.voteOutCastedEvent({
=======
        expect(r).to.have.a.banningVoteEvent({
>>>>>>> afedea9b
            voter: committee[0].address,
            subjects: [committee[1].address]
        });
        d.logGasUsageSummary("Manual-voteout is cast, threshold not reached", [committee[0]]);
    });

    it("Manual-voteout is cast, threshold is reached and top committee member leaves", async () => {
        const {d, committee} = await fullCommittee(true);

        const voters = committee.slice(0, Math.floor(MAX_COMMITTEE * defaultDriverOptions.voteOutThreshold / 100));
        await Promise.all(
            voters.map(v => d.elections.voteOut([committee[0].address], {from: v.address}))
        );

        d.resetGasRecording();

        const thresholdVoter = committee[voters.length];
        let r = await d.elections.voteOut([committee[0].address], {from: thresholdVoter.address});
        expect(r).to.have.a.voteOutCastedEvent({
            voter: thresholdVoter.address,
            subjects: [committee[0].address]
        });
        expect(r).to.have.a.validatorVotedOutEvent({
            validator: committee[0].address
        });
        expect(r).to.have.a.committeeSnapshotEvent({
            addrs: committee.slice(1).map(v => v.address)
        });

        d.logGasUsageSummary("Manual-voteout is cast, threshold is reached and top committee member leaves", [thresholdVoter]);
    });

    const distributeRewardsScenario = async (batchSize: number) => {
        const {d, committee} = await fullCommittee(true);

        await evmIncreaseTime(d.web3, 30*24*60*60);
        await d.rewards.assignRewards();

        const v = committee[0];

        const delegator = d.newParticipant();
        await delegator.stake(100);
        await delegator.delegate(v);

        const delegators: Participant[] =[v].concat(await Promise.all(_.range(batchSize - 1).map(async () => {
            const delegator = d.newParticipant();
            await delegator.stake(100);
            await delegator.delegate(v);
            return delegator;
        })));

        const balance = bn(await d.rewards.getStakingRewardBalance(v.address));

        d.resetGasRecording();
        await d.rewards.distributeOrbsTokenStakingRewards(
            balance.div(bn(batchSize)).mul(bn(batchSize)),
            0,
            100,
            1,
            0,
            delegators.map(delegator => delegator.address),
            delegators.map(() => balance.div(bn(batchSize)))
            , {from: v.address});

        d.logGasUsageSummary(`Distribute rewards - all delegators delegated to same validator (batch size - ${batchSize})`, [committee[0]]);
    };

    it("Distribute rewards - all delegators delegated to same validator (batch size - 1)", async () => {
        await distributeRewardsScenario(1)
    });

    it("Distribute rewards - all delegators delegated to same validator (batch size - 50)", async () => {
        await distributeRewardsScenario(50)
    });

    it("assigns rewards (1 month, initial balance == 0)", async () => {
        const {d, committee} = await fullCommittee(false, 100);
        await evmIncreaseTime(d.web3, 30*24*60*60);

        const p = d.newParticipant("reward assigner");
        d.resetGasRecording();
        await d.rewards.assignRewards({from: p.address});
        d.logGasUsageSummary("assigns rewards (1 month, initial balance == 0)", [p]);
    });

    it("assigns rewards (1 month, initial balance > 0)", async () => {
        const {d, committee} = await fullCommittee(false, 5);
        await evmIncreaseTime(d.web3, 30*24*60*60);

        await d.rewards.assignRewards();

        await evmIncreaseTime(d.web3, 30*24*60*60);

        const p = d.newParticipant("reward assigner");
        d.resetGasRecording();
        await d.rewards.assignRewards({from: p.address});

        d.logGasUsageSummary("assigns rewards (1 month, initial balance > 0)", [p]);
    });

});<|MERGE_RESOLUTION|>--- conflicted
+++ resolved
@@ -53,11 +53,7 @@
     }
     tlog("Committee created");
 
-<<<<<<< HEAD
-    await Promise.all(_.shuffle(committee.concat(standbys)).map(v => v.readyForCommittee()));
-=======
-    await Promise.all(_.shuffle(committee).map(v => v.notifyReadyForCommittee()));
->>>>>>> afedea9b
+    await Promise.all(_.shuffle(committee).map(v => v.readyForCommittee()));
 
     const monthlyRate = fromTokenUnits(1000);
     const subs = await d.newSubscriber('defaultTier', monthlyRate);
@@ -175,17 +171,8 @@
         const {v} = await d.newValidator(BASE_STAKE.add(fromTokenUnits(1)), true, false, false);
 
         d.resetGasRecording();
-<<<<<<< HEAD
-        let r = await v.readyToSync();
-        expect(r).to.have.a.standbysSnapshotEvent({
-            addrs: [v].concat(standbys.slice(0, standbys.length - 1)).map(v => v.address)
-        });
-
-        d.logGasUsageSummary("Standby sends ready-to-sync for first time and gets to top of standbys list", [v]);
-=======
-        let r = await v.notifyReadyToSync();
+        await v.readyToSync();
         d.logGasUsageSummary("Validator sends ready-to-sync for first time", [v]);
->>>>>>> afedea9b
     });
 
     it("Validator sends ready-to-sync for second time", async () => {
@@ -193,71 +180,41 @@
 
         const {v} = await d.newValidator(BASE_STAKE.add(fromTokenUnits(1)), true, false, false);
 
-<<<<<<< HEAD
+        await v.readyToSync();
+
+        d.resetGasRecording();
+        await v.readyToSync();
+        d.logGasUsageSummary("Validator sends ready-to-sync for second time", [v]);
+    });
+
+    it("New validator sends ready-for-committee and immediately gets to top", async () => {
+        const {d, committee} = await fullCommittee();
+
+        const {v} = await d.newValidator(BASE_STAKE.add(fromTokenUnits(committee.length + 1)), true, false, false);
+
+        d.resetGasRecording();
+        let r = await v.readyForCommittee();
+        expect(r).to.have.a.committeeSnapshotEvent({
+            addrs: [v].concat(committee.slice(0, committee.length - 1)).map(v => v.address)
+        });
+
+        d.logGasUsageSummary("Delegator stake increase, no change in committee order", [v]);
+    });
+
+    it("Ready-to-sync validator sends ready-for-committee and jumps to top of committee", async () => {
+        const {d, committee} = await fullCommittee();
+
+        const {v} = await d.newValidator(BASE_STAKE.add(fromTokenUnits(committee.length + 1)), true, false, false);
+
         let r = await v.readyToSync();
-        expect(r).to.have.a.standbysSnapshotEvent({
-            addrs: [v].concat(standbys.slice(0, standbys.length - 1)).map(v => v.address)
-        });
-        expect(r).to.not.have.a.committeeSnapshotEvent();
-
-        d.resetGasRecording();
-        await v.readyToSync();
-        expect(r).to.have.a.standbysSnapshotEvent({
-            addrs: [v].concat(standbys.slice(0, standbys.length - 1)).map(v => v.address)
-        });
-
-        d.logGasUsageSummary("Delegator stake increase, no change in committee order", [v]);
-=======
-        await v.notifyReadyToSync();
-
-        d.resetGasRecording();
-        await v.notifyReadyToSync();
-        d.logGasUsageSummary("Validator sends ready-to-sync for second time", [v]);
->>>>>>> afedea9b
-    });
-
-    it("New validator sends ready-for-committee and immediately gets to top", async () => {
-        const {d, committee} = await fullCommittee();
-
-        const {v} = await d.newValidator(BASE_STAKE.add(fromTokenUnits(committee.length + 1)), true, false, false);
-
-        d.resetGasRecording();
-<<<<<<< HEAD
-        let r = await v.readyForCommittee();
-        expect(r).to.have.a.standbysSnapshotEvent({
-            addrs: [committee[committee.length - 1]].concat(standbys.slice(0, standbys.length - 1)).map(v => v.address)
-        });
-=======
-        let r = await v.notifyReadyForCommittee();
->>>>>>> afedea9b
+        expect(r).to.not.have.a.committeeSnapshotEvent();
+
+        d.resetGasRecording();
+        r = await v.readyForCommittee();
         expect(r).to.have.a.committeeSnapshotEvent({
             addrs: [v].concat(committee.slice(0, committee.length - 1)).map(v => v.address)
         });
 
-        d.logGasUsageSummary("Delegator stake increase, no change in committee order", [v]);
-    });
-
-    it("Ready-to-sync validator sends ready-for-committee and jumps to top of committee", async () => {
-        const {d, committee} = await fullCommittee();
-
-        const {v} = await d.newValidator(BASE_STAKE.add(fromTokenUnits(committee.length + 1)), true, false, false);
-
-<<<<<<< HEAD
-        let r = await v.readyToSync();
-        expect(r).to.have.a.standbysSnapshotEvent({
-            addrs: [v].concat(standbys.slice(0, standbys.length - 1)).map(v => v.address)
-        });
-=======
-        let r = await v.notifyReadyToSync();
->>>>>>> afedea9b
-        expect(r).to.not.have.a.committeeSnapshotEvent();
-
-        d.resetGasRecording();
-        r = await v.readyForCommittee();
-        expect(r).to.have.a.committeeSnapshotEvent({
-            addrs: [v].concat(committee.slice(0, committee.length - 1)).map(v => v.address)
-        });
-
         d.logGasUsageSummary("Ready-to-sync validator sends ready-for-committee and jumps to top of committee", [v]);
     });
 
@@ -279,12 +236,7 @@
         d.resetGasRecording();
         let r = await d.elections.voteUnready(committee[1].address, {from: committee[0].orbsAddress});
         expect(r).to.not.have.a.committeeSnapshotEvent();
-<<<<<<< HEAD
-        expect(r).to.not.have.a.standbysSnapshotEvent();
-        expect(r).to.have.a.voteUnreadyCastedEvent({
-=======
         expect(r).to.have.a.voteOutEvent({
->>>>>>> afedea9b
             voter: committee[0].address,
             subject: committee[1].address
         });
@@ -324,12 +276,7 @@
         d.resetGasRecording();
         let r = await d.elections.voteOut([committee[1].address], {from: committee[0].address});
         expect(r).to.not.have.a.committeeSnapshotEvent();
-<<<<<<< HEAD
-        expect(r).to.not.have.a.standbysSnapshotEvent();
         expect(r).to.have.a.voteOutCastedEvent({
-=======
-        expect(r).to.have.a.banningVoteEvent({
->>>>>>> afedea9b
             voter: committee[0].address,
             subjects: [committee[1].address]
         });
