--- conflicted
+++ resolved
@@ -32,20 +32,6 @@
     const d = await Driver.new({maxCommitteeSize: MAX_COMMITTEE, maxStandbys: MAX_STANDBYS, maxDelegationRatio: 255});
     tlog("Driver created");
 
-<<<<<<< HEAD
-    const poolAmount = new BN(1000000000000);
-    await d.erc20.assign(d.accounts[0], poolAmount);
-    await d.erc20.approve(d.stakingRewards.address, poolAmount);
-    await d.stakingRewards.setAnnualRate(12000, poolAmount);
-    await d.stakingRewards.topUpPool(poolAmount);
-    tlog("Staking pools topped up");
-
-    await d.externalToken.assign(d.accounts[0], poolAmount);
-    await d.externalToken.approve(d.bootstrapRewards.address, poolAmount);
-    await d.bootstrapRewards.setGeneralCommitteeAnnualBootstrap(12000);
-    await d.bootstrapRewards.setComplianceCommitteeAnnualBootstrap(12000);
-    await d.bootstrapRewards.topUpBootstrapPool(poolAmount);
-=======
     const poolAmount = new BN(1000000000000000);
     await d.erc20.assign(d.accounts[0], poolAmount);
     await d.erc20.approve(d.rewards.address, poolAmount);
@@ -58,16 +44,11 @@
     await d.rewards.setGeneralCommitteeAnnualBootstrap(12000);
     await d.rewards.setComplianceCommitteeAnnualBootstrap(12000);
     await d.rewards.topUpBootstrapPool(poolAmount);
->>>>>>> c8302deb
     tlog("Bootstrap pools topped up");
 
     let standbys: Participant[] = [];
     for (let i = MAX_STANDBYS - 1; i >= 0; i--) {
-<<<<<<< HEAD
         const {v} = await d.newValidator(BASE_STAKE - (standbysEvenStakes ? 0 : i), false, false, false);
-=======
-        const {v} = await d.newValidator(BASE_STAKE - (standbysEvenStakes ? 0 : i), true, false, false);
->>>>>>> c8302deb
         standbys = [v].concat(standbys);
         console.log(`standby ${i}`)
     }
@@ -75,11 +56,7 @@
 
     let committee: Participant[] = [];
     for (let i = 0; i < MAX_COMMITTEE; i++) {
-<<<<<<< HEAD
         const {v} = await d.newValidator(BASE_STAKE + 1 + (committeeEvenStakes ? 0 : i), false, false, false);
-=======
-        const {v} = await d.newValidator(BASE_STAKE + 1 + (committeeEvenStakes ? 0 : i), true, false, false);
->>>>>>> c8302deb
         committee = [v].concat(committee);
         console.log(`committee ${i}`)
     }
@@ -400,7 +377,7 @@
         d.logGasUsageSummary(`Distribute rewards - all delegators delegated to same validator (batch size - ${batchSize})`, [committee[0]]);
     };
 
-    it.only("Distribute rewards - all delegators delegated to same validator (batch size - 1)", async () => {
+    it("Distribute rewards - all delegators delegated to same validator (batch size - 1)", async () => {
         await distributeRewardsScenario(1)
     });
 
@@ -419,11 +396,7 @@
         const p = d.newParticipant("reward assigner");
         d.resetGasRecording();
         await d.elections.assignRewards({from: p.address});
-<<<<<<< HEAD
-        // const r = await d.stakingRewards.assignRewards({from: p.address});
-=======
         // const r = await d.rewards.assignRewards({from: p.address});
->>>>>>> c8302deb
         // const events = gasReportEvents3(r);
         // events.forEach(e => console.log(JSON.stringify(e)));
         // d.logGasUsageSummary("assigns rewards (staking) (1 month, initial balance == 0)", [p]);
@@ -436,19 +409,11 @@
         d.logGasUsageSummary("assigns rewards (1 month, initial balance == 0)", [p]);
     });
 
-<<<<<<< HEAD
-    it.only("assigns rewards (1 month, initial balance > 0)", async () => {
-        const {d, committee, standbys} = await fullCommitteeAndStandbys(false, false, 5);
-        await evmIncreaseTime(d.web3, 30*24*60*60);
-
-        // await d.stakingRewards.assignRewards();
-=======
     it("assigns rewards (1 month, initial balance > 0)", async () => {
         const {d, committee, standbys} = await fullCommitteeAndStandbys(false, false, 5);
         await evmIncreaseTime(d.web3, 30*24*60*60);
 
         // await d.rewards.assignRewards();
->>>>>>> c8302deb
         // await d.bootstrapRewards.assignRewards();
         // await d.fees.assignFees();
         await d.elections.assignRewards();
@@ -458,11 +423,7 @@
         const p = d.newParticipant("reward assigner");
         d.resetGasRecording();
         await d.elections.assignRewards({from: p.address});
-<<<<<<< HEAD
-        // const r = await d.stakingRewards.assignRewards({from: p.address});
-=======
         // const r = await d.rewards.assignRewards({from: p.address});
->>>>>>> c8302deb
         // const events = gasReportEvents3(r);
         // events.forEach(e => console.log(JSON.stringify(e)));
         // d.logGasUsageSummary("assigns rewards (staking) (1 month, initial balance == 0)", [p]);
@@ -472,20 +433,8 @@
         // d.resetGasRecording();
         // await d.fees.assignFees({from: p.address});
         // d.logGasUsageSummary("assigns rewards (fees) (1 month, initial balance == 0)", [p]);
-<<<<<<< HEAD
-=======
-
-        d.logGasUsageSummary("assigns rewards (1 month, initial balance == 0)", [p]);
-    });
->>>>>>> c8302deb
-
-    it("test", async () => {
-        const {d} = await fullCommitteeAndStandbys(false, false, 0);
-        const p = d.newParticipant();
-        const r = await (d.committeeGeneral as any).test({from: p.address});
-        const events = gasReportEvents(r);
-        events.forEach(e => console.log(JSON.stringify(e)));
-        d.logGasUsageSummary("test", [p]);
+
+        d.logGasUsageSummary("assigns rewards (1 month, initial balance > 0)", [p]);
     });
 
     it("test", async () => {
