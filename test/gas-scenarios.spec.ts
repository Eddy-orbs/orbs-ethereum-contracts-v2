import 'mocha';
import Web3 from "web3";
import BN from "bn.js";
import * as _ from "lodash";
import {
    defaultDriverOptions,
    Driver,
    Participant
} from "./driver";
import chai from "chai";
import {createVC} from "./consumer-macros";
import {bn, evmIncreaseTime} from "./helpers";
import {gasReportEvents} from "./event-parsing";

declare const web3: Web3;

chai.use(require('chai-bn')(BN));
chai.use(require('./matchers'));

const expect = chai.expect;
const assert = chai.assert;

const BASE_STAKE = 1000000;
const MAX_COMMITTEE = 22;
const MAX_STANDBYS = 5;

const t0 = Date.now();
const tlog = (s) => console.log(Math.floor(Date.now()/1000 - t0/1000), s);

async function fullCommitteeAndStandbys(committeeEvenStakes:boolean = false, standbysEvenStakes:boolean = false, numVCs=5): Promise<{d: Driver, committee: Participant[], standbys: Participant[]}> {
    tlog("Creating driver..");
    const d = await Driver.new({maxCommitteeSize: MAX_COMMITTEE, maxStandbys: MAX_STANDBYS, maxDelegationRatio: 255});
    tlog("Driver created");

    const poolAmount = new BN(1000000000000000);
    await d.erc20.assign(d.accounts[0], poolAmount);
    await d.erc20.approve(d.rewards.address, poolAmount);
    await d.rewards.setAnnualStakingRewardsRate(12000, poolAmount);
    await d.rewards.topUpStakingRewardsPool(poolAmount);
    tlog("Staking pools topped up");

    await d.externalToken.assign(d.accounts[0], poolAmount);
    await d.externalToken.approve(d.rewards.address, poolAmount);
    await d.rewards.setGeneralCommitteeAnnualBootstrap(12000);
    await d.rewards.setComplianceCommitteeAnnualBootstrap(12000);
    await d.rewards.topUpBootstrapPool(poolAmount);
    tlog("Bootstrap pools topped up");

    let standbys: Participant[] = [];
    for (let i = MAX_STANDBYS - 1; i >= 0; i--) {
        const {v} = await d.newValidator(BASE_STAKE - (standbysEvenStakes ? 0 : i), false, false, false);
        standbys = [v].concat(standbys);
        console.log(`standby ${i}`)
    }
    tlog("Standbys created");

    let committee: Participant[] = [];
    for (let i = 0; i < MAX_COMMITTEE; i++) {
        const {v} = await d.newValidator(BASE_STAKE + 1 + (committeeEvenStakes ? 0 : i), false, false, false);
        committee = [v].concat(committee);
        console.log(`committee ${i}`)
    }
    tlog("Committee created");

    await Promise.all(_.shuffle(committee.concat(standbys)).map(v => v.notifyReadyForCommittee()));

    const monthlyRate = 1000;
    const subs = await d.newSubscriber('defaultTier', monthlyRate);
    const appOwner = d.newParticipant();

    tlog("Subscriber created");

    for (let i = 0; i < numVCs; i++) {
        await createVC(d, false, subs, monthlyRate, appOwner);
        await createVC(d, true, subs, monthlyRate, appOwner);
    }
    tlog("VCs created - done init");

    return {
        d,
        committee,
        standbys
    }
}


describe('gas usage scenarios', async () => {
    it("New delegator stake increase, lowest committee member gets to top", async () => {
        const {d, committee} = await fullCommitteeAndStandbys();

        const delegator = d.newParticipant("delegator");
        await delegator.delegate(committee[committee.length - 1]);

        await evmIncreaseTime(d.web3, 30*24*60*60);
        await d.elections.assignRewards();
        await evmIncreaseTime(d.web3, 30*24*60*60);

        d.resetGasRecording();
        let r = await delegator.stake(BASE_STAKE * 1000);
        expect(r).to.have.a.committeeChangedEvent({
            addrs: committee.map(v => v.address)
        });

        const ge = gasReportEvents(r);
        ge.forEach(e => console.log(JSON.stringify(e)));

        d.logGasUsageSummary("New delegator stake increase, lowest committee member gets to top", [delegator]);
    });

    it("Delegation change, top of committee and bottom standby switch places", async () => {
        const {d, committee, standbys} = await fullCommitteeAndStandbys();

        const delegator = d.newParticipant("delegator");
        await delegator.delegate(committee[0]);
        let r = await delegator.stake(1000 * BASE_STAKE);
        expect(r).to.have.a.committeeChangedEvent({
            addrs: committee.map(v => v.address)
        });

        await committee[0].unstake(BASE_STAKE + committee.length);
        r = await committee[0].stake(BASE_STAKE - standbys.length - 1);
        expect(r).to.have.a.committeeChangedEvent({
            addrs: committee.map(v => v.address)
        });

        d.resetGasRecording();
        r = await delegator.delegate(standbys[standbys.length - 1]);
        expect(r).to.have.a.committeeChangedEvent({
            addrs: [standbys[standbys.length - 1]].concat(committee.slice(1)).map(v => v.address)
        });
        expect(r).to.have.a.standbysChangedEvent({
            addrs: standbys.slice(0, standbys.length - 1).concat([committee[0]]).map(v => v.address)
        });

        d.logGasUsageSummary("Delegation change, top of committee and bottom standby switch places", [delegator]);
    });

    it("New delegator stakes", async () => {
        const {d} = await fullCommitteeAndStandbys();

        const delegator = d.newParticipant("delegator");

        d.resetGasRecording();
        let r = await delegator.stake(1);
        expect(r).to.not.have.a.committeeChangedEvent();
        expect(r).to.not.have.a.standbysChangedEvent();

        d.logGasUsageSummary("New delegator stakes", [delegator]);
    });

    it("Delegator stake increase, no change in committee order", async () => {
        const {d, committee} = await fullCommitteeAndStandbys();

        const delegator = d.newParticipant("delegator");
        await delegator.delegate(committee[0]);

        d.resetGasRecording();
        let r = await delegator.stake(1);
        expect(r).to.have.a.committeeChangedEvent({
            addrs: committee.map(v => v.address)
        });
        expect(r).to.not.have.a.standbysChangedEvent();

        d.logGasUsageSummary("Delegator stake increase, no change in committee order", [delegator]);
    });

    it("Standby sends ready-to-sync for first time and gets to top of standbys list", async () => {
        const {d, standbys} = await fullCommitteeAndStandbys();

        const {v} = await d.newValidator(BASE_STAKE + 1, true, false, false);

        d.resetGasRecording();
        let r = await v.notifyReadyToSync();
        expect(r).to.have.a.standbysChangedEvent({
            addrs: [v].concat(standbys.slice(0, standbys.length - 1)).map(v => v.address)
        });
        expect(r).to.not.have.a.committeeChangedEvent();

        d.logGasUsageSummary("Standby sends ready-to-sync for first time and gets to top of standbys list", [v]);
    });

    it("Standby sends ready-to-sync for second time", async () => {
        const {d, standbys} = await fullCommitteeAndStandbys();

        const {v} = await d.newValidator(BASE_STAKE + 1, true, false, false);

        let r = await v.notifyReadyToSync();
        expect(r).to.have.a.standbysChangedEvent({
            addrs: [v].concat(standbys.slice(0, standbys.length - 1)).map(v => v.address)
        });
        expect(r).to.not.have.a.committeeChangedEvent();

        d.resetGasRecording();
        await v.notifyReadyToSync();
        expect(r).to.have.a.standbysChangedEvent({
            addrs: [v].concat(standbys.slice(0, standbys.length - 1)).map(v => v.address)
        });
        expect(r).to.not.have.a.committeeChangedEvent();

        d.logGasUsageSummary("Delegator stake increase, no change in committee order", [v]);
    });

    it("New validator sends ready-for-committee and immediately gets to top", async () => {
        const {d, committee, standbys} = await fullCommitteeAndStandbys();

        const {v} = await d.newValidator(BASE_STAKE + committee.length + 1, true, false, false);

        d.resetGasRecording();
        let r = await v.notifyReadyForCommittee();
        expect(r).to.have.a.standbysChangedEvent({
            addrs: [committee[committee.length - 1]].concat(standbys.slice(0, standbys.length - 1)).map(v => v.address)
        });
        expect(r).to.have.a.committeeChangedEvent({
            addrs: [v].concat(committee.slice(0, committee.length - 1)).map(v => v.address)
        });

        d.logGasUsageSummary("Delegator stake increase, no change in committee order", [v]);
    });

    it("Standby sends ready-for-committee and jumps to top of committee", async () => {
        const {d, committee, standbys} = await fullCommitteeAndStandbys();

        const {v} = await d.newValidator(BASE_STAKE + committee.length + 1, true, false, false);

        let r = await v.notifyReadyToSync();
        expect(r).to.have.a.standbysChangedEvent({
            addrs: [v].concat(standbys.slice(0, standbys.length - 1)).map(v => v.address)
        });
        expect(r).to.not.have.a.committeeChangedEvent();

        d.resetGasRecording();
        r = await v.notifyReadyForCommittee();
        expect(r).to.have.a.committeeChangedEvent({
            addrs: [v].concat(committee.slice(0, committee.length - 1)).map(v => v.address)
        });
        expect(r).to.have.a.standbysChangedEvent({
            addrs: [committee[committee.length - 1]].concat(standbys.slice(0, standbys.length - 1)).map(v => v.address)
        });

        d.logGasUsageSummary("Standby sends ready-for-committee and jumps to top of committee", [v]);
    });

    it("Top committee member unregisters, a standby enters the committee", async () => {
        const {d, committee, standbys} = await fullCommitteeAndStandbys();

        d.resetGasRecording();
        let r = await committee[0].unregisterAsValidator();
        expect(r).to.have.a.committeeChangedEvent({
            addrs: committee.slice(1).concat([standbys[0]]).map(v => v.address)
        });
        expect(r).to.have.a.standbysChangedEvent({
            addrs: standbys.slice(1).map(v => v.address)
        });

        d.logGasUsageSummary("Top committee member unregisters, a standby enters the committee", [committee[0]]);
    });

    it("Auto-voteout is cast, threshold not reached", async () => {
        const {d, committee} = await fullCommitteeAndStandbys();

        d.resetGasRecording();
        let r = await d.elections.voteOut(committee[1].address, {from: committee[0].orbsAddress});
        expect(r).to.not.have.a.committeeChangedEvent();
        expect(r).to.not.have.a.standbysChangedEvent();
        expect(r).to.have.a.voteOutEvent({
            voter: committee[0].address,
            against: committee[1].address
        });
        d.logGasUsageSummary("Auto-voteout is cast, threshold not reached", [committee[0]]);
    });

    it("Auto-voteout is cast, threshold is reached and top committee member leaves", async () => {
        const {d, committee, standbys} = await fullCommitteeAndStandbys(true);

        const voters = committee.slice(0, Math.floor(MAX_COMMITTEE * defaultDriverOptions.voteOutThreshold / 100));
        await Promise.all(
            voters.map(v => d.elections.voteOut(committee[0].address, {from: v.orbsAddress}))
        );

        d.resetGasRecording();

        const thresholdVoter = committee[voters.length];
        let r = await d.elections.voteOut(committee[0].address, {from: thresholdVoter.orbsAddress});
        expect(r).to.have.a.voteOutEvent({
            voter: thresholdVoter.address,
            against: committee[0].address
        });
        expect(r).to.have.a.votedOutOfCommitteeEvent({
            addr: committee[0].address
        });

        expect(r).to.have.a.committeeChangedEvent({
            addrs: committee.slice(1).concat([standbys[0]]).map(v => v.address)
        });
        expect(r).to.have.a.standbysChangedEvent({
            addrs: standbys.slice(1).map(v => v.address)
        });

        d.logGasUsageSummary("Auto-voteout is cast, threshold is reached and top committee member leaves", [thresholdVoter]);
    });

    it("Manual-voteout is cast, threshold not reached", async () => {
        const {d, committee} = await fullCommitteeAndStandbys();

        d.resetGasRecording();
        let r = await d.elections.setBanningVotes([committee[1].address], {from: committee[0].address});
        expect(r).to.not.have.a.committeeChangedEvent();
        expect(r).to.not.have.a.standbysChangedEvent();
        expect(r).to.have.a.banningVoteEvent({
            voter: committee[0].address,
            against: [committee[1].address]
        });
        d.logGasUsageSummary("Manual-voteout is cast, threshold not reached", [committee[0]]);
    });

    it("Manual-voteout is cast, threshold is reached and top committee member leaves", async () => {
        const {d, committee, standbys} = await fullCommitteeAndStandbys(true);

        const voters = committee.slice(0, Math.floor((MAX_COMMITTEE + MAX_STANDBYS) * defaultDriverOptions.voteOutThreshold / 100));
        await Promise.all(
            voters.map(v => d.elections.setBanningVotes([committee[0].address], {from: v.address}))
        );

        d.resetGasRecording();

        const thresholdVoter = committee[voters.length];
        let r = await d.elections.setBanningVotes([committee[0].address], {from: thresholdVoter.address});
        expect(r).to.have.a.banningVoteEvent({
            voter: thresholdVoter.address,
            against: [committee[0].address]
        });
        expect(r).to.have.a.bannedEvent({
            validator: committee[0].address
        });
        expect(r).to.have.a.committeeChangedEvent({
            addrs: committee.slice(1).concat([standbys[0]]).map(v => v.address)
        });
        expect(r).to.have.a.standbysChangedEvent({
            addrs: standbys.slice(1).map(v => v.address)
        });

        d.logGasUsageSummary("Manual-voteout is cast, threshold is reached and top committee member leaves", [thresholdVoter]);
    });

    const distributeRewardsScenario = async (batchSize: number) => {
        const {d, committee, standbys} = await fullCommitteeAndStandbys(true);

        await evmIncreaseTime(d.web3, 30*24*60*60);
        await d.elections.assignRewards();

        const v = committee[0];

        const delegator = d.newParticipant();
        await delegator.stake(100);
        await delegator.delegate(v);

        const delegators: Participant[] = await Promise.all(_.range(batchSize).map(async () => {
            const delegator = d.newParticipant();
            await delegator.stake(100);
            await delegator.delegate(v);
            return delegator;
        }));

        const balance = bn(await d.rewards.getStakingRewardBalance(v.address));

        d.resetGasRecording();
        await d.rewards.distributeOrbsTokenStakingRewards(
            balance.div(bn(batchSize)).mul(bn(batchSize)),
            0,
            100,
            1,
            0,
            delegators.map(delegator => delegator.address),
            delegators.map(() => balance.div(bn(batchSize)))
            , {from: committee[0].address});
        d.logGasUsageSummary(`Distribute rewards - all delegators delegated to same validator (batch size - ${batchSize})`, [committee[0]]);
    };

    it("Distribute rewards - all delegators delegated to same validator (batch size - 1)", async () => {
        await distributeRewardsScenario(1)
    });

    it("Distribute rewards - all delegators delegated to same validator (batch size - 50)", async () => {
        await distributeRewardsScenario(50)
    });

    it("Distribute rewards - all delegators delegated to same validator (batch size - 200)", async () => {
        await distributeRewardsScenario(200)
    });

    it("assigns rewards (1 month, initial balance == 0)", async () => {
        const {d, committee, standbys} = await fullCommitteeAndStandbys(false, false, 100);
        await evmIncreaseTime(d.web3, 30*24*60*60);

        const p = d.newParticipant("reward assigner");
        d.resetGasRecording();
        await d.elections.assignRewards({from: p.address});
<<<<<<< HEAD
        // const r = await d.rewards.assignRewards({from: p.address});
        // const events = gasReportEvents3(r);
        // events.forEach(e => console.log(JSON.stringify(e)));
        // d.logGasUsageSummary("assigns rewards (staking) (1 month, initial balance == 0)", [p]);
        // d.resetGasRecording();
        // await d.bootstrapRewards.assignRewards({from: p.address});
        // d.logGasUsageSummary("assigns rewards (bootstrap) (1 month, initial balance == 0)", [p]);
        // d.resetGasRecording();
        // await d.fees.assignFees({from: p.address});
        // d.logGasUsageSummary("assigns rewards (fees) (1 month, initial balance == 0)", [p]);
=======
>>>>>>> 2d3dd3fd
        d.logGasUsageSummary("assigns rewards (1 month, initial balance == 0)", [p]);
    });

    it("assigns rewards (1 month, initial balance > 0)", async () => {
        const {d, committee, standbys} = await fullCommitteeAndStandbys(false, false, 5);
        await evmIncreaseTime(d.web3, 30*24*60*60);

<<<<<<< HEAD
        // await d.rewards.assignRewards();
        // await d.bootstrapRewards.assignRewards();
        // await d.fees.assignFees();
=======
>>>>>>> 2d3dd3fd
        await d.elections.assignRewards();

        await evmIncreaseTime(d.web3, 30*24*60*60);

        const p = d.newParticipant("reward assigner");
        d.resetGasRecording();
        await d.elections.assignRewards({from: p.address});
<<<<<<< HEAD
        // const r = await d.rewards.assignRewards({from: p.address});
        // const events = gasReportEvents3(r);
        // events.forEach(e => console.log(JSON.stringify(e)));
        // d.logGasUsageSummary("assigns rewards (staking) (1 month, initial balance == 0)", [p]);
        // d.resetGasRecording();
        // await d.bootstrapRewards.assignRewards({from: p.address});
        // d.logGasUsageSummary("assigns rewards (bootstrap) (1 month, initial balance == 0)", [p]);
        // d.resetGasRecording();
        // await d.fees.assignFees({from: p.address});
        // d.logGasUsageSummary("assigns rewards (fees) (1 month, initial balance == 0)", [p]);
=======
>>>>>>> 2d3dd3fd

        d.logGasUsageSummary("assigns rewards (1 month, initial balance > 0)", [p]);
    });

});<|MERGE_RESOLUTION|>--- conflicted
+++ resolved
@@ -395,19 +395,6 @@
         const p = d.newParticipant("reward assigner");
         d.resetGasRecording();
         await d.elections.assignRewards({from: p.address});
-<<<<<<< HEAD
-        // const r = await d.rewards.assignRewards({from: p.address});
-        // const events = gasReportEvents3(r);
-        // events.forEach(e => console.log(JSON.stringify(e)));
-        // d.logGasUsageSummary("assigns rewards (staking) (1 month, initial balance == 0)", [p]);
-        // d.resetGasRecording();
-        // await d.bootstrapRewards.assignRewards({from: p.address});
-        // d.logGasUsageSummary("assigns rewards (bootstrap) (1 month, initial balance == 0)", [p]);
-        // d.resetGasRecording();
-        // await d.fees.assignFees({from: p.address});
-        // d.logGasUsageSummary("assigns rewards (fees) (1 month, initial balance == 0)", [p]);
-=======
->>>>>>> 2d3dd3fd
         d.logGasUsageSummary("assigns rewards (1 month, initial balance == 0)", [p]);
     });
 
@@ -415,12 +402,6 @@
         const {d, committee, standbys} = await fullCommitteeAndStandbys(false, false, 5);
         await evmIncreaseTime(d.web3, 30*24*60*60);
 
-<<<<<<< HEAD
-        // await d.rewards.assignRewards();
-        // await d.bootstrapRewards.assignRewards();
-        // await d.fees.assignFees();
-=======
->>>>>>> 2d3dd3fd
         await d.elections.assignRewards();
 
         await evmIncreaseTime(d.web3, 30*24*60*60);
@@ -428,19 +409,6 @@
         const p = d.newParticipant("reward assigner");
         d.resetGasRecording();
         await d.elections.assignRewards({from: p.address});
-<<<<<<< HEAD
-        // const r = await d.rewards.assignRewards({from: p.address});
-        // const events = gasReportEvents3(r);
-        // events.forEach(e => console.log(JSON.stringify(e)));
-        // d.logGasUsageSummary("assigns rewards (staking) (1 month, initial balance == 0)", [p]);
-        // d.resetGasRecording();
-        // await d.bootstrapRewards.assignRewards({from: p.address});
-        // d.logGasUsageSummary("assigns rewards (bootstrap) (1 month, initial balance == 0)", [p]);
-        // d.resetGasRecording();
-        // await d.fees.assignFees({from: p.address});
-        // d.logGasUsageSummary("assigns rewards (fees) (1 month, initial balance == 0)", [p]);
-=======
->>>>>>> 2d3dd3fd
 
         d.logGasUsageSummary("assigns rewards (1 month, initial balance > 0)", [p]);
     });
