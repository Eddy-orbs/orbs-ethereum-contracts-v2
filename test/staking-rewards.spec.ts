import 'mocha';

import BN from "bn.js";
import {Driver, expectRejected} from "./driver";
import chai from "chai";
import {bn, bnSum, evmIncreaseTime, evmMine, fromTokenUnits, toTokenUnits} from "./helpers";
import {committeeSnapshotEvents} from "./event-parsing";

chai.use(require('chai-bn')(BN));
chai.use(require('./matchers'));

const YEAR_IN_SECONDS = 365*24*60*60;

const expect = chai.expect;

async function sleep(ms): Promise<void> {
  return new Promise(resolve => setTimeout(resolve, ms));
}

describe('staking-rewards', async () => {

  before(async () => {
    const d = await Driver.new();
    await evmMine(d.web3, 200); // tests assume block 200 is in the past
  });

  it('should distribute staking rewards to guardians in general committee', async () => {
    /* top up staking rewards pool */
    const d = await Driver.new();
    const g = d.functionalOwner;

    const annualRate = bn(12000);
    const poolAmount = fromTokenUnits(200000000000);
    const annualCap = poolAmount;

    await d.rewards.setAnnualStakingRewardsRate(annualRate, annualCap, {from: g.address});

    await g.assignAndApproveOrbs(poolAmount, d.stakingRewardsWallet.address);
    await d.stakingRewardsWallet.topUp(poolAmount,{from: g.address});

    // create committee

    const initStakeLesser = fromTokenUnits(17000);
    const v1 = d.newParticipant();
    await v1.stake(initStakeLesser);
    await v1.registerAsGuardian();
    await v1.readyForCommittee();

    const initStakeLarger = fromTokenUnits(21000);
    const v2 = d.newParticipant();
    await v2.stake(initStakeLarger);
    await v2.registerAsGuardian();
<<<<<<< HEAD
    let r = await v2.readyForCommittee();
    const startTime = await txTimestamp(d.web3, r);
=======
    r = await v2.readyForCommittee();
    const startTime = await d.web3.txTimestamp(r);
>>>>>>> ed438e56

    const guardians = [{
      v: v2,
      stake: initStakeLarger
    }, {
      v: v1,
      stake: initStakeLesser
    }];

    const nGuardians = guardians.length;

    expect(await d.rewards.getLastRewardAssignmentTime()).to.be.bignumber.equal(new BN(startTime));

    await sleep(3000);
    await evmIncreaseTime(d.web3, YEAR_IN_SECONDS*4);

    const assignRewardTxRes = await d.rewards.assignRewards();
    const endTime = await d.web3.txTimestamp(assignRewardTxRes);
    const elapsedTime = endTime - startTime;

    const calcRewards = () => {
      const totalCommitteeStake = bnSum(guardians.map(v => v.stake));
      const actualAnnualRate = BN.min(annualRate, annualCap.mul(bn(100000)).div(totalCommitteeStake));
      const rewardsArr = guardians
          .map(v => actualAnnualRate.mul(v.stake).div(bn(100000)))
          .map(r => toTokenUnits(r))
          .map(r => r.mul(bn(elapsedTime)).div(bn(YEAR_IN_SECONDS)));
      return rewardsArr.map(x => fromTokenUnits(x));
    };

    const totalOrbsRewardsArr = calcRewards();

    expect(assignRewardTxRes).to.have.a.rewardsAssignedEvent({
      assignees: guardians.map(v => v.v.address),
      stakingRewards: totalOrbsRewardsArr.map(x => x.toString())
    });

    const orbsBalances:BN[] = [];
    for (const v of guardians) {
      orbsBalances.push(new BN(await d.guardiansWallet.getStakingRewardBalance(v.v.address)));
    }

    for (const v of guardians) {
      const delegator = d.newParticipant();
      await delegator.delegate(v.v);

      const i = guardians.indexOf(v);
      expect(orbsBalances[i]).to.be.bignumber.equal(totalOrbsRewardsArr[i]);

      let r = await d.guardiansWallet.distributeStakingRewards(
          totalOrbsRewardsArr[i],
          0,
          100,
          1,
          0,
          [v.v.address, delegator.address],
          [bn(1), totalOrbsRewardsArr[i].sub(bn(1))],
            {from: v.v.address}
        );
      expect(r).to.have.a.stakingRewardsDistributedEvent({
        distributer: v.v.address,
        fromBlock: bn(0),
        toBlock: bn(100),
        split: bn(1),
        txIndex: bn(0),
        to: [v.v.address, delegator.address],
        amounts: [bn(1), totalOrbsRewardsArr[i].sub(bn(1))]
      });
      expect(r).to.have.a.stakedEvent({
        stakeOwner: delegator.address,
        amount: totalOrbsRewardsArr[i].sub(bn(1)),
        totalStakedAmount: totalOrbsRewardsArr[i].sub(bn(1)),
      });
      expect(r).to.have.a.stakedEvent({
        stakeOwner: v.v.address,
        amount: bn(1),
        totalStakedAmount: bn(v.stake).add(bn(1))
      });
    }
  });

  it('should enforce the annual cap', async () => {
    const d = await Driver.new();

    /* top up staking rewards pool */
    const g = d.functionalOwner;

    const annualRate = bn(12000);
    const poolAmount = fromTokenUnits(2000000000);
    const annualCap = fromTokenUnits(100);

    await d.rewards.setAnnualStakingRewardsRate(annualRate, annualCap, {from: g.address}); // todo monthly to annual

    await g.assignAndApproveOrbs(poolAmount, d.stakingRewardsWallet.address);
    await d.stakingRewardsWallet.topUp(poolAmount, {from: g.address});

    // create committee

    const initStakeLesser = fromTokenUnits(17000);
    const v1 = d.newParticipant();
    await v1.stake(initStakeLesser);
    await v1.registerAsGuardian();
    await v1.readyForCommittee();

    const initStakeLarger = fromTokenUnits(21000);
    const v2 = d.newParticipant();
    await v2.stake(initStakeLarger);
    await v2.registerAsGuardian();
    let r = await v2.readyForCommittee();
    const startTime = await d.web3.txTimestamp(r);

    const guardians = [{
      v: v1,
      stake: initStakeLesser
    }, {
      v: v2,
      stake: initStakeLarger
    }];

    const nGuardians = guardians.length;

    expect(await d.rewards.getLastRewardAssignmentTime()).to.be.bignumber.equal(new BN(startTime));

    await sleep(3000);
    await evmIncreaseTime(d.web3, YEAR_IN_SECONDS*4);

    const assignRewardTxRes = await d.rewards.assignRewards();
    const endTime = await d.web3.txTimestamp(assignRewardTxRes);
    const elapsedTime = endTime - startTime;

    const calcRewards = () => {
      const totalCommitteeStake = bnSum(guardians.map(v => v.stake));
      const actualAnnualRate = BN.min(annualRate, annualCap.mul(bn(100000)).div(totalCommitteeStake));
      const rewardsArr = guardians
          .map(v => actualAnnualRate
              .mul(v.stake)
              .mul(bn(elapsedTime))
              .div(bn(YEAR_IN_SECONDS).mul(bn(100000)))
          ).map(r => toTokenUnits(r));
      return rewardsArr.map(x => fromTokenUnits(x));
    };

    const totalOrbsRewardsArr = calcRewards();

    const orbsBalances:BN[] = [];
    for (const v of guardians) {
      orbsBalances.push(new BN(await d.guardiansWallet.getStakingRewardBalance(v.v.address)));
    }

    expect(assignRewardTxRes).to.have.a.rewardsAssignedEvent({
      assignees: guardians.map(v => v.v.address),
      stakingRewards: totalOrbsRewardsArr.map(x => x.toString())
    });

    for (const v of guardians) {
      const delegator = d.newParticipant();
      await delegator.delegate(v.v);

      const i = guardians.indexOf(v);
      expect(orbsBalances[i]).to.be.bignumber.equal(new BN(totalOrbsRewardsArr[i]));

      r = await d.guardiansWallet.distributeStakingRewards(
          totalOrbsRewardsArr[i],
          0,
          100,
          1,
          0,
          [v.v.address, delegator.address],
          [bn(1), totalOrbsRewardsArr[i].sub(bn(1))],
            {from: v.v.address});
      expect(r).to.have.a.stakingRewardsDistributedEvent({
        distributer: v.v.address,
        fromBlock: bn(0),
        toBlock: bn(100),
        split: bn(1),
        txIndex: bn(0),
        to: [v.v.address, delegator.address],
        amounts: [bn(1), totalOrbsRewardsArr[i].sub(bn(1))]
      });
      expect(r).to.have.a.stakedEvent({
        stakeOwner: delegator.address,
        amount: totalOrbsRewardsArr[i].sub(bn(1)),
        totalStakedAmount: totalOrbsRewardsArr[i].sub(bn(1))
      });
      expect(r).to.have.a.stakedEvent({
        stakeOwner: v.v.address,
        amount: bn(1),
        totalStakedAmount: bn(v.stake).add(bn(1))
      });
    }
  });

  it('should enforce totalAmount, fromBlock, toBlock, split, txIndex to be consecutive', async () => {
    const d = await Driver.new();

    const {v} = await d.newGuardian(fromTokenUnits(1000), false, false, true);
    const {v: v2} = await d.newGuardian(fromTokenUnits(1000), false, false, true);

    /* top up staking rewards pool */
    const g = d.functionalOwner;

    const annualRate = 12000;
    const poolAmount = fromTokenUnits(20000000);
    const annualCap = fromTokenUnits(20000000);

    await d.rewards.setAnnualStakingRewardsRate(annualRate, annualCap, {from: g.address});

    await g.assignAndApproveOrbs(poolAmount, d.stakingRewardsWallet.address);
    await d.stakingRewardsWallet.topUp(poolAmount, {from: g.address});

    await evmIncreaseTime(d.web3, YEAR_IN_SECONDS);

    await d.rewards.assignRewards();

    // first fromBlock must be 0
    await expectRejected(d.guardiansWallet.distributeStakingRewards(
        fromTokenUnits(5),
        1,
        100,
        1,
        0,
        [v.address],
        [fromTokenUnits(5)],
        {from: v.address})
    );

    // first txIndex must be 0 (initial distribution)
    await expectRejected(d.guardiansWallet.distributeStakingRewards(
        fromTokenUnits(5),
        0,
        100,
        1,
        1,
        [v.address],
        [fromTokenUnits(5)],
        {from: v.address})
    );

    // should fail if total does not match actual total
    await expectRejected(d.guardiansWallet.distributeStakingRewards(
        fromTokenUnits(5),
        0,
        100,
        1,
        1,
        [],
        [],
        {from: v.address})
    );

    let r = await d.guardiansWallet.distributeStakingRewards(
        fromTokenUnits(5),
        0,
        100,
        1,
        0,
        [v.address],
        [fromTokenUnits(5)],
        {from: v.address}
      );
    expect(r).to.have.a.stakingRewardsDistributedEvent({
      distributer: v.address,
      fromBlock: bn(0),
      toBlock: bn(100),
      split: bn(1),
      txIndex: bn(0),
      to: [v.address],
      amounts: [bn(fromTokenUnits(5))]
    });

    // next txIndex must increment the previous one
    await expectRejected(d.guardiansWallet.distributeStakingRewards(
        fromTokenUnits(5),
        0,
        100,
        1,
        0,
        [v.address],
        [fromTokenUnits(5)],
        {from: v.address}
      )
    );
    await expectRejected(d.guardiansWallet.distributeStakingRewards(
        fromTokenUnits(5),
        0,
        100,
        1,
        2,
        [v.address],
        [fromTokenUnits(5)],
        {from: v.address}
      )
    );

    r = await d.guardiansWallet.distributeStakingRewards(
        fromTokenUnits(5),
        0,
        100,
        1,
        1,
        [v.address],
        [fromTokenUnits(5)],
        {from: v.address}
    );
    expect(r).to.have.a.stakingRewardsDistributedEvent({
      distributer: v.address,
      fromBlock: bn(0),
      toBlock: bn(100),
      split: bn(1),
      txIndex: bn(1),
      to: [v.address],
      amounts: [bn(fromTokenUnits(5))]
    });

    r = await d.guardiansWallet.distributeStakingRewards(
        fromTokenUnits(5),
        0,
        100,
        1,
        2,
        [v.address],
        [fromTokenUnits(5)],
        {from: v.address}
    );
    expect(r).to.have.a.stakingRewardsDistributedEvent({
      distributer: v.address,
      fromBlock: bn(0),
      toBlock: bn(100),
      split: bn(1),
      txIndex: bn(2),
      to: [v.address],
      amounts: [bn(fromTokenUnits(5))]
    });

    // next split must equal previous
    await expectRejected(d.guardiansWallet.distributeStakingRewards(
        fromTokenUnits(5),
        0,
        100,
        2,
        3,
        [v.address],
        [fromTokenUnits(5)],
        {from: v.address}
        )
    );

    // next fromBlock must be previous toBlock + 1
    await expectRejected(d.guardiansWallet.distributeStakingRewards(
        fromTokenUnits(5),
        99,
        200,
        2,
        0,
        [v.address],
        [fromTokenUnits(5)],
        {from: v.address}
        )
    );

    await expectRejected(d.guardiansWallet.distributeStakingRewards(
        fromTokenUnits(5),
        100,
        200,
        2,
        0,
        [v.address],
        [fromTokenUnits(5)],
        {from: v.address}
        )
    );

    // next toBlock must be at least new fromBlock
    await expectRejected(d.guardiansWallet.distributeStakingRewards(
        fromTokenUnits(5),
        101,
        100,
        2,
        0,
        [v.address],
        [fromTokenUnits(5)],
        {from: v.address}
        )
    );

    // on new distribution, txIndex must be 0
    await expectRejected(d.guardiansWallet.distributeStakingRewards(
        fromTokenUnits(5),
        101,
        200,
        2,
        1,
        [v.address],
        [fromTokenUnits(5)],
        {from: v.address}
        )
    );

    // split can be changed on new distribution
    r = await d.guardiansWallet.distributeStakingRewards(
        fromTokenUnits(5),
        101,
        200,
        3,
        0,
        [v.address],
        [fromTokenUnits(5)],
        {from: v.address}
    );
    expect(r).to.have.a.stakingRewardsDistributedEvent({
      distributer: v.address,
      fromBlock: bn(101),
      toBlock: bn(200),
      split: bn(3),
      txIndex: bn(0),
      to: [v.address],
      amounts: [bn(fromTokenUnits(5))]
    });

    // state is per address, different distributor must start from fromBlock==0
    r = await d.guardiansWallet.distributeStakingRewards(
        fromTokenUnits(5),
        0,
        100,
        1,
        0,
        [v2.address],
        [fromTokenUnits(5)],
        {from: v2.address}
    );
    expect(r).to.have.a.stakingRewardsDistributedEvent({
      distributer: v2.address,
      fromBlock: bn(0),
      toBlock: bn(100),
      split: bn(1),
      txIndex: bn(0),
      to: [v2.address],
      amounts: [bn(fromTokenUnits(5))]
    });

    // toBlock must be in the past
    await expectRejected(d.guardiansWallet.distributeStakingRewards(
        fromTokenUnits(5),
        101,
        (r.blockNumber + 10000),
        1,
        0,
        [v2.address],
        [fromTokenUnits(5)],
        {from: v2.address}
    ));

  });

  it('allows distributing rewards from both orbs address and ethereum address accounts', async () => {
    const d = await Driver.new();

    const {v} = await d.newGuardian(fromTokenUnits(1000), false, false, true);

    const delegator = d.newParticipant();

    /* top up staking rewards pool */
    const g = d.functionalOwner;

    const annualRate = 12000;
    const poolAmount = fromTokenUnits(20000000);
    const annualCap = fromTokenUnits(20000000);

    await d.rewards.setAnnualStakingRewardsRate(annualRate, annualCap, {from: g.address});

    await g.assignAndApproveOrbs(poolAmount, d.stakingRewardsWallet.address);
    await d.stakingRewardsWallet.topUp(poolAmount, {from: g.address});

    await evmIncreaseTime(d.web3, YEAR_IN_SECONDS);

    await d.rewards.assignRewards();

    let r = await d.guardiansWallet.distributeStakingRewards(
        fromTokenUnits(6),
        0,
        100,
        1,
        0,
        [v.address, delegator.address],
        [fromTokenUnits(1), fromTokenUnits(5)],
        {from: v.address}
      );
    expect(r).to.have.a.stakingRewardsDistributedEvent({
      distributer: v.address,
      fromBlock: bn(0),
      toBlock: bn(100),
      split: bn(1),
      txIndex: bn(0),
      to: [v.address, delegator.address],
      amounts: [fromTokenUnits(1), fromTokenUnits(5)]
    });

    r = await d.guardiansWallet.distributeStakingRewards(
        fromTokenUnits(6),
        0,
        100,
        1,
        1,
        [v.address, delegator.address],
        [fromTokenUnits(1), fromTokenUnits(5)],
        {from: v.orbsAddress}
    );
    expect(r).to.have.a.stakingRewardsDistributedEvent({
      distributer: v.address,
      fromBlock: bn(0),
      toBlock: bn(100),
      split: bn(1),
      txIndex: bn(1),
      to: [v.address, delegator.address],
      amounts: [fromTokenUnits(1), fromTokenUnits(5)]
    });
  });

  it('any address in distribute can be the main address of the sender', async () => {
    const d = await Driver.new();

    const {v} = await d.newGuardian(fromTokenUnits(1000), false, false, true);

    const delegator = d.newParticipant();

    /* top up staking rewards pool */
    const g = d.functionalOwner;

    const annualRate = 12000;
    const poolAmount = fromTokenUnits(20000000);
    const annualCap = fromTokenUnits(20000000);

    await d.rewards.setAnnualStakingRewardsRate(annualRate, annualCap, {from: g.address});

    await g.assignAndApproveOrbs(poolAmount, d.stakingRewardsWallet.address);
    await d.stakingRewardsWallet.topUp(poolAmount, {from: g.address});

    await evmIncreaseTime(d.web3, YEAR_IN_SECONDS);

    await d.rewards.assignRewards();

    await d.guardiansWallet.distributeStakingRewards(
        fromTokenUnits(5),
        0,
        100,
        1,
        0,
        [delegator.address],
        [fromTokenUnits(5)],
        {from: v.address}
    );

    await d.guardiansWallet.distributeStakingRewards(
        fromTokenUnits(2),
        0,
        100,
        1,
        1,
        [delegator.address, v.address],
        [fromTokenUnits(1), fromTokenUnits(1)],
        {from: v.address}
    );

    await d.guardiansWallet.distributeStakingRewards(
        fromTokenUnits(2),
        0,
        100,
        1,
        2 ,
        [v.address, delegator.address],
        [fromTokenUnits(1), fromTokenUnits(1)],
        {from: v.address}
    );
  });

  it('enforces delegators portion in the distribution is less than configured threshold', async () => {
    const d = await Driver.new();

    const {v} = await d.newGuardian(fromTokenUnits(100000000), false, false, true);

    const delegator = d.newParticipant();

    /* top up staking rewards pool */
    const g = d.functionalOwner;

    const annualRate = 12000;
    const poolAmount = fromTokenUnits(20000000);
    const annualCap = fromTokenUnits(20000000);

    await d.rewards.setAnnualStakingRewardsRate(annualRate, annualCap, {from: g.address});

    await g.assignAndApproveOrbs(poolAmount, d.stakingRewardsWallet.address);
    await d.stakingRewardsWallet.topUp(poolAmount, {from: g.address});

    await evmIncreaseTime(d.web3, YEAR_IN_SECONDS);

    await d.rewards.assignRewards();

    let r = await d.guardiansWallet.setMaxDelegatorsStakingRewards(66666, {from: d.functionalOwner.address});
    expect(r).to.have.a.maxDelegatorsStakingRewardsChangedEvent({maxDelegatorsStakingRewardsPercentMille: bn(66666)});

    await expectRejected(d.guardiansWallet.distributeStakingRewards(
        fromTokenUnits(100000),
        0,
        100,
        1,
        0,
        [v.address, delegator.address],
        [fromTokenUnits(33333), fromTokenUnits(66667)],
        {from: v.address}
    ));

    await expectRejected(d.guardiansWallet.distributeStakingRewards(
        fromTokenUnits(2),
        0,
        100,
        1,
        0,
        [delegator.address],
        [fromTokenUnits(2)],
        {from: v.address}
    ));

    await d.guardiansWallet.distributeStakingRewards(
        fromTokenUnits(100000),
        0,
        100,
        1,
        0,
        [v.address, delegator.address],
        [fromTokenUnits(33334), fromTokenUnits(66666)],
        {from: v.address}
    );

    // +1 for rounding errors should allow these
    await d.guardiansWallet.distributeStakingRewards(
        fromTokenUnits(99999),
        0,
        100,
        1,
        1,
        [v.address, delegator.address],
        [fromTokenUnits(33333), fromTokenUnits(66666)],
        {from: v.address}
    );

    await d.guardiansWallet.distributeStakingRewards(
        fromTokenUnits(1),
        0,
        100,
        1,
        2,
        [delegator.address],
        [fromTokenUnits(1)],
        {from: v.address}
    );

    // guardian reward can be split to multiple entries
    await d.guardiansWallet.distributeStakingRewards(
        fromTokenUnits(5),
        0,
        100,
        1,
        3,
        [v.address, delegator.address, v.address],
        [fromTokenUnits(1), fromTokenUnits(2), fromTokenUnits(2)],
        {from: v.address}
    );

    // Distribute only to guardian
    await d.guardiansWallet.distributeStakingRewards(
        fromTokenUnits(1),
        0,
        100,
        1,
        4,
        [v.address],
        [fromTokenUnits(1)],
        {from: v.address}
    );
  });

  it("only commits the stake change of the senbder's guardian address", async () => {
    const d = await Driver.new();

    const {v: v1} = await d.newGuardian(fromTokenUnits(100000000), false, false, true);
    const {v: v2} = await d.newGuardian(fromTokenUnits(100000000), false, false, true);

    /* top up staking rewards pool */
    const g = d.functionalOwner;

    const annualRate = 12000;
    const annualCap = fromTokenUnits(20000000);
    const poolAmount = annualCap.mul(bn(2));

    await d.rewards.setAnnualStakingRewardsRate(annualRate, annualCap, {from: g.address});

    await g.assignAndApproveOrbs(poolAmount, d.stakingRewardsWallet.address);
    await d.stakingRewardsWallet.topUp(poolAmount, {from: g.address});

    await evmIncreaseTime(d.web3, YEAR_IN_SECONDS);

    await d.rewards.assignRewards();

    let r = await d.guardiansWallet.distributeStakingRewards(
        fromTokenUnits(2),
        0,
        100,
        1,
        0,
        [v1.address, v2.address],
        [fromTokenUnits(1), fromTokenUnits(1)],
        {from: v1.address}
    );
    expect(r).to.have.a.committeeSnapshotEvent({
      addrs: [v1.address, v2.address],
      weights: [fromTokenUnits(100000001), fromTokenUnits(100000000)]
    });
    expect(committeeSnapshotEvents(r).length).to.eq(1);

  });

});<|MERGE_RESOLUTION|>--- conflicted
+++ resolved
@@ -50,13 +50,8 @@
     const v2 = d.newParticipant();
     await v2.stake(initStakeLarger);
     await v2.registerAsGuardian();
-<<<<<<< HEAD
     let r = await v2.readyForCommittee();
-    const startTime = await txTimestamp(d.web3, r);
-=======
-    r = await v2.readyForCommittee();
     const startTime = await d.web3.txTimestamp(r);
->>>>>>> ed438e56
 
     const guardians = [{
       v: v2,
