--- conflicted
+++ resolved
@@ -59,11 +59,7 @@
     const v2 = d.newParticipant();
     await v2.stake(initStakeLarger);
     await v2.registerAsValidator();
-<<<<<<< HEAD
-    let r = await v2.readyForCommittee();
-=======
-    r = await v2.notifyReadyForCommittee();
->>>>>>> 2c96b16e
+    r = await v2.readyForCommittee();
     const startTime = await txTimestamp(d.web3, r);
 
     const validators = [{
