--- conflicted
+++ resolved
@@ -448,7 +448,32 @@
        await expectRejected(d.delegations.importDelegations([d1.address], [v1.address], false, {from: d.migrationOwner.address}));
     });
 
-<<<<<<< HEAD
+    it('properly handles a delegation when self stake of delegator is not yet initialized', async () => {
+        const d = await Driver.new();
+
+        const otherDelegationContract = await d.web3.deploy("Delegations", [], null, d.session);
+        await otherDelegationContract.setContractRegistry(d.contractRegistry.address);
+
+        await d.staking.setStakeChangeNotifier(otherDelegationContract.address);
+        await d.contractRegistry.set("delegations", otherDelegationContract.address, {from: d.functionalOwner.address});
+
+        const d1 = d.newParticipant();
+        await d1.stake(100);
+
+        await d.staking.setStakeChangeNotifier(d.delegations.address);
+        await d.contractRegistry.set("delegations", d.delegations.address, {from: d.functionalOwner.address});
+
+        const v = d.newParticipant();
+        let r = await d1.delegate(v);
+        expect(r).to.have.a.delegatedStakeChangedEvent({
+            addr: d1.address,
+            delegatedStake: bn(0)
+        });
+        expect(r).to.have.a.delegatedStakeChangedEvent({
+            addr: v.address,
+            delegatedStake: bn(100)
+        });
+    });
     it('does not notify elections on a batched stake change', async () => {
         const d = await Driver.new();
 
@@ -466,32 +491,5 @@
             addrs: [v.address],
             weights: [bn(600)]
         })
-=======
-    it('properly handles a delegation when self stake of delegator is not yet initialized', async () => {
-        const d = await Driver.new();
-
-        const otherDelegationContract = await d.web3.deploy("Delegations", [], null, d.session);
-        await otherDelegationContract.setContractRegistry(d.contractRegistry.address);
-
-        await d.staking.setStakeChangeNotifier(otherDelegationContract.address);
-        await d.contractRegistry.set("delegations", otherDelegationContract.address, {from: d.functionalOwner.address});
-
-        const d1 = d.newParticipant();
-        await d1.stake(100);
-
-        await d.staking.setStakeChangeNotifier(d.delegations.address);
-        await d.contractRegistry.set("delegations", d.delegations.address, {from: d.functionalOwner.address});
-
-        const v = d.newParticipant();
-        let r = await d1.delegate(v);
-        expect(r).to.have.a.delegatedStakeChangedEvent({
-            addr: d1.address,
-            delegatedStake: bn(0)
-        });
-        expect(r).to.have.a.delegatedStakeChangedEvent({
-            addr: v.address,
-            delegatedStake: bn(100)
-        });
->>>>>>> dd2a5cab
     });
 });