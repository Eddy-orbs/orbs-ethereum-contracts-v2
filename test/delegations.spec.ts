--- conflicted
+++ resolved
@@ -25,13 +25,8 @@
 
         await expectRejected(participant.stake(5, rogueStakingContractHandler), /caller is not the staking contract/);
         await participant.stake(5);
-<<<<<<< HEAD
-        await d.contractRegistry.setContract("staking", rogueStakingContract.address, false, {from: d.registryManager.address});
-        await participant.stake(5, rogueStakingContract)
-=======
-        await d.contractRegistry.setContract("stakingContractHandler", rogueStakingContractHandler.address, false, {from: d.functionalOwner.address});
+        await d.contractRegistry.setContract("stakingContractHandler", rogueStakingContractHandler.address, false, {from: d.registryManager.address});
         await participant.stake(5, rogueStakingContractHandler)
->>>>>>> 18efbb79
 
         // TODO - to check stakeChangeBatch use a mock staking contract that would satisfy the interface but would allow sending stakeChangeBatch when there are no rewards to distribue
     });
@@ -258,17 +253,9 @@
     it('uses absolute stake on first notification of stake change (batched and non-batched)', async () => {
        const d = await Driver.new();
 
-<<<<<<< HEAD
-       const otherDelegationContract = await d.web3.deploy("Delegations", [d.contractRegistry.address, d.registryManager.address], null, d.session);
-       await otherDelegationContract.setContractRegistry(d.contractRegistry.address);
-
-       await d.staking.setStakeChangeNotifier(otherDelegationContract.address, {from: d.migrationManager.address});
+       const otherDelegationContract = await d.web3.deploy("Delegations", [d.contractRegistry.address, d.migrationOwner.address], null, d.session);
+
        await d.contractRegistry.setContract("delegations", otherDelegationContract.address, true, {from: d.registryManager.address});
-=======
-       const otherDelegationContract = await d.web3.deploy("Delegations", [d.contractRegistry.address, d.migrationOwner.address], null, d.session);
-
-       await d.contractRegistry.setContract("delegations", otherDelegationContract.address, true, {from: d.functionalOwner.address});
->>>>>>> 18efbb79
 
        const v1 = d.newParticipant();
        await v1.stake(100);
@@ -276,12 +263,7 @@
        const v2 = d.newParticipant();
        await v2.stake(100);
 
-<<<<<<< HEAD
-        await d.staking.setStakeChangeNotifier(d.delegations.address, {from: d.migrationManager.address});
         await d.contractRegistry.setContract("delegations", d.delegations.address, true, {from: d.registryManager.address});
-=======
-        await d.contractRegistry.setContract("delegations", d.delegations.address, true, {from: d.functionalOwner.address});
->>>>>>> 18efbb79
 
        // Non-batched
 
@@ -322,17 +304,9 @@
     it('imports a delegation for a delegator with an existing stake (no election notification)', async () => {
        const d = await Driver.new();
 
-<<<<<<< HEAD
-       const otherDelegationContract = await d.web3.deploy("Delegations", [d.contractRegistry.address, d.registryManager.address], null, d.session);
-       await otherDelegationContract.setContractRegistry(d.contractRegistry.address);
-
-       await d.staking.setStakeChangeNotifier(otherDelegationContract.address, {from: d.migrationManager.address});
+       const otherDelegationContract = await d.web3.deploy("Delegations", [d.contractRegistry.address, d.migrationOwner.address], null, d.session);
+
        await d.contractRegistry.setContract("delegations", otherDelegationContract.address, true, {from: d.registryManager.address});
-=======
-       const otherDelegationContract = await d.web3.deploy("Delegations", [d.contractRegistry.address, d.migrationOwner.address], null, d.session);
-
-       await d.contractRegistry.setContract("delegations", otherDelegationContract.address, true, {from: d.functionalOwner.address});
->>>>>>> 18efbb79
 
        const d1 = d.newParticipant();
        await d1.stake(100);
@@ -340,12 +314,7 @@
        const d2 = d.newParticipant();
        await d2.stake(200);
 
-<<<<<<< HEAD
-       await d.staking.setStakeChangeNotifier(d.delegations.address, {from: d.migrationManager.address});
        await d.contractRegistry.setContract("delegations", d.delegations.address, true, {from: d.registryManager.address});
-=======
-       await d.contractRegistry.setContract("delegations", d.delegations.address, true, {from: d.functionalOwner.address});
->>>>>>> 18efbb79
 
         const {v: v1} = await d.newGuardian(100, false, false, true);
         const {v: v2} = await d.newGuardian(100, false, false, true);
@@ -395,17 +364,9 @@
     it('imports a delegation for a delegator with an existing stake (with election notification)', async () => {
        const d = await Driver.new();
 
-<<<<<<< HEAD
-       const otherDelegationContract = await d.web3.deploy("Delegations", [d.contractRegistry.address, d.registryManager.address], null, d.session);
-       await otherDelegationContract.setContractRegistry(d.contractRegistry.address);
-
-       await d.staking.setStakeChangeNotifier(otherDelegationContract.address, {from: d.migrationManager.address});
+       const otherDelegationContract = await d.web3.deploy("Delegations", [d.contractRegistry.address, d.migrationOwner.address], null, d.session);
+
        await d.contractRegistry.setContract("delegations", otherDelegationContract.address, true, {from: d.registryManager.address});
-=======
-       const otherDelegationContract = await d.web3.deploy("Delegations", [d.contractRegistry.address, d.migrationOwner.address], null, d.session);
-
-       await d.contractRegistry.setContract("delegations", otherDelegationContract.address, true, {from: d.functionalOwner.address});
->>>>>>> 18efbb79
 
        const d1 = d.newParticipant();
        await d1.stake(100);
@@ -413,12 +374,7 @@
        const d2 = d.newParticipant();
        await d2.stake(200);
 
-<<<<<<< HEAD
-       await d.staking.setStakeChangeNotifier(d.delegations.address, {from: d.migrationManager.address});
        await d.contractRegistry.setContract("delegations", d.delegations.address, true, {from: d.registryManager.address});
-=======
-       await d.contractRegistry.setContract("delegations", d.delegations.address, true, {from: d.functionalOwner.address});
->>>>>>> 18efbb79
 
        const {v: v1} = await d.newGuardian(100, false, false, true);
        const {v: v2} = await d.newGuardian(100, false, false, true);
@@ -487,26 +443,13 @@
         const {v} = await d.newGuardian(100, false, false, true);
         await d1.delegate(v);
 
-<<<<<<< HEAD
-        const otherDelegationContract = await d.web3.deploy("Delegations", [d.contractRegistry.address, d.registryManager.address], null, d.session);
-        await otherDelegationContract.setContractRegistry(d.contractRegistry.address);
-
-        await d.staking.setStakeChangeNotifier(otherDelegationContract.address, {from: d.migrationManager.address});
+        const otherDelegationContract = await d.web3.deploy("Delegations", [d.contractRegistry.address, d.migrationOwner.address], null, d.session);
+
         await d.contractRegistry.setContract("delegations", otherDelegationContract.address, true, {from: d.registryManager.address});
 
         await d1.stake(100);
 
-        await d.staking.setStakeChangeNotifier(d.delegations.address, {from: d.migrationManager.address});
         await d.contractRegistry.setContract("delegations", d.delegations.address, true, {from: d.registryManager.address});
-=======
-        const otherDelegationContract = await d.web3.deploy("Delegations", [d.contractRegistry.address, d.migrationOwner.address], null, d.session);
-
-        await d.contractRegistry.setContract("delegations", otherDelegationContract.address, true, {from: d.functionalOwner.address});
-
-        await d1.stake(100);
-
-        await d.contractRegistry.setContract("delegations", d.delegations.address, true, {from: d.functionalOwner.address});
->>>>>>> 18efbb79
 
         let r = await d.delegations.refreshStake(d1.address);
         expect(r).to.have.a.delegatedStakeChangedEvent({
@@ -534,27 +477,14 @@
             delegatedStake: bn(100)
         });
 
-<<<<<<< HEAD
-        const otherDelegationContract = await d.web3.deploy("Delegations", [d.contractRegistry.address, d.registryManager.address], null, d.session);
-        await otherDelegationContract.setContractRegistry(d.contractRegistry.address);
-
-        await d.staking.setStakeChangeNotifier(otherDelegationContract.address, {from: d.migrationManager.address});
+        const otherDelegationContract = await d.web3.deploy("Delegations", [d.contractRegistry.address, d.migrationOwner.address], null, d.session);
+
         await d.contractRegistry.setContract("delegations", otherDelegationContract.address, true, {from: d.registryManager.address});
-=======
-        const otherDelegationContract = await d.web3.deploy("Delegations", [d.contractRegistry.address, d.migrationOwner.address], null, d.session);
-
-        await d.contractRegistry.setContract("delegations", otherDelegationContract.address, true, {from: d.functionalOwner.address});
->>>>>>> 18efbb79
 
         r = await d1.stake(200);
         expect(r).to.not.have.withinContract(d.delegations).a.delegatedStakeChangedEvent();
 
-<<<<<<< HEAD
-        await d.staking.setStakeChangeNotifier(d.delegations.address, {from: d.migrationManager.address});
         await d.contractRegistry.setContract("delegations", d.delegations.address, true, {from: d.registryManager.address});
-=======
-        await d.contractRegistry.setContract("delegations", d.delegations.address, true, {from: d.functionalOwner.address});
->>>>>>> 18efbb79
 
         r = await d1.stake(300);
         expect(r).to.have.a.delegatedStakeChangedEvent({
