import 'mocha';

import BN from "bn.js";
import {
    Driver,
} from "./driver";
import chai from "chai";
chai.use(require('chai-bn')(BN));
chai.use(require('./matchers'));

const expect = chai.expect;
const assert = chai.assert;

import {bn, contractId, expectRejected} from "./helpers";
import {TransactionReceipt} from "web3-core";

describe('delegations-contract', async () => {

    it('should only accept stake notifications from the staking contract handler', async () => {
        const d = await Driver.new();

        const rogueStakingContractHandler = await d.newStakingContract(d.delegations.address, d.erc20.address);

        const participant = d.newParticipant();

        await expectRejected(participant.stake(5, rogueStakingContractHandler), /caller is not the staking contract/);
        await participant.stake(5);
        await d.contractRegistry.setContract("stakingContractHandler", rogueStakingContractHandler.address, false, {from: d.functionalOwner.address});
        await participant.stake(5, rogueStakingContractHandler)

        // TODO - to check stakeChangeBatch use a mock staking contract that would satisfy the interface but would allow sending stakeChangeBatch when there are no rewards to distribue
    });

    it('selfDelegatedStake toggles to zero if delegating to another', async () => {
        const d = await Driver.new();

        const p1 = d.newParticipant();
        let r = await p1.stake(100);
        expect(r).to.have.a.delegatedStakeChangedEvent({
            addr: p1.address,
            selfDelegatedStake: bn(100),
            delegatedStake: bn(100),
            delegators: [p1.address],
            delegatorTotalStakes: [bn(100)]
        });

        const p2 = d.newParticipant();
        r = await p1.delegate(p2);
        expect(r).to.have.a.delegatedStakeChangedEvent({
            addr: p1.address,
            selfDelegatedStake: bn(0),
            delegatedStake: bn(0),
            delegators: [p1.address],
            delegatorTotalStakes: [bn(0)]
        });
        expect(r).to.have.a.delegatedStakeChangedEvent({
            addr: p2.address,
            selfDelegatedStake: bn(0),
            delegatedStake: bn(100),
            delegators: [p1.address],
            delegatorTotalStakes: [bn(100)]
        });

        r = await p1.delegate(p1);
        expect(r).to.have.a.delegatedStakeChangedEvent({
            addr: p1.address,
            selfDelegatedStake: bn(100),
            delegatedStake: bn(100),
            delegators: [p1.address],
            delegatorTotalStakes: [bn(100)]
        });
    });

    it('emits DelegatedStakeChanged and Delegated on delegation changes', async () => {
        const d = await Driver.new();

        const p1 = d.newParticipant();
        let r = await p1.stake(100);
        expect(r).to.have.a.delegatedStakeChangedEvent({
            addr: p1.address,
            selfDelegatedStake: bn(100),
            delegatedStake: bn(100),
            delegators: [p1.address],
            delegatorTotalStakes: [bn(100)]
        });

        const p2 = d.newParticipant();
        r = await p2.delegate(p1);
        expect(r).to.have.a.delegatedEvent({
            from: p2.address,
            to: p1.address
        });
        expect(r).to.not.have.a.delegatedStakeChangedEvent();

        r = await p2.stake(100);
        expect(r).to.have.a.delegatedStakeChangedEvent({
            addr: p1.address,
            selfDelegatedStake: bn(100),
            delegatedStake: bn(200),
            delegators: [p2.address],
            delegatorTotalStakes: [bn(100)]
        });

        r = await p2.stake(11);
        expect(r).to.have.a.delegatedStakeChangedEvent({
            addr: p1.address,
            selfDelegatedStake: bn(100),
            delegatedStake: bn(211),
            delegators: [p2.address],
            delegatorTotalStakes: [bn(111)]
        });

        const p3 = d.newParticipant();
        await p3.stake(100);
        r = await p3.delegate(p1);
        expect(r).to.have.a.delegatedEvent({
            from: p3.address,
            to: p1.address
        });
        expect(r).to.have.a.delegatedStakeChangedEvent({
            addr: p3.address,
            selfDelegatedStake: bn(0),
            delegatedStake: bn(0),
            delegators: [p3.address],
            delegatorTotalStakes: [bn(0)]
        });
        expect(r).to.have.a.delegatedStakeChangedEvent({
            addr: p1.address,
            selfDelegatedStake: bn(100),
            delegatedStake: bn(311),
            delegators: [p3.address],
            delegatorTotalStakes: [bn(100)]
        });

        const p4 = d.newParticipant();
        p4.stake(100);
        expect(await d.delegations.getDelegation(p4.address)).to.equal(p4.address);

        await d.erc20.assign(d.accounts[0], 1000);
        await d.erc20.approve(d.staking.address, 1000, {from: d.accounts[0]});
        r = await d.staking.distributeRewards(
            1000,
            [p1.address, p2.address, p3.address, p4.address],
            [100, 200, 300, 400]
        );
        expect(r).to.have.a.delegatedStakeChangedEvent({
            addr: p1.address,
            selfDelegatedStake: bn(200),
            delegatedStake: bn(911),
            delegators: [p1.address, p2.address, p3.address],
            delegatorTotalStakes: [bn(200), bn(311), bn(400)]
        });
        expect(r).to.have.a.delegatedStakeChangedEvent({
            addr: p4.address,
            selfDelegatedStake: bn(500),
            delegatedStake: bn(500),
            delegators: [p4.address],
            delegatorTotalStakes: [bn(500)]
        });

        await d.erc20.assign(d.accounts[0], 300);
        await d.erc20.approve(d.staking.address, 300, {from: d.accounts[0]});
        r = await d.staking.distributeRewards(
            300,
            [p1.address, p2.address, p3.address],
            [100, 100, 100]
        );
        expect(r).to.have.a.delegatedStakeChangedEvent({
            addr: p1.address,
            selfDelegatedStake: bn(300),
            delegatedStake: bn(1211),
            delegators: [p1.address, p2.address, p3.address],
            delegatorTotalStakes: [bn(300), bn(411), bn(500)]
        });

    });

    it('when delegating to another, DelegatedStakeChanged should indicate a new delegation of 0 to the previous delegate', async () => {
        const d = await Driver.new();
        let r: TransactionReceipt;

        const v1 = d.newParticipant();
        const v2 = d.newParticipant();
        const d1 = d.newParticipant();

        await d1.stake(100);
        r = await d1.delegate(v1);
        expect(r).to.have.a.delegatedStakeChangedEvent({
            addr: v1.address,
            delegators: [d1.address],
            delegatorTotalStakes: [bn(100)]
        });

        r = await d1.delegate(v2);
        expect(r).to.have.a.delegatedStakeChangedEvent({
            addr: v2.address,
            delegators: [d1.address],
            delegatorTotalStakes: [bn(100)]
        });
        expect(r).to.have.a.delegatedStakeChangedEvent({
            addr: v1.address,
            delegators: [d1.address],
            delegatorTotalStakes: [bn(0)]
        });
    });

    it("tracks total delegated stakes", async () => {
        const d = await Driver.new();
        async function expectTotalGovernanceStakeToBe(n) {
            expect(await d.delegations.getTotalDelegatedStake()).to.be.bignumber.equal(bn(n));
        }

        const stakeOfA = 11;
        const stakeOfB = 13;
        const stakeOfC = 17;
        const stakeOfABC = stakeOfA+stakeOfB+stakeOfC;

        const a = d.newParticipant("delegating around"); // starts as self delegating
        const b = d.newParticipant("delegating to self - debating the amount");
        const c = d.newParticipant("delegating to a");
        await c.delegate(a);

        await a.stake(stakeOfA);
        await b.stake(stakeOfB);
        await c.stake(stakeOfC);

        await expectTotalGovernanceStakeToBe(stakeOfABC);

        await b.unstake(1);
        await expectTotalGovernanceStakeToBe(stakeOfABC - 1);

        await b.restake();
        await expectTotalGovernanceStakeToBe(stakeOfABC);

        await a.delegate(b); // delegate from self to a self delegating other
        await expectTotalGovernanceStakeToBe(stakeOfA + stakeOfB); // fails

        await a.delegate(c); // delegate from self to a non-self delegating other
        await expectTotalGovernanceStakeToBe(stakeOfB);

        await a.delegate(a); // delegate to self back from a non-self delegating
        await expectTotalGovernanceStakeToBe(stakeOfABC);

        await a.delegate(c);
        await a.delegate(b); // delegate to another self delegating from a non-self delegating other
        await expectTotalGovernanceStakeToBe(stakeOfA + stakeOfB);

        await a.delegate(a); // delegate to self back from a self delegating other
        await expectTotalGovernanceStakeToBe(stakeOfABC);

    });

    it('uses absolute stake on first notification of stake change (batched and non-batched)', async () => {
       const d = await Driver.new();

<<<<<<< HEAD
       const otherDelegationContract = await d.web3.deploy("Delegations", [d.contractRegistry.address, d.migrationOwner.address], null, d.session);
       await otherDelegationContract.setContractRegistry(d.contractRegistry.address);
=======
       const otherDelegationContract = await d.web3.deploy("Delegations", [d.contractRegistry.address], null, d.session);
>>>>>>> ac2846a2

       await d.contractRegistry.setContract("delegations", otherDelegationContract.address, true, {from: d.functionalOwner.address});

       const v1 = d.newParticipant();
       await v1.stake(100);

       const v2 = d.newParticipant();
       await v2.stake(100);

        await d.contractRegistry.setContract("delegations", d.delegations.address, true, {from: d.functionalOwner.address});

       // Non-batched

       // First time - using the total value
       let r = await v1.stake(100);
       expect(r).to.have.a.delegatedStakeChangedEvent({
           addr: v1.address,
           selfDelegatedStake: bn(200)
       });

       // Second time - using the delta
       r = await v1.stake(100);
       expect(r).to.have.a.delegatedStakeChangedEvent({
           addr: v1.address,
           selfDelegatedStake: bn(300)
       });

       // Batched

       // First time - using the total value
       await v2.assignAndApproveOrbs(100, d.staking.address);
       r = await d.staking.distributeRewards(100, [v2.address], [100], {from: v2.address});
       expect(r).to.have.a.delegatedStakeChangedEvent({
           addr: v2.address,
           selfDelegatedStake: bn(200)
       });

       // Second time - using the delta
       await v2.assignAndApproveOrbs(100, d.staking.address);
       r = await d.staking.distributeRewards(100, [v2.address], [100], {from: v2.address});
       expect(r).to.have.a.delegatedStakeChangedEvent({
           addr: v2.address,
           selfDelegatedStake: bn(300)
       });

    });

    it('imports a delegation for a delegator with an existing stake (no election notification)', async () => {
       const d = await Driver.new();

<<<<<<< HEAD
       const otherDelegationContract = await d.web3.deploy("Delegations", [d.contractRegistry.address, d.migrationOwner.address], null, d.session);
       await otherDelegationContract.setContractRegistry(d.contractRegistry.address);
=======
       const otherDelegationContract = await d.web3.deploy("Delegations", [d.contractRegistry.address], null, d.session);
>>>>>>> ac2846a2

       await d.contractRegistry.setContract("delegations", otherDelegationContract.address, true, {from: d.functionalOwner.address});

       const d1 = d.newParticipant();
       await d1.stake(100);

       const d2 = d.newParticipant();
       await d2.stake(200);

       await d.contractRegistry.setContract("delegations", d.delegations.address, true, {from: d.functionalOwner.address});

        const {v: v1} = await d.newGuardian(100, false, false, true);
        const {v: v2} = await d.newGuardian(100, false, false, true);

       let r = await d.delegations.importDelegations([d1.address, d2.address], [v1.address, v2.address], false, {from: d.migrationOwner.address});
       expect(r).to.have.a.delegationsImportedEvent({
           from: [d1.address, d2.address],
           to: [v1.address, v2.address]
       });
       expect(r).to.have.a.delegatedEvent({from: d1.address, to: v1.address});
       expect(r).to.have.a.delegatedStakeChangedEvent({
           addr: v1.address,
           delegatedStake: bn(200),
           delegators: [d1.address],
           delegatorTotalStakes: [bn(100)]
       });
       expect(r).to.have.a.delegatedEvent({from: d2.address, to: v2.address});
       expect(r).to.have.a.delegatedStakeChangedEvent({
           addr: v2.address,
           delegatedStake: bn(300),
           delegators: [d2.address],
           delegatorTotalStakes: [bn(200)]
       });
       expect(r).to.not.have.a.committeeSnapshotEvent();

       // import a delegation when already delegated

       r = await d.delegations.importDelegations([d1.address, d2.address], [v2.address, v1.address], false, {from: d.migrationOwner.address});
       expect(r).to.have.a.delegationsImportedEvent({
            from: [d1.address, d2.address],
            to: [v2.address, v1.address]
        });
       expect(r).to.have.a.delegatedEvent({from: d2.address, to: v1.address});
       expect(r).to.have.a.delegatedStakeChangedEvent({
           addr: v1.address,
           delegatedStake: bn(300),
       });
       expect(r).to.have.a.delegatedEvent({from: d1.address, to: v2.address});
       expect(r).to.have.a.delegatedStakeChangedEvent({
           addr: v2.address,
           delegatedStake: bn(200),
       });
       expect(r).to.not.have.a.committeeSnapshotEvent();

    });

    it('imports a delegation for a delegator with an existing stake (with election notification)', async () => {
       const d = await Driver.new();

<<<<<<< HEAD
       const otherDelegationContract = await d.web3.deploy("Delegations", [d.contractRegistry.address, d.migrationOwner.address], null, d.session);
       await otherDelegationContract.setContractRegistry(d.contractRegistry.address);
=======
       const otherDelegationContract = await d.web3.deploy("Delegations", [d.contractRegistry.address], null, d.session);
>>>>>>> ac2846a2

       await d.contractRegistry.setContract("delegations", otherDelegationContract.address, true, {from: d.functionalOwner.address});

       const d1 = d.newParticipant();
       await d1.stake(100);

       const d2 = d.newParticipant();
       await d2.stake(200);

       await d.contractRegistry.setContract("delegations", d.delegations.address, true, {from: d.functionalOwner.address});

       const {v: v1} = await d.newGuardian(100, false, false, true);
       const {v: v2} = await d.newGuardian(100, false, false, true);

       let r = await d.delegations.importDelegations([d1.address, d2.address], [v1.address, v2.address], true, {from: d.migrationOwner.address});
       expect(r).to.have.a.delegationsImportedEvent({
           from: [d1.address, d2.address],
           to: [v1.address, v2.address]
       });
       expect(r).to.have.a.delegatedEvent({from: d1.address, to: v1.address});
       expect(r).to.have.a.delegatedStakeChangedEvent({
           addr: v1.address,
           delegatedStake: bn(200),
           delegators: [d1.address],
           delegatorTotalStakes: [bn(100)]
       });
       expect(r).to.have.a.delegatedEvent({from: d2.address, to: v2.address});
       expect(r).to.have.a.delegatedStakeChangedEvent({
           addr: v2.address,
           delegatedStake: bn(300),
           delegators: [d2.address],
           delegatorTotalStakes: [bn(200)]
       });
       expect(r).to.have.a.committeeSnapshotEvent({addrs: [v1.address, v2.address]});

       // import a delegation when already delegated

       r = await d.delegations.importDelegations([d1.address, d2.address], [v2.address, v1.address], true, {from: d.migrationOwner.address});
       expect(r).to.have.a.delegationsImportedEvent({
            from: [d1.address, d2.address],
            to: [v2.address, v1.address]
        });
       expect(r).to.have.a.delegatedEvent({from: d2.address, to: v1.address});
       expect(r).to.have.a.delegatedStakeChangedEvent({
           addr: v1.address,
           delegatedStake: bn(300),
       });
       expect(r).to.have.a.delegatedEvent({from: d1.address, to: v2.address});
       expect(r).to.have.a.delegatedStakeChangedEvent({
           addr: v2.address,
           delegatedStake: bn(200),
       });
       expect(r).to.have.a.committeeSnapshotEvent({addrs: [v1.address, v2.address]});
    });

    it('ensures only the migration owner can import a delegation and finalize imports', async () => {
       const d = await Driver.new();

       const d1 = d.newParticipant();
       const v1 = d.newParticipant();

       await expectRejected(d.delegations.importDelegations([d1.address], [v1.address], false, {from: d.functionalOwner.address}), /caller is not the migrationOwner/);
       await d.delegations.importDelegations([d1.address], [v1.address], false, {from: d.migrationOwner.address});

       await expectRejected(d.delegations.finalizeDelegationImport({from: d.functionalOwner.address}), /caller is not the migrationOwner/);
       let r = await d.delegations.finalizeDelegationImport({from: d.migrationOwner.address});
       expect(r).to.have.a.delegationImportFinalizedEvent({});

       await expectRejected(d.delegations.importDelegations([d1.address], [v1.address], false, {from: d.migrationOwner.address}), /delegation import was finalized/);
    });

    it('properly handles a delegation when self stake of delegator is not yet initialized', async () => {
        const d = await Driver.new();

        const d1 = d.newParticipant();
        const {v} = await d.newGuardian(100, false, false, true);
        await d1.delegate(v);

<<<<<<< HEAD
        const otherDelegationContract = await d.web3.deploy("Delegations", [d.contractRegistry.address, d.migrationOwner.address], null, d.session);
        await otherDelegationContract.setContractRegistry(d.contractRegistry.address);
=======
        const otherDelegationContract = await d.web3.deploy("Delegations", [d.contractRegistry.address], null, d.session);
>>>>>>> ac2846a2

        await d.contractRegistry.setContract("delegations", otherDelegationContract.address, true, {from: d.functionalOwner.address});

        await d1.stake(100);

        await d.contractRegistry.setContract("delegations", d.delegations.address, true, {from: d.functionalOwner.address});

        let r = await d.delegations.refreshStake(d1.address);
        expect(r).to.have.a.delegatedStakeChangedEvent({
            addr: v.address,
            delegatedStake: bn(200)
        });
        expect(r).to.have.a.committeeSnapshotEvent({addrs: [v.address]});
    });

    it('properly handles a stake change notifications when previous notifications were not given', async () => {
        const d = await Driver.new();

        const v = d.newParticipant();

        const d1 = d.newParticipant();
        await d1.stake(100);

        let r = await d1.delegate(v);
        expect(r).to.have.a.delegatedStakeChangedEvent({
            addr: d1.address,
            delegatedStake: bn(0)
        });
        expect(r).to.have.a.delegatedStakeChangedEvent({
            addr: v.address,
            delegatedStake: bn(100)
        });

<<<<<<< HEAD
        const otherDelegationContract = await d.web3.deploy("Delegations", [d.contractRegistry.address, d.migrationOwner.address], null, d.session);
        await otherDelegationContract.setContractRegistry(d.contractRegistry.address);
=======
        const otherDelegationContract = await d.web3.deploy("Delegations", [d.contractRegistry.address], null, d.session);
>>>>>>> ac2846a2

        await d.contractRegistry.setContract("delegations", otherDelegationContract.address, true, {from: d.functionalOwner.address});

        r = await d1.stake(200);
        expect(r).to.not.have.withinContract(d.delegations).a.delegatedStakeChangedEvent();

        await d.contractRegistry.setContract("delegations", d.delegations.address, true, {from: d.functionalOwner.address});

        r = await d1.stake(300);
        expect(r).to.have.a.delegatedStakeChangedEvent({
            addr: v.address,
            delegatedStake: bn(600)
        });
    });

    it('does not notify elections on a batched stake change until stake change', async () => {
        const d = await Driver.new();

        const {v} = await d.newGuardian(100, false, false, true);

        const distributer = d.newParticipant();
        await distributer.assignAndApproveOrbs(bn(200), d.staking.address);

        let r = await d.staking.distributeRewards(200, [v.address], [200], {from: distributer.address});
        expect(r).to.not.have.a.committeeSnapshotEvent();

        // Next notification should include the updated stake
        r = await v.stake(300); // total delegated stake of v is now 100 + 200 + 300 = 600
        expect(r).to.have.a.committeeSnapshotEvent({
            addrs: [v.address],
            weights: [bn(600)]
        });
    });

    it('does not notify elections on a batched stake change until refreshStakeNotification is called', async () => {
        const d = await Driver.new();

        const {v} = await d.newGuardian(100, false, false, true);

        const distributer = d.newParticipant();
        await distributer.assignAndApproveOrbs(bn(200), d.staking.address);

        let r = await d.staking.distributeRewards(200, [v.address], [200], {from: distributer.address});
        expect(r).to.not.have.a.committeeSnapshotEvent();

        // Next notification should include the updated stake
        r = await d.delegations.refreshStakeNotification(v.address);
        expect(r).to.have.a.committeeSnapshotEvent({
            addrs: [v.address],
            weights: [bn(300)]
        });
        expect(r).to.not.have.a.delegatedStakeChangedEvent();
    });

    it('does not fail a delegation to the same guardian', async () => {
       const d = await Driver.new();

       const p = d.newParticipant();
       const v = d.newParticipant();

       await p.delegate(p);
       await p.delegate(p);
       await p.delegate(v);
       await p.delegate(v);
       await p.delegate(p);
       await p.delegate(p);
    });
});<|MERGE_RESOLUTION|>--- conflicted
+++ resolved
@@ -253,12 +253,7 @@
     it('uses absolute stake on first notification of stake change (batched and non-batched)', async () => {
        const d = await Driver.new();
 
-<<<<<<< HEAD
        const otherDelegationContract = await d.web3.deploy("Delegations", [d.contractRegistry.address, d.migrationOwner.address], null, d.session);
-       await otherDelegationContract.setContractRegistry(d.contractRegistry.address);
-=======
-       const otherDelegationContract = await d.web3.deploy("Delegations", [d.contractRegistry.address], null, d.session);
->>>>>>> ac2846a2
 
        await d.contractRegistry.setContract("delegations", otherDelegationContract.address, true, {from: d.functionalOwner.address});
 
@@ -309,12 +304,7 @@
     it('imports a delegation for a delegator with an existing stake (no election notification)', async () => {
        const d = await Driver.new();
 
-<<<<<<< HEAD
        const otherDelegationContract = await d.web3.deploy("Delegations", [d.contractRegistry.address, d.migrationOwner.address], null, d.session);
-       await otherDelegationContract.setContractRegistry(d.contractRegistry.address);
-=======
-       const otherDelegationContract = await d.web3.deploy("Delegations", [d.contractRegistry.address], null, d.session);
->>>>>>> ac2846a2
 
        await d.contractRegistry.setContract("delegations", otherDelegationContract.address, true, {from: d.functionalOwner.address});
 
@@ -374,12 +364,7 @@
     it('imports a delegation for a delegator with an existing stake (with election notification)', async () => {
        const d = await Driver.new();
 
-<<<<<<< HEAD
        const otherDelegationContract = await d.web3.deploy("Delegations", [d.contractRegistry.address, d.migrationOwner.address], null, d.session);
-       await otherDelegationContract.setContractRegistry(d.contractRegistry.address);
-=======
-       const otherDelegationContract = await d.web3.deploy("Delegations", [d.contractRegistry.address], null, d.session);
->>>>>>> ac2846a2
 
        await d.contractRegistry.setContract("delegations", otherDelegationContract.address, true, {from: d.functionalOwner.address});
 
@@ -458,12 +443,7 @@
         const {v} = await d.newGuardian(100, false, false, true);
         await d1.delegate(v);
 
-<<<<<<< HEAD
         const otherDelegationContract = await d.web3.deploy("Delegations", [d.contractRegistry.address, d.migrationOwner.address], null, d.session);
-        await otherDelegationContract.setContractRegistry(d.contractRegistry.address);
-=======
-        const otherDelegationContract = await d.web3.deploy("Delegations", [d.contractRegistry.address], null, d.session);
->>>>>>> ac2846a2
 
         await d.contractRegistry.setContract("delegations", otherDelegationContract.address, true, {from: d.functionalOwner.address});
 
@@ -497,12 +477,7 @@
             delegatedStake: bn(100)
         });
 
-<<<<<<< HEAD
         const otherDelegationContract = await d.web3.deploy("Delegations", [d.contractRegistry.address, d.migrationOwner.address], null, d.session);
-        await otherDelegationContract.setContractRegistry(d.contractRegistry.address);
-=======
-        const otherDelegationContract = await d.web3.deploy("Delegations", [d.contractRegistry.address], null, d.session);
->>>>>>> ac2846a2
 
         await d.contractRegistry.setContract("delegations", otherDelegationContract.address, true, {from: d.functionalOwner.address});
 
