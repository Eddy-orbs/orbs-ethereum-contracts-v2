--- conflicted
+++ resolved
@@ -25,14 +25,8 @@
 
         await expectRejected(participant.stake(5, rogueStakingContractHandler), /caller is not the staking contract/);
         await participant.stake(5);
-<<<<<<< HEAD
-        await d.contractRegistry.setContract("staking", rogueStakingContract.address, false, {from: d.functionalOwner.address});
-        await participant.stake(5, rogueStakingContract)
-=======
-        await d.contractRegistry.set("stakingContractHandler", rogueStakingContractHandler.address, {from: d.functionalOwner.address});
-        await d.staking.setStakeChangeNotifier(rogueStakingContractHandler.address, {from: d.migrationOwner.address});
+        await d.contractRegistry.setContract("stakingContractHandler", rogueStakingContractHandler.address, false, {from: d.functionalOwner.address});
         await participant.stake(5, rogueStakingContractHandler)
->>>>>>> 8f0742cd
 
         // TODO - to check stakeChangeBatch use a mock staking contract that would satisfy the interface but would allow sending stakeChangeBatch when there are no rewards to distribue
     });
@@ -262,12 +256,7 @@
        const otherDelegationContract = await d.web3.deploy("Delegations", [d.contractRegistry.address], null, d.session);
        await otherDelegationContract.setContractRegistry(d.contractRegistry.address);
 
-<<<<<<< HEAD
-       await d.staking.setStakeChangeNotifier(otherDelegationContract.address);
        await d.contractRegistry.setContract("delegations", otherDelegationContract.address, true, {from: d.functionalOwner.address});
-=======
-       await d.contractRegistry.set("delegations", otherDelegationContract.address, {from: d.functionalOwner.address});
->>>>>>> 8f0742cd
 
        const v1 = d.newParticipant();
        await v1.stake(100);
@@ -275,12 +264,7 @@
        const v2 = d.newParticipant();
        await v2.stake(100);
 
-<<<<<<< HEAD
-        await d.staking.setStakeChangeNotifier(d.delegations.address);
         await d.contractRegistry.setContract("delegations", d.delegations.address, true, {from: d.functionalOwner.address});
-=======
-        await d.contractRegistry.set("delegations", d.delegations.address, {from: d.functionalOwner.address});
->>>>>>> 8f0742cd
 
        // Non-batched
 
@@ -324,12 +308,7 @@
        const otherDelegationContract = await d.web3.deploy("Delegations", [d.contractRegistry.address], null, d.session);
        await otherDelegationContract.setContractRegistry(d.contractRegistry.address);
 
-<<<<<<< HEAD
-       await d.staking.setStakeChangeNotifier(otherDelegationContract.address);
        await d.contractRegistry.setContract("delegations", otherDelegationContract.address, true, {from: d.functionalOwner.address});
-=======
-       await d.contractRegistry.set("delegations", otherDelegationContract.address, {from: d.functionalOwner.address});
->>>>>>> 8f0742cd
 
        const d1 = d.newParticipant();
        await d1.stake(100);
@@ -337,12 +316,7 @@
        const d2 = d.newParticipant();
        await d2.stake(200);
 
-<<<<<<< HEAD
-       await d.staking.setStakeChangeNotifier(d.delegations.address);
        await d.contractRegistry.setContract("delegations", d.delegations.address, true, {from: d.functionalOwner.address});
-=======
-       await d.contractRegistry.set("delegations", d.delegations.address, {from: d.functionalOwner.address});
->>>>>>> 8f0742cd
 
         const {v: v1} = await d.newGuardian(100, false, false, true);
         const {v: v2} = await d.newGuardian(100, false, false, true);
@@ -395,12 +369,7 @@
        const otherDelegationContract = await d.web3.deploy("Delegations", [d.contractRegistry.address], null, d.session);
        await otherDelegationContract.setContractRegistry(d.contractRegistry.address);
 
-<<<<<<< HEAD
-       await d.staking.setStakeChangeNotifier(otherDelegationContract.address);
        await d.contractRegistry.setContract("delegations", otherDelegationContract.address, true, {from: d.functionalOwner.address});
-=======
-       await d.contractRegistry.set("delegations", otherDelegationContract.address, {from: d.functionalOwner.address});
->>>>>>> 8f0742cd
 
        const d1 = d.newParticipant();
        await d1.stake(100);
@@ -408,12 +377,7 @@
        const d2 = d.newParticipant();
        await d2.stake(200);
 
-<<<<<<< HEAD
-       await d.staking.setStakeChangeNotifier(d.delegations.address);
        await d.contractRegistry.setContract("delegations", d.delegations.address, true, {from: d.functionalOwner.address});
-=======
-       await d.contractRegistry.set("delegations", d.delegations.address, {from: d.functionalOwner.address});
->>>>>>> 8f0742cd
 
        const {v: v1} = await d.newGuardian(100, false, false, true);
        const {v: v2} = await d.newGuardian(100, false, false, true);
@@ -485,21 +449,11 @@
         const otherDelegationContract = await d.web3.deploy("Delegations", [d.contractRegistry.address], null, d.session);
         await otherDelegationContract.setContractRegistry(d.contractRegistry.address);
 
-<<<<<<< HEAD
-        await d.staking.setStakeChangeNotifier(otherDelegationContract.address);
         await d.contractRegistry.setContract("delegations", otherDelegationContract.address, true, {from: d.functionalOwner.address});
 
         await d1.stake(100);
 
-        await d.staking.setStakeChangeNotifier(d.delegations.address);
         await d.contractRegistry.setContract("delegations", d.delegations.address, true, {from: d.functionalOwner.address});
-=======
-        await d.contractRegistry.set("delegations", otherDelegationContract.address, {from: d.functionalOwner.address});
-
-        await d1.stake(100);
-
-        await d.contractRegistry.set("delegations", d.delegations.address, {from: d.functionalOwner.address});
->>>>>>> 8f0742cd
 
         let r = await d.delegations.refreshStake(d1.address);
         expect(r).to.have.a.delegatedStakeChangedEvent({
@@ -530,22 +484,12 @@
         const otherDelegationContract = await d.web3.deploy("Delegations", [d.contractRegistry.address], null, d.session);
         await otherDelegationContract.setContractRegistry(d.contractRegistry.address);
 
-<<<<<<< HEAD
-        await d.staking.setStakeChangeNotifier(otherDelegationContract.address);
         await d.contractRegistry.setContract("delegations", otherDelegationContract.address, true, {from: d.functionalOwner.address});
-=======
-        await d.contractRegistry.set("delegations", otherDelegationContract.address, {from: d.functionalOwner.address});
->>>>>>> 8f0742cd
 
         r = await d1.stake(200);
         expect(r).to.not.have.withinContract(d.delegations).a.delegatedStakeChangedEvent();
 
-<<<<<<< HEAD
-        await d.staking.setStakeChangeNotifier(d.delegations.address);
         await d.contractRegistry.setContract("delegations", d.delegations.address, true, {from: d.functionalOwner.address});
-=======
-        await d.contractRegistry.set("delegations", d.delegations.address, {from: d.functionalOwner.address});
->>>>>>> 8f0742cd
 
         r = await d1.stake(300);
         expect(r).to.have.a.delegatedStakeChangedEvent({
