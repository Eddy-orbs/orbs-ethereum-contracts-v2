--- conflicted
+++ resolved
@@ -149,14 +149,6 @@
     expect(r).to.have.a.subscriberRemovedEvent({subscriber: subscriber.address})
   });
 
-<<<<<<< HEAD
-  it('should not add a subscriber with a zero address', async () => {
-    const d = await Driver.new();
-    await expectRejected(d.subscriptions.addSubscriber(ZERO_ADDR, {from: d.functionalOwner.address}), /must provide a valid address/);
-  });
-
-=======
->>>>>>> 21aaf21e
   it('is able to create multiple VCs from the same subscriber', async () => {
     const d = await Driver.new();
     const subs = await d.newSubscriber("tier", 1);
