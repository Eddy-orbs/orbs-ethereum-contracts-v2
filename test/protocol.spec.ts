import 'mocha';


import BN from "bn.js";
import {Driver, DEPLOYMENT_SUBSET_MAIN, DEPLOYMENT_SUBSET_CANARY} from "./driver";
import chai from "chai";

chai.use(require('chai-bn')(BN));
chai.use(require('./matchers'));

const expect = chai.expect;

import {bn, evmIncreaseTimeForQueries, expectRejected, getTopBlockTimestamp} from "./helpers";

describe('protocol-contract', async () => {

  it('schedules a protocol version upgrade for the main, canary deployment subsets', async () => {
    const d = await Driver.new();

    let currTime: number = await getTopBlockTimestamp(d);
    let r = await d.protocol.setProtocolVersion(DEPLOYMENT_SUBSET_MAIN, 2, currTime + 100, {from: d.functionalOwner.address});
    expect(r).to.have.a.protocolVersionChangedEvent({
      deploymentSubset: DEPLOYMENT_SUBSET_MAIN,
      currentVersion: bn(1),
      nextVersion: bn(2),
      fromTimestamp: bn(currTime + 100)
    });

    r = await d.protocol.createDeploymentSubset(DEPLOYMENT_SUBSET_CANARY, 2, {from: d.functionalOwner.address});
    expect(r).to.have.a.protocolVersionChangedEvent({
      deploymentSubset: DEPLOYMENT_SUBSET_CANARY,
      currentVersion: bn(2),
      nextVersion: bn(2),
      fromTimestamp: bn(await d.web3.txTimestamp(r))
    });

    r = await d.protocol.setProtocolVersion(DEPLOYMENT_SUBSET_CANARY, 3, currTime + 100, {from: d.functionalOwner.address});
    expect(r).to.have.a.protocolVersionChangedEvent({
      deploymentSubset: DEPLOYMENT_SUBSET_CANARY,
      currentVersion: bn(2),
      nextVersion: bn(3),
      fromTimestamp: bn(currTime + 100)
    });
  });

  it('does not allow protocol upgrade to be scheduled before the latest upgrade schedule when latest upgrade already took place', async () => {
    const d = await Driver.new();

    let currTime: number = await getTopBlockTimestamp(d);
    let r = await d.protocol.setProtocolVersion(DEPLOYMENT_SUBSET_MAIN, 2, currTime + 3, {from: d.functionalOwner.address});
    expect(r).to.have.a.protocolVersionChangedEvent({
      deploymentSubset: DEPLOYMENT_SUBSET_MAIN,
      currentVersion: bn(1),
      nextVersion: bn(2),
      fromTimestamp: bn(currTime + 3)
    });

    await evmIncreaseTimeForQueries(d.web3, 3);
    currTime += 3;

<<<<<<< HEAD
    await expectRejected(d.protocol.setProtocolVersion(DEPLOYMENT_SUBSET_MAIN, 3, currTime + 3, {from: d.functionalOwner.address}), /a protocol update can only be scheduled for the future/);
    await expectRejected(d.protocol.setProtocolVersion(DEPLOYMENT_SUBSET_MAIN, 3, currTime + 2, {from: d.functionalOwner.address}), /a protocol update can only be scheduled for the future/);
=======
    await expectRejected(d.protocol.setProtocolVersion(DEPLOYMENT_SUBSET_MAIN, 3, currTime, {from: d.functionalOwner.address}), /a protocol update can only be scheduled for the future/);
    await expectRejected(d.protocol.setProtocolVersion(DEPLOYMENT_SUBSET_MAIN, 3, currTime - 1, {from: d.functionalOwner.address}), /a protocol update can only be scheduled for the future/);
>>>>>>> 21aaf21e
  });

  it('allows protocol upgrade to be scheduled before the latest upgrade schedule when latest upgrade did not yet take place', async () => {
    const d = await Driver.new();

    const currTime: number = await getTopBlockTimestamp(d);
    let r = await d.protocol.setProtocolVersion(DEPLOYMENT_SUBSET_MAIN, 2, currTime + 100, {from: d.functionalOwner.address});
    expect(r).to.have.a.protocolVersionChangedEvent({
      deploymentSubset: DEPLOYMENT_SUBSET_MAIN,
      currentVersion: bn(1),
      nextVersion: bn(2),
      fromTimestamp: bn(currTime + 100)
    });

    await d.protocol.setProtocolVersion(DEPLOYMENT_SUBSET_MAIN, 4, currTime + 100, {from: d.functionalOwner.address});
    await d.protocol.setProtocolVersion(DEPLOYMENT_SUBSET_MAIN, 3, currTime + 99, {from: d.functionalOwner.address});
  });

  it('does not allow protocol upgrade to be scheduled in the past or now', async () => {
    const d = await Driver.new();

    const currTime: number = await getTopBlockTimestamp(d);
    await expectRejected(d.protocol.setProtocolVersion(DEPLOYMENT_SUBSET_MAIN, 2, currTime, {from: d.functionalOwner.address}), /a protocol update can only be scheduled for the future/); // fromTimestamps likely equal n, {from: d.functionalOwner.addressow
    await expectRejected(d.protocol.setProtocolVersion(DEPLOYMENT_SUBSET_MAIN, 2, currTime-1, {from: d.functionalOwner.address}), /a protocol update can only be scheduled for the future/); // fromTimestamps behind n, {from: d.functionalOwner.addressow
  });

  it('does not allow protocol downgrade', async () => {
    const d = await Driver.new();

    const currTime: number = await getTopBlockTimestamp(d);
    let r = await d.protocol.setProtocolVersion(DEPLOYMENT_SUBSET_MAIN, 3, currTime + 3, {from: d.functionalOwner.address});
    expect(r).to.have.a.protocolVersionChangedEvent({
      deploymentSubset: DEPLOYMENT_SUBSET_MAIN,
      currentVersion: bn(1),
      nextVersion: bn(3),
      fromTimestamp: bn(currTime + 3)
    });

    await evmIncreaseTimeForQueries(d.web3, 3);

    await expectRejected(d.protocol.setProtocolVersion(DEPLOYMENT_SUBSET_MAIN, 2, currTime + 100, {from: d.functionalOwner.address}), /protocol version must be greater or equal to current version/);
  });

  it('allows upgrading to current version (an abort mechanism)', async () => {
    const d = await Driver.new();

    const currTime: number = await getTopBlockTimestamp(d);
    let r = await d.protocol.setProtocolVersion(DEPLOYMENT_SUBSET_MAIN, 3, currTime + 3, {from: d.functionalOwner.address});
    expect(r).to.have.a.protocolVersionChangedEvent({
      deploymentSubset: DEPLOYMENT_SUBSET_MAIN,
      currentVersion: bn(1),
      nextVersion: bn(3),
      fromTimestamp: bn(currTime + 3)
    });

    await evmIncreaseTimeForQueries(d.web3, 3);

    r = await d.protocol.setProtocolVersion(DEPLOYMENT_SUBSET_MAIN, 4, currTime + 100, {from: d.functionalOwner.address});
    expect(r).to.have.a.protocolVersionChangedEvent({
      deploymentSubset: DEPLOYMENT_SUBSET_MAIN,
      currentVersion: bn(3),
      nextVersion: bn(4),
      fromTimestamp: bn(currTime + 100)
    });

    r = await d.protocol.setProtocolVersion(DEPLOYMENT_SUBSET_MAIN, 3, currTime + 50, {from: d.functionalOwner.address});
    expect(r).to.have.a.protocolVersionChangedEvent({
      deploymentSubset: DEPLOYMENT_SUBSET_MAIN,
      currentVersion: bn(3),
      nextVersion: bn(3),
      fromTimestamp: bn(currTime + 50)
    });
  });

  it('gets the current protocol version before and after an upgrade, on first and subsequent upgrades', async () => {
    const d = await Driver.new();

    let reportedVersion: BN = await d.protocol.getProtocolVersion(DEPLOYMENT_SUBSET_MAIN);
    expect(reportedVersion).to.be.bignumber.equal(bn(1));

    // first upgrade
    let currTime: number = await getTopBlockTimestamp(d);
    await d.protocol.setProtocolVersion(DEPLOYMENT_SUBSET_MAIN, 2, currTime + 3, {from: d.functionalOwner.address});

    reportedVersion = await d.protocol.getProtocolVersion(DEPLOYMENT_SUBSET_MAIN);
    expect(reportedVersion).to.be.bignumber.equal(bn(1));

    await evmIncreaseTimeForQueries(d.web3, 3);

    reportedVersion = await d.protocol.getProtocolVersion(DEPLOYMENT_SUBSET_MAIN);
    expect(reportedVersion).to.be.bignumber.equal(bn(2));

    // the second upgrade
    currTime = await getTopBlockTimestamp(d);
    await d.protocol.setProtocolVersion(DEPLOYMENT_SUBSET_MAIN, 3, currTime + 3, {from: d.functionalOwner.address});

    reportedVersion = await d.protocol.getProtocolVersion(DEPLOYMENT_SUBSET_MAIN);
    expect(reportedVersion).to.be.bignumber.equal(bn(2));

    await evmIncreaseTimeForQueries(d.web3, 6);

    reportedVersion = await d.protocol.getProtocolVersion(DEPLOYMENT_SUBSET_MAIN);
    expect(reportedVersion).to.be.bignumber.equal(bn(3));

  });

  it('distinguishes between different deployment subsets when calling getProtocolVersion', async () => {
    const d = await Driver.new();

    const currTime: number = await getTopBlockTimestamp(d);
    await d.protocol.setProtocolVersion(DEPLOYMENT_SUBSET_MAIN, 2, currTime + 100, {from: d.functionalOwner.address});

    // future upgrade should not affect the current version
    let reportedVersionMain = await d.protocol.getProtocolVersion(DEPLOYMENT_SUBSET_MAIN);
    expect(reportedVersionMain).to.be.bignumber.equal(bn(1));

    // create a second deployment subset
    await d.protocol.createDeploymentSubset(DEPLOYMENT_SUBSET_CANARY, 3, {from: d.functionalOwner.address});

    let reportedVersionCanary = await d.protocol.getProtocolVersion(DEPLOYMENT_SUBSET_CANARY);
    expect(reportedVersionCanary).to.be.bignumber.equal(bn(3));

    // should not affect DEPLOYMENT_SUBSET_MAIN
    reportedVersionMain = await d.protocol.getProtocolVersion(DEPLOYMENT_SUBSET_MAIN);
    expect(reportedVersionMain).to.be.bignumber.equal(bn(1));

    await evmIncreaseTimeForQueries(d.web3, 100); // upgrade of DEPLOYMENT_SUBSET_MAIN kicks in

    reportedVersionMain = await d.protocol.getProtocolVersion(DEPLOYMENT_SUBSET_MAIN);
    expect(reportedVersionMain).to.be.bignumber.equal(bn(2));

    // should not affect DEPLOYMENT_SUBSET_CANARY
    reportedVersionCanary = await d.protocol.getProtocolVersion(DEPLOYMENT_SUBSET_CANARY);
    expect(reportedVersionCanary).to.be.bignumber.equal(bn(3));
  });

  it('does not allow re-creating a deployment subset', async () => {
    const d = await Driver.new();

    // create a second deployment subset
    await d.protocol.createDeploymentSubset(DEPLOYMENT_SUBSET_CANARY, 3, {from: d.functionalOwner.address});
    await expectRejected(d.protocol.createDeploymentSubset(DEPLOYMENT_SUBSET_CANARY, 3, {from: d.functionalOwner.address}), /deployment subset already exists/);
  });

  it('does not allow setting a protocol version on a non-existent deployment subset', async () => {
    const d = await Driver.new();
    let currTime: number = await getTopBlockTimestamp(d);
    await expectRejected(d.protocol.setProtocolVersion(DEPLOYMENT_SUBSET_CANARY, 1, currTime + 100, {from: d.functionalOwner.address}), /deployment subset does not exist/);

    // create a second deployment subset
    await d.protocol.createDeploymentSubset(DEPLOYMENT_SUBSET_CANARY, 0, {from: d.functionalOwner.address});
    await d.protocol.setProtocolVersion(DEPLOYMENT_SUBSET_CANARY, 1, currTime + 100, {from: d.functionalOwner.address});
  });

});
<|MERGE_RESOLUTION|>--- conflicted
+++ resolved
@@ -58,13 +58,8 @@
     await evmIncreaseTimeForQueries(d.web3, 3);
     currTime += 3;
 
-<<<<<<< HEAD
-    await expectRejected(d.protocol.setProtocolVersion(DEPLOYMENT_SUBSET_MAIN, 3, currTime + 3, {from: d.functionalOwner.address}), /a protocol update can only be scheduled for the future/);
-    await expectRejected(d.protocol.setProtocolVersion(DEPLOYMENT_SUBSET_MAIN, 3, currTime + 2, {from: d.functionalOwner.address}), /a protocol update can only be scheduled for the future/);
-=======
     await expectRejected(d.protocol.setProtocolVersion(DEPLOYMENT_SUBSET_MAIN, 3, currTime, {from: d.functionalOwner.address}), /a protocol update can only be scheduled for the future/);
     await expectRejected(d.protocol.setProtocolVersion(DEPLOYMENT_SUBSET_MAIN, 3, currTime - 1, {from: d.functionalOwner.address}), /a protocol update can only be scheduled for the future/);
->>>>>>> 21aaf21e
   });
 
   it('allows protocol upgrade to be scheduled before the latest upgrade schedule when latest upgrade did not yet take place', async () => {
