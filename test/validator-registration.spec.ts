import 'mocha';

import BN from "bn.js";
import {Driver, expectRejected, ZERO_ADDR} from "./driver";
import chai from "chai";
import {subscriptionChangedEvents} from "./event-parsing";

chai.use(require('chai-bn')(BN));
chai.use(require('./matchers'));

const expect = chai.expect;

// todo: test that committees are updated as a result of registration changes
describe.only('validator-registration', async () => {

  it("registers, updates and unregisters a validator", async () => {
    const d = await Driver.new();

    const v = d.newParticipant();

    // register
    let r = await d.validatorsRegistration.registerValidator(
        v.ip,
        v.orbsAddress,
        v.name,
        v.website,
        v.contact
    , {from: v.address});
    expect(r).to.have.a.validatorRegisteredEvent({
      addr: v.address
    });
    expect(r).to.have.a.validatorDataUpdatedEvent({
      addr: v.address,
      ip: v.ip,
      orbsAddr: v.orbsAddress,
      name: v.name,
      website: v.website,
      contact: v.contact
    });
    const registrationTime = await d.web3.txTimestamp(r);
    const firstUpdateTime = await d.web3.txTimestamp(r);

    // get data
    expect(await d.validatorsRegistration.getValidatorData(v.address)).to.include({
      ip: v.ip,
      orbsAddr: v.orbsAddress,
      name: v.name,
      website: v.website,
      contact: v.contact,
      registration_time: registrationTime.toString(),
      last_update_time: firstUpdateTime.toString()
    });

    const _v = d.newParticipant();

    // update
    r = await d.validatorsRegistration.updateValidator(
        _v.ip,
        _v.orbsAddress,
        _v.name,
        _v.website,
        _v.contact
    , {from: v.address});
    expect(r).to.have.a.validatorDataUpdatedEvent({
      addr: v.address,
      ip: _v.ip,
      orbsAddr: _v.orbsAddress,
      name: _v.name,
      website: _v.website,
      contact: _v.contact
    });
    const secondUpdateTime = await d.web3.txTimestamp(r);

    // get data after update
    expect(await d.validatorsRegistration.getValidatorData(v.address)).to.include({
      ip: _v.ip,
      orbsAddr: _v.orbsAddress,
      name: _v.name,
      website: _v.website,
      contact: _v.contact,
      registration_time: registrationTime.toString(),
      last_update_time: secondUpdateTime.toString()
    });

    r = await d.validatorsRegistration.unregisterValidator({from: v.address});
    expect(r).to.have.a.validatorUnregisteredEvent({
      addr: v.address
    })
  });

  it("does not register if already registered", async () => {
    const d = await Driver.new();

    const v = d.newParticipant();
    let r = await d.validatorsRegistration.registerValidator(
        v.ip,
        v.orbsAddress,
        v.name,
        v.website,
        v.contact
    , {from: v.address});
    expect(r).to.have.a.validatorRegisteredEvent({
      addr: v.address
    });
    expect(r).to.have.a.validatorDataUpdatedEvent({
      addr: v.address,
      ip: v.ip,
      orbsAddr: v.orbsAddress,
      name: v.name,
      website: v.website,
      contact: v.contact
    });

    await expectRejected(d.validatorsRegistration.registerValidator(
        v.ip,
        v.orbsAddress,
        v.name,
        v.website,
        v.contact
    , {from: v.address}));
  });

  it("does not unregister if not registered", async () => {
    const d = await Driver.new();

    const v = d.newParticipant();
    await expectRejected(d.validatorsRegistration.unregisterValidator({from:v.address}));
  });

  it("does not allow registration or update with missing mandatory fields (orbs address)", async () => {
    const d = await Driver.new();

    const v = d.newParticipant();

    await expectRejected(d.validatorsRegistration.registerValidator(
        v.ip,
        ZERO_ADDR,
        v.name,
        v.website,
        v.contact
        , {from: v.address}));

    let r = await d.validatorsRegistration.registerValidator(
        v.ip,
        v.orbsAddress,
        v.name,
        v.website,
        v.contact
        , {from: v.address});
    expect(r).to.have.a.validatorRegisteredEvent({
      addr: v.address
    });
    expect(r).to.have.a.validatorDataUpdatedEvent({
      addr: v.address,
      ip: v.ip,
      orbsAddr: v.orbsAddress,
      name: v.name,
      website: v.website,
      contact: v.contact
    });

    await expectRejected(d.validatorsRegistration.updateValidator(
        v.ip,
        ZERO_ADDR,
        v.name,
        v.website,
        v.contact
        , {from: v.address}));

  });

  it("does not allow registration or update with missing mandatory fields (name)", async () => {
    const d = await Driver.new();

    const v = d.newParticipant();

    await expectRejected(d.validatorsRegistration.registerValidator(
        v.ip,
        v.orbsAddress,
        "",
        v.website,
        v.contact
        , {from: v.address}));

    let r = await d.validatorsRegistration.registerValidator(
        v.ip,
        v.orbsAddress,
        v.name,
        v.website,
        v.contact
        , {from: v.address});
    expect(r).to.have.a.validatorRegisteredEvent({
      addr: v.address
    });
    expect(r).to.have.a.validatorDataUpdatedEvent({
      addr: v.address,
      ip: v.ip,
      orbsAddr: v.orbsAddress,
      name: v.name,
      website: v.website,
      contact: v.contact
    });

    await expectRejected(d.validatorsRegistration.updateValidator(
        v.ip,
        v.orbsAddress,
        "",
        v.website,
        v.contact
        , {from: v.address}));
  });

  it("does not allow registration or update with missing mandatory fields (contact)", async () => {
    const d = await Driver.new();

    const v = d.newParticipant();

    await expectRejected(d.validatorsRegistration.registerValidator(
        v.ip,
        v.orbsAddress,
        v.name,
        v.website,
        "",
        {from: v.address}));

    let r = await d.validatorsRegistration.registerValidator(
        v.ip,
        v.orbsAddress,
        v.name,
        v.website,
        v.contact
        , {from: v.address});
    expect(r).to.have.a.validatorRegisteredEvent({
      addr: v.address
    });
    expect(r).to.have.a.validatorDataUpdatedEvent({
      addr: v.address,
      ip: v.ip,
      orbsAddr: v.orbsAddress,
      name: v.name,
      website: v.website,
      contact: v.contact
    });

    await expectRejected(d.validatorsRegistration.updateValidator(
        v.ip,
        v.orbsAddress,
        v.name,
        v.website,
        "",
        {from: v.address}));
  });

  it('does not allow registering using an IP of an existing validator', async () => {
    const d = await Driver.new();

    const v = d.newParticipant();

    await d.validatorsRegistration.registerValidator(
        v.ip,
        v.orbsAddress,
        v.name,
        v.website,
        v.contact
        , {from: v.address});

    const v2 = d.newParticipant();

    await expectRejected(d.validatorsRegistration.registerValidator(
        v.ip,
        v2.orbsAddress,
        v2.name,
        v2.website,
        v2.contact,
        {from: v2.address}));
  });

  it('does not allow a registered validator to set an IP of an existing validator', async () => {
    const d = await Driver.new();

    const v = d.newParticipant();

    await d.validatorsRegistration.registerValidator(
        v.ip,
        v.orbsAddress,
        v.name,
        v.website,
        v.contact
        , {from: v.address});

    const v2 = d.newParticipant();

    await d.validatorsRegistration.registerValidator(
        v2.ip,
        v2.orbsAddress,
        v2.name,
        v2.website,
        v2.contact
        , {from: v2.address});

    await expectRejected(d.validatorsRegistration.updateValidator(
        v.ip,
        v2.orbsAddress,
        v2.name,
        v2.website,
        v2.contact,
        {from: v2.address}));
  });

  it('allows registering with an IP of a previously existing validator that unregistered', async () => {
    const d = await Driver.new();

    const v = d.newParticipant();

    await d.validatorsRegistration.registerValidator(
        v.ip,
        v.orbsAddress,
        v.name,
        v.website,
        v.contact
        , {from: v.address});

    await d.validatorsRegistration.unregisterValidator({from: v.address});

    const v2 = d.newParticipant();

    await d.validatorsRegistration.registerValidator(
        v.ip,
        v2.orbsAddress,
        v2.name,
        v2.website,
        v2.contact
        , {from: v2.address});
  });

  it('allows a registered validator to set an IP of a previously existing validator that unregistered', async () => {
    const d = await Driver.new();

    const v = d.newParticipant();

    await d.validatorsRegistration.registerValidator(
        v.ip,
        v.orbsAddress,
        v.name,
        v.website,
        v.contact
        , {from: v.address});

    const v2 = d.newParticipant();

    await d.validatorsRegistration.registerValidator(
        v2.ip,
        v2.orbsAddress,
        v2.name,
        v2.website,
        v2.contact
        , {from: v2.address});

    await d.validatorsRegistration.unregisterValidator({from: v.address});

    await d.validatorsRegistration.updateValidator(
        v.ip,
        v2.orbsAddress,
        v2.name,
        v2.website,
        v2.contact
    , {from: v2.address});

  });

  it('does not allow registering using an orbs address of an existing validator', async () => {
    const d = await Driver.new();

    const v = d.newParticipant();

    await d.validatorsRegistration.registerValidator(
        v.ip,
        v.orbsAddress,
        v.name,
        v.website,
        v.contact
        , {from: v.address});

    const v2 = d.newParticipant();

    await expectRejected(d.validatorsRegistration.registerValidator(
        v.ip,
        v2.orbsAddress,
        v2.name,
        v2.website,
        v2.contact,
        {from: v2.address}));
  });

  it('does not allow a registered validator to set an orbs address of an existing validator', async () => {
    const d = await Driver.new();

    const v = d.newParticipant();

    await d.validatorsRegistration.registerValidator(
        v.ip,
        v.orbsAddress,
        v.name,
        v.website,
        v.contact
        , {from: v.address});

    const v2 = d.newParticipant();

    await d.validatorsRegistration.registerValidator(
        v2.ip,
        v2.orbsAddress,
        v2.name,
        v2.website,
        v2.contact
        , {from: v2.address});

    await expectRejected(d.validatorsRegistration.updateValidator(
        v2.ip,
        v.orbsAddress,
        v2.name,
        v2.website,
        v2.contact,
        {from: v2.address}));
  });

  it('allows registering with an orbs address of a previously existing validator that unregistered', async () => {
    const d = await Driver.new();

    const v = d.newParticipant();

    await d.validatorsRegistration.registerValidator(
        v.ip,
        v.orbsAddress,
        v.name,
        v.website,
        v.contact
        , {from: v.address});

    await d.validatorsRegistration.unregisterValidator({from: v.address});

    const v2 = d.newParticipant();

    await d.validatorsRegistration.registerValidator(
        v2.ip,
        v.orbsAddress,
        v2.name,
        v2.website,
        v2.contact
        , {from: v2.address});
  });

  it('allows a registered validator to set an orbs address of a previously existing validator that unregistered', async () => {
    const d = await Driver.new();

    const v = d.newParticipant();

    await d.validatorsRegistration.registerValidator(
        v.ip,
        v.orbsAddress,
        v.name,
        v.website,
        v.contact
        , {from: v.address});

    const v2 = d.newParticipant();

    await d.validatorsRegistration.registerValidator(
        v2.ip,
        v2.orbsAddress,
        v2.name,
        v2.website,
        v2.contact
        , {from: v2.address});

    await d.validatorsRegistration.unregisterValidator({from: v.address});

    await d.validatorsRegistration.updateValidator(
        v2.ip,
        v.orbsAddress,
        v2.name,
        v2.website,
        v2.contact
    , {from: v2.address});

  });

  it('does not allow an unregistered validator to update', async () => {
    const d = await Driver.new();

    const v = d.newParticipant();

    await expectRejected(d.validatorsRegistration.updateValidator(
        v.ip,
        v.orbsAddress,
        v.name,
        v.website,
        v.contact
    , {from: v.address}));

  });

  it('allows a registered validator to update without changing any detail', async () => {
    const d = await Driver.new();

    const v = d.newParticipant();

    await d.validatorsRegistration.registerValidator(
        v.ip,
        v.orbsAddress,
        v.name,
        v.website,
        v.contact
        , {from: v.address});

    await d.validatorsRegistration.updateValidator(
        v.ip,
        v.orbsAddress,
        v.name,
        v.website,
        v.contact
    , {from: v.address});

  });

<<<<<<< HEAD
  it('allows a registered validator to update from its orbs address', async () => {
=======
  it('does not allow a registered validator to update using its Orbs address', async () => {
>>>>>>> 3195b4ac
    const d = await Driver.new();

    const v = d.newParticipant();

    await d.validatorsRegistration.registerValidator(
        v.ip,
        v.orbsAddress,
        v.name,
        v.website,
        v.contact
        , {from: v.address});

<<<<<<< HEAD
    let r = await d.validatorsRegistration.updateValidator(
        v.ip,
        v.orbsAddress,
        v.name + "new",
        v.website,
        v.contact
    , {from: v.orbsAddress});
    expect(r).to.have.a.validatorDataUpdatedEvent({
      addr: v.address,
      name: v.name + "new"
=======
    await expectRejected(d.validatorsRegistration.updateValidator(
        v.ip,
        v.orbsAddress,
        v.name,
        v.website,
        v.contact
    , {from: v.orbsAddress}));
  });

  it('allows a registered validator to update IP from both its orbs address and main address', async () => {
    const d = await Driver.new();

    const v = d.newParticipant();

    await d.validatorsRegistration.registerValidator(
        v.ip,
        v.orbsAddress,
        v.name,
        v.website,
        v.contact
        , {from: v.address});

    let r = await d.validatorsRegistration.updateValidatorIp(
        "0xaaaaaaaa"
    , {from: v.orbsAddress});
    expect(r).to.have.a.validatorDataUpdatedEvent({
      addr: v.address,
      ip: "0xaaaaaaaa"
    });

    r = await d.validatorsRegistration.updateValidatorIp(
        "0xbbbbbbbb"
    , {from: v.address});
    expect(r).to.have.a.validatorDataUpdatedEvent({
      addr: v.address,
      ip: "0xbbbbbbbb"
>>>>>>> 3195b4ac
    });
  });

  it('sets, overrides, gets and clears validator metadata', async () => {
    const d = await Driver.new();

    const v = d.newParticipant();
    let r = await d.validatorsRegistration.registerValidator(
        v.ip,
        v.orbsAddress,
        v.name,
        v.website,
        v.contact
        , {from: v.address});
    expect(r).to.have.a.validatorRegisteredEvent({
      addr: v.address
    });
    expect(r).to.have.a.validatorDataUpdatedEvent({
      addr: v.address,
      ip: v.ip,
      orbsAddr: v.orbsAddress,
      name: v.name,
      website: v.website,
      contact: v.contact
    });
    const key = 'key_' + Date.now().toString();

    // set
    const value = 'value_' + Date.now().toString();

    r = await d.validatorsRegistration.setMetadata(key, value, {from: v.address});
    expect(r).to.have.a.validatorMetadataChangedEvent({
      addr: v.address,
      key,
      oldValue: "",
      newValue: value
    });

    // get
    const notValidator = d.newParticipant();
    let retreivedValue = await d.validatorsRegistration.getMetadata(v.address, key, {from: notValidator.address});
    expect(retreivedValue).to.equal(value);

    // override
    const value2 = 'value2_' + Date.now().toString();
    r = await d.validatorsRegistration.setMetadata(key, value2, {from: v.address});
    expect(r).to.have.a.validatorMetadataChangedEvent({
      addr: v.address,
      key,
      oldValue: value,
      newValue: value2
    });

    // get again
    retreivedValue = await d.validatorsRegistration.getMetadata(v.address, key, {from: notValidator.address});
    expect(retreivedValue).to.equal(value2);

    // clear
    r = await d.validatorsRegistration.setMetadata(key, "", {from: v.address});
    expect(r).to.have.a.validatorMetadataChangedEvent({
      addr: v.address,
      key,
      oldValue: value2,
      newValue: ""
    });

    // get again
    retreivedValue = await d.validatorsRegistration.getMetadata(v.address, key, {from: notValidator.address});
    expect(retreivedValue).to.equal("");
  });

  it('converts eth addrs to orbs addrs', async () => {
    const d = await Driver.new();

    const v = d.newParticipant();
    let r = await d.validatorsRegistration.registerValidator(
        v.ip,
        v.orbsAddress,
        v.name,
        v.website,
        v.contact
        , {from: v.address});
    expect(r).to.have.a.validatorRegisteredEvent({
      addr: v.address
    });
    expect(r).to.have.a.validatorDataUpdatedEvent({
      addr: v.address,
      ip: v.ip,
      orbsAddr: v.orbsAddress,
      name: v.name,
      website: v.website,
      contact: v.contact
    });

    expect(await d.validatorsRegistration.getOrbsAddresses([v.address])).to.deep.equal([v.orbsAddress])
  });

  it('converts orbs addrs to eth addrs', async () => {
    const d = await Driver.new();

    const v = d.newParticipant();
    let r = await d.validatorsRegistration.registerValidator(
        v.ip,
        v.orbsAddress,
        v.name,
        v.website,
        v.contact
        , {from: v.address});
    expect(r).to.have.a.validatorRegisteredEvent({
      addr: v.address
    });
    expect(r).to.have.a.validatorDataUpdatedEvent({
      addr: v.address,
      ip: v.ip,
      orbsAddr: v.orbsAddress,
      name: v.name,
      website: v.website,
      contact: v.contact
    });

    expect(await d.validatorsRegistration.getOrbsAddresses([v.address])).to.deep.equal([v.orbsAddress])
  });

  it('resolves ethereum address', async () => {
    const d = await Driver.new();

    const v = d.newParticipant();
    await d.validatorsRegistration.registerValidator(
        v.ip,
        v.orbsAddress,
        v.name,
        v.website,
        v.contact
        , {from: v.address});

<<<<<<< HEAD
    expect(await d.validatorsRegistration.resolveEthereumAddress(v.address)).to.deep.equal(v.address);
    expect(await d.validatorsRegistration.resolveEthereumAddress(v.orbsAddress)).to.deep.equal(v.address);
=======
    expect(await d.validatorsRegistration.resolveGuardianAddress(v.address)).to.deep.equal(v.address);
    expect(await d.validatorsRegistration.resolveGuardianAddress(v.orbsAddress)).to.deep.equal(v.address);
>>>>>>> 3195b4ac

    const v2 = d.newParticipant();
    await d.validatorsRegistration.registerValidator(
        v2.ip,
        v.address,
        v2.name,
        v2.website,
        v2.contact
        , {from: v2.address});
<<<<<<< HEAD
    expect(await d.validatorsRegistration.resolveEthereumAddress(v.address)).to.deep.equal(v.address);
=======
    expect(await d.validatorsRegistration.resolveGuardianAddress(v.address)).to.deep.equal(v.address);
>>>>>>> 3195b4ac
  });


});<|MERGE_RESOLUTION|>--- conflicted
+++ resolved
@@ -523,35 +523,19 @@
 
   });
 
-<<<<<<< HEAD
-  it('allows a registered validator to update from its orbs address', async () => {
-=======
   it('does not allow a registered validator to update using its Orbs address', async () => {
->>>>>>> 3195b4ac
-    const d = await Driver.new();
-
-    const v = d.newParticipant();
-
-    await d.validatorsRegistration.registerValidator(
-        v.ip,
-        v.orbsAddress,
-        v.name,
-        v.website,
-        v.contact
-        , {from: v.address});
-
-<<<<<<< HEAD
-    let r = await d.validatorsRegistration.updateValidator(
-        v.ip,
-        v.orbsAddress,
-        v.name + "new",
-        v.website,
-        v.contact
-    , {from: v.orbsAddress});
-    expect(r).to.have.a.validatorDataUpdatedEvent({
-      addr: v.address,
-      name: v.name + "new"
-=======
+    const d = await Driver.new();
+
+    const v = d.newParticipant();
+
+    await d.validatorsRegistration.registerValidator(
+        v.ip,
+        v.orbsAddress,
+        v.name,
+        v.website,
+        v.contact
+        , {from: v.address});
+
     await expectRejected(d.validatorsRegistration.updateValidator(
         v.ip,
         v.orbsAddress,
@@ -588,7 +572,6 @@
     expect(r).to.have.a.validatorDataUpdatedEvent({
       addr: v.address,
       ip: "0xbbbbbbbb"
->>>>>>> 3195b4ac
     });
   });
 
@@ -724,13 +707,8 @@
         v.contact
         , {from: v.address});
 
-<<<<<<< HEAD
-    expect(await d.validatorsRegistration.resolveEthereumAddress(v.address)).to.deep.equal(v.address);
-    expect(await d.validatorsRegistration.resolveEthereumAddress(v.orbsAddress)).to.deep.equal(v.address);
-=======
     expect(await d.validatorsRegistration.resolveGuardianAddress(v.address)).to.deep.equal(v.address);
     expect(await d.validatorsRegistration.resolveGuardianAddress(v.orbsAddress)).to.deep.equal(v.address);
->>>>>>> 3195b4ac
 
     const v2 = d.newParticipant();
     await d.validatorsRegistration.registerValidator(
@@ -740,11 +718,7 @@
         v2.website,
         v2.contact
         , {from: v2.address});
-<<<<<<< HEAD
-    expect(await d.validatorsRegistration.resolveEthereumAddress(v.address)).to.deep.equal(v.address);
-=======
     expect(await d.validatorsRegistration.resolveGuardianAddress(v.address)).to.deep.equal(v.address);
->>>>>>> 3195b4ac
   });
 
 
