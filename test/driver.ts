import BN from "bn.js";
import chai from "chai";
chai.use(require('chai-bn')(BN));

export const ZERO_ADDR = "0x0000000000000000000000000000000000000000";

import { ElectionsContract } from "../typings/elections-contract";
import { DelegationsContract } from "../typings/delegations-contract";
import { ERC20Contract } from "../typings/erc20-contract";
import { StakingContract } from "../typings/staking-contract";
import { MonthlySubscriptionPlanContract } from "../typings/monthly-subscription-plan-contract";
import {ContractRegistryContract} from "../typings/contract-registry-contract";
import { Contracts } from "../typings/contracts";
import {Web3Driver, defaultWeb3Provider, Web3Session} from "../eth";
import Web3 from "web3";
import {GuardiansRegistrationContract} from "../typings/guardian-registration-contract";
import {CertificationContract} from "../typings/certification-contract";
import {TransactionReceipt} from "web3-core";
import {GasRecorder} from "../gas-recorder";
import {stakedEvents} from "./event-parsing";
import {OwnedContract} from "../typings/base-contract";
import {bn} from "./helpers";

export const BANNING_LOCK_TIMEOUT = 7*24*60*60;
export const DEPLOYMENT_SUBSET_MAIN = "main";
export const DEPLOYMENT_SUBSET_CANARY = "canary";

export type DriverOptions = {
    maxCommitteeSize: number;
    minSelfStakePercentMille: number;
    maxTimeBetweenRewardAssignments: number;
    voteUnreadyThreshold: number;
    voteUnreadyTimeout: number;
    voteOutThreshold: number;

    generalCommitteeAnnualBootstrap: number;
    certifiedCommitteeAnnualBootstrap: number;
    stakingRewardsAnnualRateInPercentMille: number;
    stakingRewardsAnnualCap: number;
    maxDelegatorsStakingRewardsPercentMille: number;

    stakingRewardsWalletRate: number;
    bootstrapRewardsWalletRate: number;

    subscriptionTier: string;
    subscriptionRate: number;

    genesisRefTimeDelay?: number;
    minimumInitialVcPayment: number;

    web3Provider : () => Web3;

    contractRegistryForExistingContractsAddress?: string;
    orbsTokenAddress?: string;
    bootstrapTokenAddress?: string;
    stakingContractAddress?: string;
    stakingContractHandlerAddress?: string;

    contractRegistryAddress?: string;
    delegationsAddress?: string;
    rewardsAddress?: string;
    electionsAddress?: string;
    subscriptionsAddress?: string;
    protocolAddress?: string;
    certificationAddress?: string;
    committeeAddress?: string;
    stakingRewardsWalletAddress?: string;
    bootstrapRewardsWalletAddress?: string;
    guardiansRegistrationAddress?: string;
    generalFeesWalletAddress?: string;
    certifiedFeesWalletAddress?: string;

}
export const defaultDriverOptions: Readonly<DriverOptions> = {
    maxCommitteeSize: 2,
    minSelfStakePercentMille : 0,
    maxTimeBetweenRewardAssignments: 0,
    voteUnreadyThreshold : 80,
    voteUnreadyTimeout : 24 * 60 * 60,
    voteOutThreshold : 80,

    generalCommitteeAnnualBootstrap: 0,
    certifiedCommitteeAnnualBootstrap: 0,
    stakingRewardsAnnualRateInPercentMille: 0,
    stakingRewardsAnnualCap: 0,
    maxDelegatorsStakingRewardsPercentMille: 100000,

    minimumInitialVcPayment: 0,

    stakingRewardsWalletRate: bn(2).pow(bn(94)).sub(bn(1)),
    bootstrapRewardsWalletRate: bn(2).pow(bn(94)).sub(bn(1)),

    subscriptionTier: "test1",
    subscriptionRate: bn(100),

    web3Provider: defaultWeb3Provider,
};

export const betaDriverOptions: Readonly<DriverOptions> = {
    // Committee
    maxCommitteeSize: 22,
    maxTimeBetweenRewardAssignments: 2*24*60*60,

    // Elections
    minSelfStakePercentMille : 8000,
    voteUnreadyThreshold : 70,
    voteUnreadyTimeout : 7 * 24 * 60 * 60,
    voteOutThreshold : 70,

    // Rewards
    generalCommitteeAnnualBootstrap: bn(12).mul(bn(10).pow(bn(18))),
    certifiedCommitteeAnnualBootstrap: bn(6).mul(bn(10).pow(bn(18))),
    stakingRewardsAnnualRateInPercentMille: 12000,
    stakingRewardsAnnualCap: bn(12000).mul(bn(10).pow(bn(18))),
    maxDelegatorsStakingRewardsPercentMille: 66667,

    // Protocol wallets
    stakingRewardsWalletRate: bn(12000 * 1.1).mul(bn(10).pow(bn(18))), // staking rewards for entire committee + 10%
    bootstrapRewardsWalletRate: bn((12 + 6) * 22).mul(bn(10).pow(bn(18))).mul(bn(11)).div(bn(10)), // bootstrap rewards for both certified and general, for entire committee + 10%

    // Subscription plan
    subscriptionTier: "beta1",
    subscriptionRate: bn(100).mul(bn(10).pow(bn(18))),

    orbsTokenAddress: "0xff56Cc6b1E6dEd347aA0B7676C85AB0B3D08B0FA",
    bootstrapTokenAddress: "0x6b175474e89094c44da98b954eedeac495271d0f",
    stakingContractAddress: "0x01D59Af68E2dcb44e04C50e05F62E7043F2656C3",

    minimumInitialVcPayment: 0,

    web3Provider: defaultWeb3Provider,
};

export type ContractName = 'protocol' | 'committee' | 'elections' | 'delegations' | 'guardiansRegistration' | 'certification' | 'staking' | 'subscriptions' | 'rewards' | 'stakingRewardsWallet' | 'guardianWallet' | 'generalFeesWallet' | 'certifiedFeesWallet' | 'stakingContractHandler';

export type ContractName4Testkit = '_bootstrapToken' | '_erc20' ; // TODO remove when resolving https://github.com/orbs-network/orbs-ethereum-contracts-v2/issues/97

export class Driver {
    private static web3DriversCache = new WeakMap<DriverOptions['web3Provider'], Web3Driver>();
    private participants: Participant[] = [];

    constructor(
        public web3: Web3Driver,
        public session: Web3Session,
        public accounts: string[],
        public elections: Contracts["Elections"],
        public erc20: Contracts["TestingERC20"],
        public bootstrapToken: Contracts["TestingERC20"],
        public staking: Contracts["StakingContract"],
        public delegations: Contracts["Delegations"],
        public subscriptions: Contracts["Subscriptions"],
        public rewards: Contracts["Rewards"],
        public protocol: Contracts["Protocol"],
        public certification: Contracts["Certification"],
        public guardiansRegistration: Contracts['GuardiansRegistration'],
        public committee: Contracts['Committee'],
        public stakingRewardsWallet: Contracts['ProtocolWallet'],
        public bootstrapRewardsWallet: Contracts['ProtocolWallet'],
        public generalFeesWallet: Contracts['FeesWallet'],
        public certifiedFeesWallet: Contracts['FeesWallet'],
        public stakingContractHandler: Contracts['StakingContractHandler'],
        public contractRegistry: Contracts["ContractRegistry"]
    ) {}

    static async new(options: Partial<DriverOptions> = {}): Promise<Driver> {
        const { web3Provider, contractRegistryForExistingContractsAddress } = Object.assign({}, defaultDriverOptions, options);

        const web3 = Driver.web3DriversCache.get(web3Provider) || new Web3Driver(web3Provider);
        Driver.web3DriversCache.set(web3Provider, web3);
        const session = new Web3Session();
        const accounts = await web3.eth.getAccounts();

        if (contractRegistryForExistingContractsAddress) {
            return await this.withExistingContracts(web3, contractRegistryForExistingContractsAddress, session, accounts);
        } else {
            return await this.withFreshContracts(web3, accounts, session, options);
        }
    }

    private static async withFreshContracts(web3, accounts, session, options: Partial<DriverOptions> = {}) {
        const {
            maxCommitteeSize,
            minSelfStakePercentMille, voteOutThreshold, voteUnreadyTimeout, voteUnreadyThreshold,
            maxTimeBetweenRewardAssignments,
            generalCommitteeAnnualBootstrap,
            certifiedCommitteeAnnualBootstrap,
            stakingRewardsAnnualRateInPercentMille,
            stakingRewardsAnnualCap,
            maxDelegatorsStakingRewardsPercentMille,

            stakingRewardsWalletRate,
            bootstrapRewardsWalletRate,

            subscriptionTier,
            subscriptionRate,

            genesisRefTimeDelay,
            minimumInitialVcPayment
        } = Object.assign({}, defaultDriverOptions, options);

        const initManager = accounts[0];
        const registryManager = accounts[1];
        const migrationManager = accounts[2];
        const functionalManager = accounts[3];

        const contractRegistry = options.contractRegistryAddress ?
            await web3.getExisting('ContractRegistry', options.contractRegistryAddress, session)
            :
            await web3.deploy('ContractRegistry', [ZERO_ADDR, registryManager], null, session);

        const delegations = options.delegationsAddress ?
            await web3.getExisting('Delegations', options.delegationsAddress, session)
            :
            await web3.deploy("Delegations", [contractRegistry.address, registryManager], null, session);

        const externalToken = options.bootstrapTokenAddress ?
            await web3.getExisting('TestingERC20', options.bootstrapTokenAddress, session)
            :
            await web3.deploy('TestingERC20', [], null, session);

        const erc20 = options.orbsTokenAddress ?
            await web3.getExisting('TestingERC20', options.orbsTokenAddress, session)
            :
            await web3.deploy('TestingERC20', [], null, session);

        const stakingContractHandler = options.stakingContractHandlerAddress ?
            await web3.getExisting('StakingContractHandler', options.stakingContractHandlerAddress, session)
            :
            await web3.deploy('StakingContractHandler', [contractRegistry.address, registryManager], null, session);

        const staking = options.stakingContractAddress ?
            await web3.getExisting('StakingContract', options.stakingContractAddress, session)
            :
            await Driver.newStakingContract(web3, stakingContractHandler.address, erc20.address, session);

        const rewards = options.rewardsAddress ?
            await web3.getExisting('Rewards', options.rewardsAddress, session)
            :
            await web3.deploy('Rewards', [contractRegistry.address, registryManager, erc20.address, externalToken.address,
                generalCommitteeAnnualBootstrap,
                certifiedCommitteeAnnualBootstrap,
                stakingRewardsAnnualRateInPercentMille,
                stakingRewardsAnnualCap,
                maxDelegatorsStakingRewardsPercentMille
            ], null, session);

        const elections = options.electionsAddress ?
            await web3.getExisting('Elections', options.electionsAddress, session)
            :
            await web3.deploy("Elections", [contractRegistry.address, registryManager, minSelfStakePercentMille, voteUnreadyThreshold, voteUnreadyTimeout, voteOutThreshold], null, session);

        const subscriptions = options.subscriptionsAddress ?
            await web3.getExisting('Subscriptions', options.subscriptionsAddress, session)
            :
            await web3.deploy('Subscriptions', [contractRegistry.address, registryManager, erc20.address, genesisRefTimeDelay || 3*60*60, minimumInitialVcPayment], null, session);

        const protocol = options.protocolAddress ?
            await web3.getExisting('Protocol', options.protocolAddress, session)
            :
            await web3.deploy('Protocol', [contractRegistry.address, registryManager], null, session);

        const certification = options.certificationAddress ?
            await web3.getExisting('Certification', options.certificationAddress, session)
            :
            await web3.deploy('Certification', [contractRegistry.address, registryManager], null, session);

        const committee = options.committeeAddress ?
            await web3.getExisting('Committee', options.committeeAddress, session)
            :
            await web3.deploy('Committee', [contractRegistry.address, registryManager, maxCommitteeSize, maxTimeBetweenRewardAssignments], null, session);

        const stakingRewardsWallet = options.stakingRewardsWalletAddress ?
            await web3.getExisting('ProtocolWallet', options.stakingRewardsWalletAddress, session)
            :
            await web3.deploy('ProtocolWallet', [contractRegistry.address, registryManager, erc20.address, rewards.address, stakingRewardsWalletRate], null, session);

        const bootstrapRewardsWallet = options.bootstrapRewardsWalletAddress ?
            await web3.getExisting('ProtocolWallet', options.bootstrapRewardsWalletAddress, session)
            :
            await web3.deploy('ProtocolWallet', [contractRegistry.address, registryManager, externalToken.address, rewards.address, bootstrapRewardsWalletRate], null, session);

        const guardiansRegistration = options.guardiansRegistrationAddress ?
            await web3.getExisting('GuardiansRegistration', options.guardiansRegistrationAddress, session)
            :
            await web3.deploy('GuardiansRegistration', [contractRegistry.address, registryManager, ZERO_ADDR, []], null, session);

        const generalFeesWallet = options.generalFeesWalletAddress ?
            await web3.getExisting('FeesWallet', options.generalFeesWalletAddress, session)
            :
            await web3.deploy('FeesWallet', [contractRegistry.address, registryManager, erc20.address], null, session);

        const certifiedFeesWallet = options.certifiedFeesWalletAddress ?
            await web3.getExisting('FeesWallet', options.certifiedFeesWalletAddress, session)
            :
            await web3.deploy('FeesWallet', [contractRegistry.address, registryManager, erc20.address], null, session);

        await Promise.all([
            contractRegistry.setContract("staking", staking.address, false, {from: registryManager}),
            contractRegistry.setContract("rewards", rewards.address, true, {from: registryManager}),
            contractRegistry.setContract("delegations", delegations.address, true, {from: registryManager}),
            contractRegistry.setContract("elections", elections.address, true, {from: registryManager}),
            contractRegistry.setContract("subscriptions", subscriptions.address, true, {from: registryManager}),
            contractRegistry.setContract("protocol", protocol.address, true, {from: registryManager}),
            contractRegistry.setContract("certification", certification.address, true, {from: registryManager}),
            contractRegistry.setContract("guardiansRegistration", guardiansRegistration.address, true, {from: registryManager}),
            contractRegistry.setContract("committee", committee.address, true, {from: registryManager}),
            contractRegistry.setContract("stakingRewardsWallet", stakingRewardsWallet.address, false, {from: registryManager}),
            contractRegistry.setContract("bootstrapRewardsWallet", bootstrapRewardsWallet.address, false, {from: registryManager}),
            contractRegistry.setContract("generalFeesWallet", generalFeesWallet.address, true, {from: registryManager}),
            contractRegistry.setContract("certifiedFeesWallet", certifiedFeesWallet.address, true, {from: registryManager}),
            contractRegistry.setContract("stakingContractHandler", stakingContractHandler.address, true, {from: registryManager}),

            contractRegistry.setContract("_bootstrapToken", externalToken.address, false, {from: registryManager}),
            contractRegistry.setContract("_erc20", erc20.address, false, {from: registryManager}),
        ]);

        await contractRegistry.setManager("migrationManager", migrationManager, {from: registryManager});
        await contractRegistry.setManager("functionalManager", functionalManager, {from: registryManager});

        if (!(await protocol.deploymentSubsetExists(DEPLOYMENT_SUBSET_MAIN))) {
            await protocol.createDeploymentSubset(DEPLOYMENT_SUBSET_MAIN, 1, {from: functionalManager});
        }

<<<<<<< HEAD
        await Promise.all([
            contractRegistry.initializationComplete(),
            rewards.initializationComplete(),
            delegations.initializationComplete(),
            elections.initializationComplete(),
            subscriptions.initializationComplete(),
            protocol.initializationComplete(),
            certification.initializationComplete(),
            guardiansRegistration.initializationComplete(),
            committee.initializationComplete(),
            generalFeesWallet.initializationComplete(),
            certifiedFeesWallet.initializationComplete(),
            stakingContractHandler.initializationComplete()
        ]);
=======
        // TODO remove when setting in constructor
        await rewards.setMaxDelegatorsStakingRewards(maxDelegatorsStakingRewardsPercentMille, {from: functionalManager});
        await rewards.setGeneralCommitteeAnnualBootstrap(generalCommitteeAnnualBootstrap, {from: functionalManager});
        await rewards.setCertificationCommitteeAnnualBootstrap(certificationCommitteeAnnualBootstrap, {from: functionalManager});
        await rewards.setAnnualStakingRewardsRate(stakingRewardsAnnualRateInPercentMille, stakingRewardsAnnualCap, {from: functionalManager});

        await stakingRewardsWallet.setMaxAnnualRate(stakingRewardsWalletRate, {from: migrationManager});
        await bootstrapRewardsWallet.setMaxAnnualRate(bootstrapRewardsWalletRate, {from: migrationManager});

        if (genesisRefTimeDelay != null) {
            await subscriptions.setGenesisRefTimeDelay(genesisRefTimeDelay, {from: functionalManager});
        }

        const contracts = [
            contractRegistry,
            rewards,
            delegations,
            elections,
            subscriptions,
            protocol,
            certification,
            guardiansRegistration,
            committee,
            generalFeesWallet,
            certifiedFeesWallet,
            stakingContractHandler
        ]
        for (const contract of contracts) {
            if (!(await contract.isInitializationComplete())) {
                await contract.initializationComplete();
            }
        }
>>>>>>> 2cce7f9c

        const d = new Driver(web3, session,
            accounts,
            elections,
            erc20,
            externalToken,
            staking,
            delegations,
            subscriptions,
            rewards,
            protocol,
            certification,
            guardiansRegistration,
            committee,
            stakingRewardsWallet,
            bootstrapRewardsWallet,
            generalFeesWallet,
            certifiedFeesWallet,
            stakingContractHandler,
            contractRegistry
        );

        await d.newSubscriber(subscriptionTier, subscriptionRate);
        d.newParticipant("functionalOwner");

        return d;
    }

    private static async withExistingContracts(web3, preExistingContractRegistryAddress, session, accounts) {
        const contractRegistry = await web3.getExisting('ContractRegistry', preExistingContractRegistryAddress, session);

        const rewards = await web3.getExisting('Rewards', await contractRegistry.getContract('rewards'), session);
        const externalToken = await web3.getExisting('TestingERC20', await contractRegistry.getContract('_bootstrapToken'), session);
        const erc20 = await web3.getExisting('TestingERC20', await contractRegistry.getContract('_erc20'), session);
        const delegations = await web3.getExisting('Delegations', await contractRegistry.getContract('delegations'), session);
        const elections = await web3.getExisting('Elections', await contractRegistry.getContract('elections'), session);
        const staking = await web3.getExisting('StakingContract', await contractRegistry.getContract('staking'), session);
        const subscriptions = await web3.getExisting('Subscriptions', await contractRegistry.getContract('subscriptions'), session);
        const protocol = await web3.getExisting('Protocol', await contractRegistry.getContract('protocol'), session);
        const certification = await web3.getExisting('Certification', await contractRegistry.getContract('certification'), session);
        const committee = await web3.getExisting('Committee', await contractRegistry.getContract('committee'), session);
        const guardiansRegistration = await web3.getExisting('GuardiansRegistration', await contractRegistry.getContract('guardiansRegistration'), session);
        const stakingRewardsWallet = await web3.getExisting('ProtocolWallet', await contractRegistry.getContract('stakingRewardsWallet'), session);
        const bootstrapRewardsWallet = await web3.getExisting('ProtocolWallet', await contractRegistry.getContract('bootstrapRewardsWallet'), session);
        const generalFeesWallet = await web3.getExisting('FeesWallet', await contractRegistry.getContract('generalFeesWallet'), session);
        const certifiedFeesWallet = await web3.getExisting('FeesWallet', await contractRegistry.getContract('certifiedFeesWallet'), session);
        const stakingContractHandler = await web3.getExisting('StakingContractHandler', await contractRegistry.getContract('stakingContractHandler'), session);

        return new Driver(web3, session,
            accounts,
            elections,
            erc20,
            externalToken,
            staking,
            delegations,
            subscriptions,
            rewards,
            protocol,
            certification,
            guardiansRegistration,
            committee,
            stakingRewardsWallet,
            bootstrapRewardsWallet,
            generalFeesWallet,
            certifiedFeesWallet,
            stakingContractHandler,
            contractRegistry
        );
    }

    async newStakingContract(delegationsAddr: string, erc20Addr: string): Promise<StakingContract> {
        return await Driver.newStakingContract(this.web3, delegationsAddr, erc20Addr, this.session);
    }

    static async newStakingContract(web3: Web3Driver, delegationsAddr: string, erc20Addr: string, session?: Web3Session): Promise<StakingContract> {
        const accounts = await web3.eth.getAccounts();
        const staking = await web3.deploy("StakingContract", [1 /* _cooldownPeriodInSec */, accounts[2] /* _migrationManager */, "0x0000000000000000000000000000000000000001" /* _emergencyManager */, erc20Addr /* _token */], null, session);
        await staking.setStakeChangeNotifier(delegationsAddr, {from: accounts[2]});
        return staking;
    }

    get contractsOwnerAddress() {
        return this.accounts[0];
    }

    get contractsNonOwnerAddress() {
        return this.accounts[4];
    }

    get initializationManager(): Participant {
        return new Participant("initialization-manager", "initialization-manager-website", "initialization-manager-contact", this.accounts[0], this.accounts[0], this);
    }

    get registryManager(): Participant {
        return new Participant("registry-manager", "registry-manager-website", "registry-manager-contact", this.accounts[1], this.accounts[1], this);
    }

    get migrationManager(): Participant {
        return new Participant("migration-owner", "migration-owner-website", "migration-owner-contact", this.accounts[2], this.accounts[2], this);
    }

    get functionalManager(): Participant {
        return new Participant("functional-owner", "functional-owner-website", "functional-owner-contact", this.accounts[3], this.accounts[3], this);
    }

    subscribers: any[] = [];

    async newSubscriber(tier: string, monthlyRate:number|BN): Promise<MonthlySubscriptionPlanContract> {
        const subscriber = await this.web3.deploy('MonthlySubscriptionPlan', [this.contractRegistry.address, this.registryManager.address, this.erc20.address, tier, monthlyRate], null, this.session);
        await this.subscriptions.addSubscriber(subscriber.address, {from: this.functionalManager.address});
        this.subscribers.push(subscriber);
        return subscriber;
    }

    newParticipant(name?: string): Participant { // consumes two addresses from accounts for each participant - ethereum address and an orbs address
        name = name || `Guardian${this.participants.length}`;
        const RESERVED_ACCOUNTS = 5;
        const v = new Participant(
            name,
            `${name}-website`,
            `${name}-contact`,
            this.accounts[RESERVED_ACCOUNTS + this.participants.length*2],
            this.accounts[RESERVED_ACCOUNTS + this.participants.length*2+1],
            this);
        this.participants.push(v);
        return v;
    }

    async newGuardian(stake: number|BN, certification: boolean, signalReadyToSync: boolean, signalReadyForCommittee: boolean): Promise<{v: Participant, r: TransactionReceipt}> {
        const v = await this.newParticipant();
        const r = await v.becomeGuardian(stake, certification, signalReadyToSync, signalReadyForCommittee);
        return {v, r}
    }

    async delegateMoreStake(amount:number|BN, delegatee: Participant) {
        const delegator = this.newParticipant();
        await delegator.stake(new BN(amount));
        return await delegator.delegate(delegatee);
    }

    logGasUsageSummary(scenarioName: string, participants?: Participant[]) {
        const logTitle = (t: string) => {
            console.log(t);
            console.log('-'.repeat(t.length));
        };
        logTitle(`GAS USAGE SUMMARY - SCENARIO "${scenarioName}":`);

        if (!participants) console.log(`Root Account (${this.accounts[0]}): ${this.session.gasRecorder.gasUsedBy(this.accounts[0])}`);
        if (!participants) console.log(`Accounts[1] (${this.accounts[1]}): ${this.session.gasRecorder.gasUsedBy(this.accounts[1])}`);
        if (!participants) console.log(`Accounts[2] (${this.accounts[2]}): ${this.session.gasRecorder.gasUsedBy(this.accounts[2])}`);
        for (const p of (participants || this.participants)) {
            console.log(`${p.name} (${p.address};${p.orbsAddress}): ${p.gasUsed()}`);
        }
    }

    resetGasRecording() {
        this.session.gasRecorder.reset();
    }
}

export class Participant {
    // TODO Consider implementing guardian methods in a child class.
    public ip: string;
    private driver: Driver;

    constructor(public name: string,
                public website: string,
                public contact: string,
                public address: string,
                public orbsAddress: string,
                driver: Driver) {
        this.name = name;
        this.ip = address.substring(0, 10).toLowerCase(); // random IP using the 4 first bytes from address string TODO simplify
        this.driver = driver;
    }

    async stake(amount: number|BN, staking?: StakingContract) : Promise<TransactionReceipt> {
        staking = staking || this.driver.staking;
        await this.assignAndApproveOrbs(amount, staking.address);
        return staking.stake(amount, {from: this.address});
    }

    private async assignAndApprove(amount: number|BN, to: string, token: ERC20Contract) {
        await token.assign(this.address, amount);
        await token.approve(to, amount, {from: this.address});
    }

    async assignAndApproveOrbs(amount: number|BN, to: string) {
        return this.assignAndApprove(amount, to, this.driver.erc20);
    }

    async assignAndApproveExternalToken(amount: number|BN, to: string) {
        return this.assignAndApprove(amount, to, this.driver.bootstrapToken);
    }

    async unstake(amount: number|BN) {
        return this.driver.staking.unstake(amount, {from: this.address});
    }

    async restake() {
        return this.driver.staking.restake({from: this.address});
    }

    async delegate(to: Participant) {
        return this.driver.delegations.delegate(to.address, {from: this.address});
    }

    async registerAsGuardian() {
        return await this.driver.guardiansRegistration.registerGuardian(this.ip, this.orbsAddress, this.name, this.website, this.contact, {from: this.address});
    }

    async readyForCommittee() {
        return await this.driver.elections.readyForCommittee({from: this.orbsAddress});
    }

    async readyToSync() {
        return await this.driver.elections.readyToSync({from: this.orbsAddress});
    }

    async becomeCertified() {
        return await this.driver.certification.setGuardianCertification(this.address, true, {from: this.driver.functionalManager.address});
    }

    async becomeNotCertified() {
        return await this.driver.certification.setGuardianCertification(this.address, false, {from: this.driver.functionalManager.address});
    }

    async becomeGuardian(stake: number|BN, certified: boolean, signalReadyToSync: boolean, signalReadyForCommittee: boolean): Promise<TransactionReceipt> {
        let r = await this.registerAsGuardian();
        if (certified) {
            r = await this.becomeCertified();
        }
        if (bn(stake).gt(bn(0))) {
            r = await this.stake(stake);
        }
        if (signalReadyToSync) {
            r = await this.readyToSync();
        }
        if (signalReadyForCommittee) {
            r = await this.readyForCommittee();
        }
        return r;
    }

    async unregisterAsGuardian() {
        return await this.driver.guardiansRegistration.unregisterGuardian({from: this.address});
    }

    gasUsed(): number {
        return this.driver.session.gasRecorder.gasUsedBy(this.address) + this.driver.session.gasRecorder.gasUsedBy(this.orbsAddress);
    }

}<|MERGE_RESOLUTION|>--- conflicted
+++ resolved
@@ -321,35 +321,6 @@
             await protocol.createDeploymentSubset(DEPLOYMENT_SUBSET_MAIN, 1, {from: functionalManager});
         }
 
-<<<<<<< HEAD
-        await Promise.all([
-            contractRegistry.initializationComplete(),
-            rewards.initializationComplete(),
-            delegations.initializationComplete(),
-            elections.initializationComplete(),
-            subscriptions.initializationComplete(),
-            protocol.initializationComplete(),
-            certification.initializationComplete(),
-            guardiansRegistration.initializationComplete(),
-            committee.initializationComplete(),
-            generalFeesWallet.initializationComplete(),
-            certifiedFeesWallet.initializationComplete(),
-            stakingContractHandler.initializationComplete()
-        ]);
-=======
-        // TODO remove when setting in constructor
-        await rewards.setMaxDelegatorsStakingRewards(maxDelegatorsStakingRewardsPercentMille, {from: functionalManager});
-        await rewards.setGeneralCommitteeAnnualBootstrap(generalCommitteeAnnualBootstrap, {from: functionalManager});
-        await rewards.setCertificationCommitteeAnnualBootstrap(certificationCommitteeAnnualBootstrap, {from: functionalManager});
-        await rewards.setAnnualStakingRewardsRate(stakingRewardsAnnualRateInPercentMille, stakingRewardsAnnualCap, {from: functionalManager});
-
-        await stakingRewardsWallet.setMaxAnnualRate(stakingRewardsWalletRate, {from: migrationManager});
-        await bootstrapRewardsWallet.setMaxAnnualRate(bootstrapRewardsWalletRate, {from: migrationManager});
-
-        if (genesisRefTimeDelay != null) {
-            await subscriptions.setGenesisRefTimeDelay(genesisRefTimeDelay, {from: functionalManager});
-        }
-
         const contracts = [
             contractRegistry,
             rewards,
@@ -369,7 +340,6 @@
                 await contract.initializationComplete();
             }
         }
->>>>>>> 2cce7f9c
 
         const d = new Driver(web3, session,
             accounts,
