import BN from "bn.js";
import chai from "chai";
chai.use(require('chai-bn')(BN));

export const ZERO_ADDR = "0x0000000000000000000000000000000000000000";

import { ElectionsContract } from "../typings/elections-contract";
import { DelegationsContract } from "../typings/delegations-contract";
import { ERC20Contract } from "../typings/erc20-contract";
import { StakingContract } from "../typings/staking-contract";
import { MonthlySubscriptionPlanContract } from "../typings/monthly-subscription-plan-contract";
import {ContractRegistryContract} from "../typings/contract-registry-contract";
import { Contracts } from "../typings/contracts";
import {Web3Driver, defaultWeb3Provider, Web3Session} from "../eth";
import Web3 from "web3";
import {ValidatorsRegistrationContract} from "../typings/validator-registration-contract";
import {ComplianceContract} from "../typings/compliance-contract";
import {TransactionReceipt} from "web3-core";
import {GasRecorder} from "../gas-recorder";
import {stakedEvents} from "./event-parsing";
import {OwnedContract} from "../typings/base-contract";

export const BANNING_LOCK_TIMEOUT = 7*24*60*60;
export const DEPLOYMENT_SUBSET_MAIN = "main";
export const DEPLOYMENT_SUBSET_CANARY = "canary";

export type DriverOptions = {
    maxCommitteeSize: number;
    maxStandbys: number;
    maxDelegationRatio: number;
    voteOutThreshold: number;
    voteOutTimeout: number;
    readyToSyncTimeout: number;
    banningThreshold: number;
    web3Provider : () => Web3;
    contractRegistryAddress: string | undefined;
}
export const defaultDriverOptions: Readonly<DriverOptions> = {
    maxCommitteeSize: 2,
    maxStandbys : 2,
    maxDelegationRatio : 10,
    voteOutThreshold : 80,
    voteOutTimeout : 24 * 60 * 60,
    readyToSyncTimeout: 7*24*60*60,
    banningThreshold : 80,
    web3Provider: defaultWeb3Provider,
    contractRegistryAddress: undefined,
};

export type ContractName = 'protocol' | 'committee' | 'elections' | 'delegations' | 'validatorsRegistration' | 'compliance' | 'staking' | 'subscriptions' | 'rewards' | '_bootstrapToken' | '_erc20';

export class Driver {
    private static web3DriversCache = new WeakMap<DriverOptions['web3Provider'], Web3Driver>();
    private participants: Participant[] = [];

    constructor(
        public web3: Web3Driver,
        public session: Web3Session,
        public accounts: string[],
        public elections: Contracts["Elections"],
        public erc20: Contracts["TestingERC20"],
        public externalToken: Contracts["TestingERC20"],
        public staking: Contracts["StakingContract"],
        public delegations: Contracts["Delegations"],
        public subscriptions: Contracts["Subscriptions"],
        public rewards: Contracts["Rewards"],
        public protocol: Contracts["Protocol"],
        public compliance: Contracts["Compliance"],
        public validatorsRegistration: Contracts['ValidatorsRegistration'],
        public committee: Contracts['Committee'],
        public contractRegistry: Contracts["ContractRegistry"],
    ) {}

    static async new(options: Partial<DriverOptions> = {}): Promise<Driver> {
        const { web3Provider, contractRegistryAddress } = Object.assign({}, defaultDriverOptions, options);

        const web3 = Driver.web3DriversCache.get(web3Provider) || new Web3Driver(web3Provider);
        Driver.web3DriversCache.set(web3Provider, web3);
        const session = new Web3Session();
        const accounts = await web3.eth.getAccounts();

<<<<<<< HEAD
        if (contractRegistryAddress) {
            return await this.withExistingContracts(web3, contractRegistryAddress, session, accounts);
        } else {
            return await this.withFreshContracts(web3, accounts, session, options);
        }
    }

    private static async withFreshContracts(web3, accounts, session, options: Partial<DriverOptions> = {}) {
        const {
            maxCommitteeSize, maxStandbys,
            maxDelegationRatio, voteOutThreshold, voteOutTimeout, banningThreshold,
            readyToSyncTimeout
        } = Object.assign({}, defaultDriverOptions, options);
        const contractRegistry = await web3.deploy('ContractRegistry', [accounts[0]], null, session);
        const externalToken = await web3.deploy('TestingERC20', [], null, session);
        const erc20 = await web3.deploy('TestingERC20', [], null, session);
        const rewards = await web3.deploy('Rewards', [erc20.address, externalToken.address, accounts[0]], null, session);
        const delegations = await web3.deploy("Delegations", [], null, session);
        const elections = await web3.deploy("Elections", [maxDelegationRatio, voteOutThreshold, voteOutTimeout, banningThreshold], null, session);
=======
        const contractRegistry = await web3.deploy( 'ContractRegistry',[accounts[0]], null, session);
        const externalToken = await web3.deploy( 'TestingERC20', [], null, session);
        const erc20 = await web3.deploy( 'TestingERC20', [], null, session);
        const rewards = await web3.deploy( 'Rewards', [erc20.address, externalToken.address], null, session);
        const delegations = await web3.deploy( "Delegations", [], null, session);
        const elections = await web3.deploy( "Elections", [maxDelegationRatio, voteOutThreshold, voteOutTimeout, banningThreshold], null, session);
>>>>>>> f1037d70
        const staking = await Driver.newStakingContract(web3, delegations.address, erc20.address, session);
        const subscriptions = await web3.deploy('Subscriptions', [erc20.address], null, session);
        const protocol = await web3.deploy('Protocol', [], null, session);
        const compliance = await web3.deploy('Compliance', [], null, session);
        const committee = await web3.deploy('Committee', [maxCommitteeSize, maxStandbys, readyToSyncTimeout], null, session);
        const validatorsRegistration = await web3.deploy('ValidatorsRegistration', [], null, session);

        await contractRegistry.set("staking", staking.address);
        await contractRegistry.set("rewards", rewards.address);
        await contractRegistry.set("delegations", delegations.address);
        await contractRegistry.set("elections", elections.address);
        await contractRegistry.set("subscriptions", subscriptions.address);
        await contractRegistry.set("protocol", protocol.address);
        await contractRegistry.set("compliance", compliance.address);
        await contractRegistry.set("validatorsRegistration", validatorsRegistration.address);
        await contractRegistry.set("committee", committee.address);
        await contractRegistry.set("_bootstrapToken", externalToken.address);
        await contractRegistry.set("_erc20", erc20.address);

        await protocol.setContractRegistry(contractRegistry.address);
        await delegations.setContractRegistry(contractRegistry.address);
        await elections.setContractRegistry(contractRegistry.address);
        await rewards.setContractRegistry(contractRegistry.address);
        await subscriptions.setContractRegistry(contractRegistry.address);
        await compliance.setContractRegistry(contractRegistry.address);
        await validatorsRegistration.setContractRegistry(contractRegistry.address);
        await committee.setContractRegistry(contractRegistry.address);

        await protocol.createDeploymentSubset(DEPLOYMENT_SUBSET_MAIN, 1);

        await Promise.all([
            elections,
            delegations,
            subscriptions,
            rewards,
            protocol,
            compliance,
            validatorsRegistration,
            committee,
            contractRegistry
        ].map(async (c: OwnedContract) => {
            await c.transferFunctionalOwnership(accounts[1], {from: accounts[0]});
            await c.claimFunctionalOwnership({from: accounts[1]})
        }));

        return new Driver(web3, session,
            accounts,
            elections,
            erc20,
            externalToken,
            staking,
            delegations,
            subscriptions,
            rewards,
            protocol,
            compliance,
            validatorsRegistration,
            committee,
            contractRegistry
        );
    }

<<<<<<< HEAD
    private static async withExistingContracts(web3, preExistingContractRegistryAddress, session, accounts) {
        const contractRegistry = await web3.getExisting('ContractRegistry', preExistingContractRegistryAddress, session);

        const rewards = await web3.getExisting('Rewards', await contractRegistry.get('rewards'), session);
        const externalToken = await web3.getExisting('TestingERC20', await contractRegistry.get('_bootstrapToken'), session);
        const erc20 = await web3.getExisting('TestingERC20', await contractRegistry.get('_erc20'), session);
        const delegations = await web3.getExisting('Delegations', await contractRegistry.get('delegations'), session);
        const elections = await web3.getExisting('Elections', await contractRegistry.get('elections'), session);
        const staking = await web3.getExisting('StakingContract', await contractRegistry.get('staking'), session);
        const subscriptions = await web3.getExisting('Subscriptions', await contractRegistry.get('subscriptions'), session);
        const protocol = await web3.getExisting('Protocol', await contractRegistry.get('protocol'), session);
        const compliance = await web3.getExisting('Compliance', await contractRegistry.get('compliance'), session);
        const committee = await web3.getExisting('Committee', await contractRegistry.get('committee'), session);
        const validatorsRegistration = await web3.getExisting('ValidatorsRegistration', await contractRegistry.get('validatorsRegistration'), session);

        return new Driver(web3, session,
            accounts,
            elections,
            erc20,
            externalToken,
            staking,
            delegations,
            subscriptions,
            rewards,
            protocol,
            compliance,
            validatorsRegistration,
            committee,
            contractRegistry
        );
    }

    async newContractRegistry(governorAddr: string): Promise<ContractRegistryContract> {
        return await this.web3.deploy('ContractRegistry', [governorAddr],{from: this.accounts[0]}, this.session) as ContractRegistryContract;
    }

=======
>>>>>>> f1037d70
    async newStakingContract(delegationsAddr: string, erc20Addr: string): Promise<StakingContract> {
        return await Driver.newStakingContract(this.web3, delegationsAddr, erc20Addr, this.session);
    }

    static async newStakingContract(web3: Web3Driver, delegationsAddr: string, erc20Addr: string, session?: Web3Session): Promise<StakingContract> {
        const accounts = await web3.eth.getAccounts();
        const staking = await web3.deploy("StakingContract", [1 /* _cooldownPeriodInSec */, accounts[0] /* _migrationManager */, "0x0000000000000000000000000000000000000001" /* _emergencyManager */, erc20Addr /* _token */], null, session);
        await staking.setStakeChangeNotifier(delegationsAddr, {from: accounts[0]});
        return staking;
    }

    get contractsOwnerAddress() {
        return this.accounts[0];
    }

    get contractsNonOwnerAddress() {
        return this.accounts[2];
    }

    get migrationOwner(): Participant {
        return new Participant("migration-owner", "migration-owner-website", "migration-owner-contact", this.accounts[0], this.accounts[0], this);
    }

    get functionalOwner(): Participant {
        return new Participant("functional-owner", "functional-owner-website", "functional-owner-contact", this.accounts[1], this.accounts[1], this);
    }

    async newSubscriber(tier: string, monthlyRate:number|BN): Promise<MonthlySubscriptionPlanContract> {
        const subscriber = await this.web3.deploy('MonthlySubscriptionPlan', [this.erc20.address, tier, monthlyRate], null, this.session);
        await subscriber.setContractRegistry(this.contractRegistry.address);
        await subscriber.transferFunctionalOwnership(this.functionalOwner.address);
        await subscriber.claimFunctionalOwnership({from: this.functionalOwner.address});
        await this.subscriptions.addSubscriber(subscriber.address, {from: this.functionalOwner.address});
        return subscriber;
    }

    newParticipant(name?: string): Participant { // consumes two addresses from accounts for each participant - ethereum address and an orbs address
        name = name || `Validator${this.participants.length}`;
        const RESERVED_ACCOUNTS = 3;
        const v = new Participant(
            name,
            `${name}-website`,
            `${name}-contact`,
            this.accounts[RESERVED_ACCOUNTS + this.participants.length*2],
            this.accounts[RESERVED_ACCOUNTS + this.participants.length*2+1],
            this);
        this.participants.push(v);
        return v;
    }

    async newValidator(stake: number|BN, compliance: boolean, signalReadyToSync: boolean, signalReadyForCommittee: boolean): Promise<{v: Participant, r: TransactionReceipt}> {
        const v = await this.newParticipant();
        const r = await v.becomeValidator(stake, compliance, signalReadyToSync, signalReadyForCommittee);
        return {v, r}
    }

    async delegateMoreStake(amount:number|BN, delegatee: Participant) {
        const delegator = this.newParticipant();
        await delegator.stake(new BN(amount));
        return await delegator.delegate(delegatee);
    }

    logGasUsageSummary(scenarioName: string, participants?: Participant[]) {
        const logTitle = (t: string) => {
            console.log(t);
            console.log('-'.repeat(t.length));
        };
        logTitle(`GAS USAGE SUMMARY - SCENARIO "${scenarioName}":`);

        if (!participants) console.log(`Root Account (${this.accounts[0]}): ${this.session.gasRecorder.gasUsedBy(this.accounts[0])}`);
        for (const p of (participants || this.participants)) {
            console.log(`${p.name} (${p.address};${p.orbsAddress}): ${p.gasUsed()}`);
        }
    }

    resetGasRecording() {
        this.session.gasRecorder.reset();
    }
}

export class Participant {
    // TODO Consider implementing validator methods in a child class.
    public ip: string;
    private driver: Driver;

    constructor(public name: string,
                public website: string,
                public contact: string,
                public address: string,
                public orbsAddress: string,
                driver: Driver) {
        this.name = name;
        this.ip = address.substring(0, 10).toLowerCase(); // random IP using the 4 first bytes from address string TODO simplify
        this.driver = driver;
    }

    async stake(amount: number|BN, staking?: StakingContract) : Promise<TransactionReceipt> {
        staking = staking || this.driver.staking;
        await this.assignAndApproveOrbs(amount, staking.address);
        return staking.stake(amount, {from: this.address});
    }

    private async assignAndApprove(amount: number|BN, to: string, token: ERC20Contract) {
        await token.assign(this.address, amount);
        await token.approve(to, amount, {from: this.address});
    }

    async assignAndApproveOrbs(amount: number|BN, to: string) {
        return this.assignAndApprove(amount, to, this.driver.erc20);
    }

    async assignAndApproveExternalToken(amount: number|BN, to: string) {
        return this.assignAndApprove(amount, to, this.driver.externalToken);
    }

    async unstake(amount: number|BN) {
        return this.driver.staking.unstake(amount, {from: this.address});
    }

    async restake() {
        return this.driver.staking.restake({from: this.address});
    }

    async delegate(to: Participant) {
        return this.driver.delegations.delegate(to.address, {from: this.address});
    }

    async registerAsValidator() {
        return await this.driver.validatorsRegistration.registerValidator(this.ip, this.orbsAddress, this.name, this.website, this.contact, {from: this.address});
    }

    async notifyReadyForCommittee() {
        return await this.driver.elections.notifyReadyForCommittee({from: this.orbsAddress});
    }

    async notifyReadyToSync() {
        return await this.driver.elections.notifyReadyToSync({from: this.orbsAddress});
    }

    async becomeCompliant() {
        return await this.driver.compliance.setValidatorCompliance(this.address, true, {from: this.driver.functionalOwner.address});
    }

    async becomeNotCompliant() {
        return await this.driver.compliance.setValidatorCompliance(this.address, false, {from: this.driver.functionalOwner.address});
    }

    async becomeValidator(stake: number|BN, compliant: boolean, signalReadyToSync: boolean, signalReadyForCommittee: boolean): Promise<TransactionReceipt> {
        await this.registerAsValidator();
        if (compliant) {
            await this.becomeCompliant();
        }
        let r = await this.stake(stake);
        if (signalReadyToSync) {
            r = await this.notifyReadyToSync();
        }
        if (signalReadyForCommittee) {
            r = await this.notifyReadyForCommittee();
        }
        return r;
    }

    async unregisterAsValidator() {
        return await this.driver.validatorsRegistration.unregisterValidator({from: this.address});
    }

    gasUsed(): number {
        return this.driver.session.gasRecorder.gasUsedBy(this.address) + this.driver.session.gasRecorder.gasUsedBy(this.orbsAddress);
    }

}

export async function expectRejected(promise: Promise<any>, msg?: string) {
    try {
        await promise;
    } catch (err) {
        // TODO verify correct error
        return
    }
    throw new Error(msg || "expected promise to reject")
}
<|MERGE_RESOLUTION|>--- conflicted
+++ resolved
@@ -79,7 +79,6 @@
         const session = new Web3Session();
         const accounts = await web3.eth.getAccounts();
 
-<<<<<<< HEAD
         if (contractRegistryAddress) {
             return await this.withExistingContracts(web3, contractRegistryAddress, session, accounts);
         } else {
@@ -96,17 +95,9 @@
         const contractRegistry = await web3.deploy('ContractRegistry', [accounts[0]], null, session);
         const externalToken = await web3.deploy('TestingERC20', [], null, session);
         const erc20 = await web3.deploy('TestingERC20', [], null, session);
-        const rewards = await web3.deploy('Rewards', [erc20.address, externalToken.address, accounts[0]], null, session);
+        const rewards = await web3.deploy('Rewards', [erc20.address, externalToken.address], null, session);
         const delegations = await web3.deploy("Delegations", [], null, session);
         const elections = await web3.deploy("Elections", [maxDelegationRatio, voteOutThreshold, voteOutTimeout, banningThreshold], null, session);
-=======
-        const contractRegistry = await web3.deploy( 'ContractRegistry',[accounts[0]], null, session);
-        const externalToken = await web3.deploy( 'TestingERC20', [], null, session);
-        const erc20 = await web3.deploy( 'TestingERC20', [], null, session);
-        const rewards = await web3.deploy( 'Rewards', [erc20.address, externalToken.address], null, session);
-        const delegations = await web3.deploy( "Delegations", [], null, session);
-        const elections = await web3.deploy( "Elections", [maxDelegationRatio, voteOutThreshold, voteOutTimeout, banningThreshold], null, session);
->>>>>>> f1037d70
         const staking = await Driver.newStakingContract(web3, delegations.address, erc20.address, session);
         const subscriptions = await web3.deploy('Subscriptions', [erc20.address], null, session);
         const protocol = await web3.deploy('Protocol', [], null, session);
@@ -169,7 +160,6 @@
         );
     }
 
-<<<<<<< HEAD
     private static async withExistingContracts(web3, preExistingContractRegistryAddress, session, accounts) {
         const contractRegistry = await web3.getExisting('ContractRegistry', preExistingContractRegistryAddress, session);
 
@@ -202,12 +192,6 @@
         );
     }
 
-    async newContractRegistry(governorAddr: string): Promise<ContractRegistryContract> {
-        return await this.web3.deploy('ContractRegistry', [governorAddr],{from: this.accounts[0]}, this.session) as ContractRegistryContract;
-    }
-
-=======
->>>>>>> f1037d70
     async newStakingContract(delegationsAddr: string, erc20Addr: string): Promise<StakingContract> {
         return await Driver.newStakingContract(this.web3, delegationsAddr, erc20Addr, this.session);
     }
