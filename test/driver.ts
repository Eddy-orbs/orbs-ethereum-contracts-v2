--- conflicted
+++ resolved
@@ -187,24 +187,6 @@
 
             genesisRefTimeDelay
         } = Object.assign({}, defaultDriverOptions, options);
-<<<<<<< HEAD
-        const contractRegistry = await web3.deploy('ContractRegistry', [accounts[0]], null, session);
-        const externalToken = await web3.deploy('TestingERC20', [], null, session);
-        const erc20 = await web3.deploy('TestingERC20', [], null, session);
-        const rewards = await web3.deploy('Rewards', [erc20.address, externalToken.address], null, session);
-        const delegations = await web3.deploy("Delegations", [], null, session);
-        const elections = await web3.deploy("Elections", [minSelfStakePercentMille, voteOutThreshold, voteOutTimeout, banningThreshold], null, session);
-        const staking = await Driver.newStakingContract(web3, delegations.address, erc20.address, session);
-        const subscriptions = await web3.deploy('Subscriptions', [erc20.address], null, session);
-        const protocol = await web3.deploy('Protocol', [], null, session);
-        const certification = await web3.deploy('Certification', [], null, session);
-        const committee = await web3.deploy('Committee', [maxCommitteeSize, maxTimeBetweenRewardAssignments], null, session);
-        const stakingRewardsWallet = await web3.deploy('ProtocolWallet', [erc20.address, rewards.address], null, session);
-        const bootstrapRewardsWallet = await web3.deploy('ProtocolWallet', [externalToken.address, rewards.address], null, session);
-        const guardiansRegistration = await web3.deploy('GuardiansRegistration', [], null, session);
-        const generalFeesWallet = await web3.deploy('FeesWallet', [erc20.address], null, session);
-        const certifiedFeesWallet = await web3.deploy('FeesWallet', [erc20.address], null, session);
-=======
 
         const contractRegistry = options.contractRegistryAddress ?
             await web3.getExisting('ContractRegistry', options.contractRegistryAddress, session)
@@ -275,7 +257,16 @@
             await web3.getExisting('GuardiansRegistration', options.guardiansRegistrationAddress, session)
             :
             await web3.deploy('GuardiansRegistration', [], null, session);
->>>>>>> 6bf881e8
+
+        const generalFeesWallet = options.generalFeesWalletAddress ?
+            await web3.getExisting('FeesWallet', options.generalFeesWalletAddress, session)
+            :
+            await web3.deploy('FeesWallet', [], null, session);
+
+        const certifiedFeesWallet = options.certifiedFeesWalletAddress ?
+            await web3.getExisting('FeesWallet', options.certifiedFeesWalletAddress, session)
+            :
+            await web3.deploy('FeesWallet', [erc20.address], null, session);
 
         await contractRegistry.set("staking", staking.address);
         await contractRegistry.set("rewards", rewards.address);
@@ -325,19 +316,11 @@
             await c.claimFunctionalOwnership({from: accounts[1]})
         }));
 
-<<<<<<< HEAD
-        await rewards.setMaxDelegatorsStakingRewards(100000, {from: accounts[1]}); // TODO remove when setting in constructor
-
-        await stakingRewardsWallet.setMaxAnnualRate(bn(2).pow(bn(94)).sub(bn(1)));
-        await bootstrapRewardsWallet.setMaxAnnualRate(bn(2).pow(bn(94)).sub(bn(1)));
-=======
         // TODO remove when setting in constructor
-        await rewards.setMaxDelegatorsStakingRewardsPercentMille(maxDelegatorsStakingRewardsPercentMille, {from: accounts[1]});
+        await rewards.setMaxDelegatorsStakingRewards(maxDelegatorsStakingRewardsPercentMille, {from: accounts[1]});
         await rewards.setGeneralCommitteeAnnualBootstrap(generalCommitteeAnnualBootstrap, {from: accounts[1]});
         await rewards.setCertificationCommitteeAnnualBootstrap(certificationCommitteeAnnualBootstrap, {from: accounts[1]});
         await rewards.setAnnualStakingRewardsRate(stakingRewardsAnnualRateInPercentMille, stakingRewardsAnnualCap, {from: accounts[1]});
-        await rewards.setMaxDelegatorsStakingRewardsPercentMille(maxDelegatorsStakingRewardsPercentMille, {from: accounts[1]});
->>>>>>> 6bf881e8
 
         await stakingRewardsWallet.setMaxAnnualRate(stakingRewardsWalletRate);
         await bootstrapRewardsWallet.setMaxAnnualRate(bootstrapRewardsWalletRate);
