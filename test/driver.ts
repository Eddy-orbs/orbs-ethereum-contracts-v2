--- conflicted
+++ resolved
@@ -104,13 +104,9 @@
         const subscriptions = await web3.deploy('Subscriptions', [erc20.address], null, session);
         const protocol = await web3.deploy('Protocol', [], null, session);
         const compliance = await web3.deploy('Compliance', [], null, session);
-<<<<<<< HEAD
-        const committee = await web3.deploy('Committee', [maxCommitteeSize, maxStandbys, readyToSyncTimeout, maxTimeBetweenRewardAssignments], null, session);
+        const committee = await web3.deploy('Committee', [maxCommitteeSize, maxTimeBetweenRewardAssignments], null, session);
         const stakingRewardsWallet = await web3.deploy('ProtocolWallet', [erc20.address, rewards.address], null, session);
         const bootstrapRewardsWallet = await web3.deploy('ProtocolWallet', [externalToken.address, rewards.address], null, session);
-=======
-        const committee = await web3.deploy('Committee', [maxCommitteeSize, maxTimeBetweenRewardAssignments], null, session);
->>>>>>> afedea9b
         const validatorsRegistration = await web3.deploy('ValidatorsRegistration', [], null, session);
 
         await contractRegistry.set("staking", staking.address);
