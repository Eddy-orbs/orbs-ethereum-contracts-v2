--- conflicted
+++ resolved
@@ -197,18 +197,12 @@
         return await delegator.delegate(delegatee);
     }
 
-<<<<<<< HEAD
     logGasUsageSummary(scenarioName: string, participants?: Participant[]) {
-        console.log(`GAS USAGE SUMMARY - SCENARIO "${scenarioName}":`);
-        console.log(`GAS USAGE SUMMARY - SCENARIO "${scenarioName}":`.replace(/./g, '-'));
-=======
-    logGasUsageSummary(scenarioName: string) {
         const logTitle = (t: string) => {
             console.log(t);
             console.log('-'.repeat(t.length));
         };
         logTitle(`GAS USAGE SUMMARY - SCENARIO "${scenarioName}":`);
->>>>>>> 2f13e134
 
         if (!participants) console.log(`Root Account (${this.accounts[0]}): ${this.session.gasRecorder.gasUsedBy(this.accounts[0])}`);
         for (const p of (participants || this.participants)) {
