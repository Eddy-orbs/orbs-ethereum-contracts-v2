--- conflicted
+++ resolved
@@ -49,17 +49,6 @@
     constructor(
         public web3: Web3Driver,
         public accounts: string[],
-<<<<<<< HEAD
-        public elections: Contracts['Elections'],
-        public erc20: Contracts['TestingERC20'],
-        public externalToken: Contracts['TestingERC20'],
-        public staking: Contracts['StakingContract'],
-        public subscriptions: Contracts['Subscriptions'],
-        public rewards: Contracts['Rewards'],
-        public protocol: Contracts['Protocol'],
-        public validatorsRegistration: Contracts['ValidatorsRegistration'],
-        public contractRegistry: Contracts['ContractRegistry'],
-=======
         public elections: Contracts["Elections"],
         public erc20: Contracts["TestingERC20"],
         public externalToken: Contracts["TestingERC20"],
@@ -69,8 +58,8 @@
         public stakingRewards: Contracts["StakingRewards"],
         public fees: Contracts["Fees"],
         public protocol: Contracts["Protocol"],
+        public validatorsRegistration: Contracts['ValidatorsRegistration'],
         public contractRegistry: Contracts["ContractRegistry"],
->>>>>>> 6cebaccf
     ) {}
 
     static async new(options: Partial<DriverOptions> = {}): Promise<Driver> {
@@ -79,30 +68,18 @@
         Driver.web3DriversCache.set(web3Provider, web3);
         const accounts = await web3.eth.getAccounts();
 
-<<<<<<< HEAD
         const contractRegistry = await web3.deploy( 'ContractRegistry',[accounts[0]]);
         const externalToken = await web3.deploy( 'TestingERC20', []);
         const erc20 = await web3.deploy( 'TestingERC20', []);
-        const rewards = await web3.deploy( 'Rewards', [erc20.address, externalToken.address, accounts[0]]);
+        const bootstrapRewards: BootstrapRewardsContract = await web3.deploy( 'BootstrapRewards', [externalToken.address, accounts[0]]);
+        const stakingRewards: StakingRewardsContract = await web3.deploy( 'StakingRewards', [erc20.address, accounts[0]]);
+        const fees: FeesContract = await web3.deploy( 'Fees', [erc20.address]);
         const elections = await web3.deploy( "Elections", [maxCommitteeSize, maxTopologySize, minimumStake, maxDelegationRatio,
             voteOutThreshold, voteOutTimeout, banningThreshold]);
         const staking = await Driver.newStakingContract(web3, elections.address, erc20.address);
         const subscriptions = await web3.deploy( 'Subscriptions', [erc20.address] );
         const protocol = await web3.deploy('Protocol', []);
         const validatorsRegistration = await web3.deploy('ValidatorsRegistration', []);
-=======
-        const contractRegistry: ContractRegistryContract = await web3.deploy( 'ContractRegistry',[accounts[0]]);
-        const externalToken: ERC20Contract = await web3.deploy( 'TestingERC20', []);
-        const erc20: ERC20Contract = await web3.deploy( 'TestingERC20', []);
-        const bootstrapRewards: BootstrapRewardsContract = await web3.deploy( 'BootstrapRewards', [externalToken.address, accounts[0]]);
-        const stakingRewards: StakingRewardsContract = await web3.deploy( 'StakingRewards', [erc20.address, accounts[0]]);
-        const fees: FeesContract = await web3.deploy( 'Fees', [erc20.address]);
-        const elections: ElectionsContract = await web3.deploy( "Elections", [maxCommitteeSize, maxTopologySize, minimumStake, maxDelegationRatio,
-            voteOutThreshold, voteOutTimeout, banningThreshold]);
-        const staking: StakingContract = await Driver.newStakingContract(web3, elections.address, erc20.address);
-        const subscriptions: SubscriptionsContract = await web3.deploy( 'Subscriptions', [erc20.address] );
-        const protocol: ProtocolContract = await web3.deploy('Protocol', []);
->>>>>>> 6cebaccf
 
         await contractRegistry.set("staking", staking.address);
         await contractRegistry.set("bootstrapRewards", bootstrapRewards.address);
@@ -122,11 +99,20 @@
 
         await protocol.setProtocolVersion(DEPLOYMENT_SUBSET_MAIN, 1, 0);
 
-<<<<<<< HEAD
-        return new Driver(web3, accounts, elections, erc20, externalToken, staking, subscriptions, rewards, protocol, validatorsRegistration, contractRegistry);
-=======
-        return new Driver(web3, accounts, elections, erc20, externalToken, staking, subscriptions, bootstrapRewards, stakingRewards, fees, protocol, contractRegistry);
->>>>>>> 6cebaccf
+        return new Driver(web3,
+            accounts,
+            elections,
+            erc20,
+            externalToken,
+            staking,
+            subscriptions,
+            bootstrapRewards,
+            stakingRewards,
+            fees,
+            protocol,
+            validatorsRegistration,
+            contractRegistry
+        );
     }
 
     static async newContractRegistry(web3: Web3Driver, governorAddr: string): Promise<ContractRegistryContract> {
@@ -188,7 +174,6 @@
     private staking: StakingContract;
     private elections: ElectionsContract;
 
-<<<<<<< HEAD
     constructor(public name: string,
                 public website: string,
                 public contact: string,
@@ -196,9 +181,6 @@
                 public orbsAddress: string,
                 driver: Driver) {
         this.name = name;
-=======
-    constructor(public address: string, public orbsAddress: string, driver: Driver) {
->>>>>>> 6cebaccf
         this.ip = address.substring(0, 10).toLowerCase(); // random IP using the 4 first bytes from address string TODO simplify
         this.erc20 = driver.erc20;
         this.externalToken = driver.externalToken;
