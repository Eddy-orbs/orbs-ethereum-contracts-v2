import BN from "bn.js";
import chai from "chai";
chai.use(require('chai-bn')(BN));

export const ZERO_ADDR = "0x0000000000000000000000000000000000000000";

import { ElectionsContract } from "../typings/elections-contract";
import { ERC20Contract } from "../typings/erc20-contract";
import { StakingContract } from "../typings/staking-contract";
import { MonthlySubscriptionPlanContract } from "../typings/monthly-subscription-plan-contract";
import {ContractRegistryContract} from "../typings/contract-registry-contract";
import { Contracts } from "../typings/contracts";
import { Web3Driver, defaultWeb3Provider } from "../eth";
import Web3 from "web3";
import {ValidatorsRegistrationContract} from "../typings/validator-registration-contract";
import {ComplianceContract} from "../typings/compliance-contract";
import {TransactionReceipt} from "web3-core";

export const BANNING_LOCK_TIMEOUT = 7*24*60*60;
export const DEPLOYMENT_SUBSET_MAIN = "main";
export const DEPLOYMENT_SUBSET_CANARY = "canary";
export const CONFORMANCE_TYPE_GENERAL = "General";
export const CONFORMANCE_TYPE_COMPLIANCE = "Compliance";

export type DriverOptions = {
    minCommitteeSize: number,
    maxCommitteeSize: number;
    generalCommitteeMinimumWeight: number,
    maxStandbys: number;
    maxDelegationRatio: number;
    voteOutThreshold: number;
    voteOutTimeout: number;
    readyToSyncTimeout: number;
    banningThreshold: number;
    web3Provider : () => Web3;
}
export const defaultDriverOptions: Readonly<DriverOptions> = {
    minCommitteeSize: 0,
    maxCommitteeSize: 2,
    generalCommitteeMinimumWeight: 0,
    maxStandbys : 2,
    maxDelegationRatio : 10,
    voteOutThreshold : 80,
    voteOutTimeout : 24 * 60 * 60,
    readyToSyncTimeout: 7*24*60*60,
    banningThreshold : 80,
    web3Provider: defaultWeb3Provider,
};
<<<<<<< HEAD

=======
>>>>>>> 1fbe4616
export class Driver {
    private static web3DriversCache = new WeakMap<DriverOptions['web3Provider'], Web3Driver>();
    private participants: Participant[] = [];

    constructor(
        public web3: Web3Driver,
        public accounts: string[],
        public elections: Contracts["Elections"],
        public erc20: Contracts["TestingERC20"],
        public externalToken: Contracts["TestingERC20"],
        public staking: Contracts["StakingContract"],
        public subscriptions: Contracts["Subscriptions"],
        public bootstrapRewards: Contracts["BootstrapRewards"],
        public stakingRewards: Contracts["StakingRewards"],
        public fees: Contracts["Fees"],
        public protocol: Contracts["Protocol"],
        public compliance: Contracts["Compliance"],
        public validatorsRegistration: Contracts['ValidatorsRegistration'],
        public committeeGeneral: Contracts['Committee'],
        public committeeCompliance: Contracts['Committee'],
        public contractRegistry: Contracts["ContractRegistry"],
    ) {}

    static async new(options: Partial<DriverOptions> = {}): Promise<Driver> {
<<<<<<< HEAD
        const {maxCommitteeSize, maxTopologySize, minimumStake, maxDelegationRatio, voteOutThreshold, voteOutTimeout, banningThreshold, web3Provider} = Object.assign({}, defaultDriverOptions, options);
        const web3 = new Web3Driver(web3Provider);
=======
        const {
            minCommitteeSize, maxCommitteeSize, generalCommitteeMinimumWeight, maxStandbys,
            maxDelegationRatio, voteOutThreshold, voteOutTimeout, banningThreshold, web3Provider,
            readyToSyncTimeout
        } = Object.assign({}, defaultDriverOptions, options);
        const web3 = Driver.web3DriversCache.get(web3Provider) || new Web3Driver(web3Provider);
        Driver.web3DriversCache.set(web3Provider, web3);
>>>>>>> 1fbe4616
        const accounts = await web3.eth.getAccounts();

        const contractRegistry = await web3.deploy( 'ContractRegistry',[accounts[0]]);
        const externalToken = await web3.deploy( 'TestingERC20', []);
        const erc20 = await web3.deploy( 'TestingERC20', []);
        const bootstrapRewards = await web3.deploy( 'BootstrapRewards', [externalToken.address, accounts[0]]);
        const stakingRewards = await web3.deploy( 'StakingRewards', [erc20.address, accounts[0]]);
        const fees = await web3.deploy( 'Fees', [erc20.address]);
        const elections = await web3.deploy( "Elections", [minCommitteeSize, maxDelegationRatio, voteOutThreshold, voteOutTimeout, banningThreshold]);
        const staking = await Driver.newStakingContract(web3, elections.address, erc20.address);
        const subscriptions = await web3.deploy( 'Subscriptions', [erc20.address] );
        const protocol = await web3.deploy('Protocol', []);
        const compliance = await web3.deploy('Compliance', []);
        const committeeGeneral = await web3.deploy('Committee', [minCommitteeSize, maxCommitteeSize, generalCommitteeMinimumWeight, maxStandbys, readyToSyncTimeout]);
        const committeeCompliance = await web3.deploy('Committee', [minCommitteeSize, maxCommitteeSize, 0, maxStandbys, readyToSyncTimeout]);
        const validatorsRegistration = await web3.deploy('ValidatorsRegistration', []);

        await contractRegistry.set("staking", staking.address);
        await contractRegistry.set("bootstrapRewards", bootstrapRewards.address);
        await contractRegistry.set("stakingRewards", stakingRewards.address);
        await contractRegistry.set("fees", fees.address);
        await contractRegistry.set("elections", elections.address);
        await contractRegistry.set("subscriptions", subscriptions.address);
        await contractRegistry.set("protocol", protocol.address);
        await contractRegistry.set("compliance", compliance.address);
        await contractRegistry.set("validatorsRegistration", validatorsRegistration.address);
        await contractRegistry.set("committee-general", committeeGeneral.address);
        await contractRegistry.set("committee-compliance", committeeCompliance.address);

        await elections.setContractRegistry(contractRegistry.address);
        await bootstrapRewards.setContractRegistry(contractRegistry.address);
        await stakingRewards.setContractRegistry(contractRegistry.address);
        await fees.setContractRegistry(contractRegistry.address);
        await subscriptions.setContractRegistry(contractRegistry.address);
        await compliance.setContractRegistry(contractRegistry.address);
        await validatorsRegistration.setContractRegistry(contractRegistry.address);
        await committeeGeneral.setContractRegistry(contractRegistry.address);
        await committeeCompliance.setContractRegistry(contractRegistry.address);

        await protocol.setProtocolVersion(DEPLOYMENT_SUBSET_MAIN, 1, 0);

        return new Driver(web3,
            accounts,
            elections,
            erc20,
            externalToken,
            staking,
            subscriptions,
            bootstrapRewards,
            stakingRewards,
            fees,
            protocol,
            compliance,
            validatorsRegistration,
            committeeGeneral,
            committeeCompliance,
            contractRegistry
        );
    }

    static async newContractRegistry(web3: Web3Driver, governorAddr: string): Promise<ContractRegistryContract> {
        const accounts = await web3.eth.getAccounts();
        return await web3.deploy( 'ContractRegistry', [governorAddr],{from: accounts[0]}) as ContractRegistryContract;
    }

    static async newStakingContract(web3: Web3Driver, electionsAddr: string, erc20Addr: string): Promise<StakingContract> {
        const accounts = await web3.eth.getAccounts();
        const staking = await web3.deploy( "StakingContract", [1 /* _cooldownPeriodInSec */, accounts[0] /* _migrationManager */, "0x0000000000000000000000000000000000000001" /* _emergencyManager */, erc20Addr /* _token */]);
        await staking.setStakeChangeNotifier(electionsAddr, {from: accounts[0]});
        return staking;
    }

    get contractsOwner() {
        return this.accounts[0];
    }

    get contractsNonOwner() {
        return this.accounts[1];
    }

    get rewardsGovernor(): Participant {
        return new Participant("rewards-governor", "rewards-governor-website", "rewards-governor-contact", this.accounts[0], this.accounts[0], this);
    }

    async newSubscriber(tier: string, monthlyRate:number|BN): Promise<MonthlySubscriptionPlanContract> {
        const subscriber = await this.web3.deploy( 'MonthlySubscriptionPlan', [this.erc20.address, tier, monthlyRate]);
        await subscriber.setContractRegistry(this.contractRegistry.address);
        await this.subscriptions.addSubscriber(subscriber.address);
        return subscriber;
    }

    newParticipant(name?: string): Participant { // consumes two addresses from accounts for each participant - ethereum address and an orbs address
        name = name || `Validator${this.participants.length}-name`;
        const RESERVED_ACCOUNTS = 2;
        const v = new Participant(
            name,
            `Validator${this.participants.length}-website`,
            `Validator${this.participants.length}-contact`,
            this.accounts[RESERVED_ACCOUNTS + this.participants.length*2],
            this.accounts[RESERVED_ACCOUNTS + this.participants.length*2+1],
            this);
        this.participants.push(v);
        return v;
    }

    async newValidator(stake: number, compliance: boolean, signalReadyToSync: boolean, signalReadyForCommittee: boolean): Promise<{v: Participant, r: TransactionReceipt}> {
        const v = await this.newParticipant();
        const r = await v.becomeValidator(stake, compliance, signalReadyToSync, signalReadyForCommittee);
        return {v, r}
    }

    async delegateMoreStake(amount:number|BN, delegatee: Participant) {
        const delegator = this.newParticipant();
        await delegator.stake(new BN(amount));
        return await delegator.delegate(delegatee);
    }

    logGasUsageSummary(scenarioName: string) {
        console.log(`GAS USAGE SUMMARY - SCENARIO "${scenarioName}":`);
        console.log(`GAS USAGE SUMMARY - SCENARIO "${scenarioName}":`.replace(/./g, '-'));

        const logFor = (address: string, name: string) => console.log(`${name} (${address}): ${this.web3.gasRecorder.gasUsedBy(address)}`);

        logFor(this.accounts[0], "Root Account");
        for (const p of this.participants) {
            logFor(p.address, p.name);
        }
    }

}

export class Participant {
    // TODO Consider implementing validator methods in a child class.
    public ip: string;
    private erc20: ERC20Contract;
    private externalToken: ERC20Contract;
    private staking: StakingContract;
    private elections: ElectionsContract;
    private validatorsRegistration: ValidatorsRegistrationContract;
    private compliance: ComplianceContract;

    constructor(public name: string,
                public website: string,
                public contact: string,
                public address: string,
                public orbsAddress: string,
                driver: Driver) {
        this.name = name;
        this.ip = address.substring(0, 10).toLowerCase(); // random IP using the 4 first bytes from address string TODO simplify
        this.erc20 = driver.erc20;
        this.externalToken = driver.externalToken;
        this.staking = driver.staking;
        this.elections = driver.elections;
        this.validatorsRegistration = driver.validatorsRegistration;
        this.compliance = driver.compliance;
    }

    async stake(amount: number|BN, staking?: StakingContract) {
        staking = staking || this.staking;
        await this.assignAndApproveOrbs(amount, staking.address);
        return staking.stake(amount, {from: this.address});
    }

    private async assignAndApprove(amount: number|BN, to: string, token: ERC20Contract) {
        await token.assign(this.address, amount);
        await token.approve(to, amount, {from: this.address});
    }

    async assignAndApproveOrbs(amount: number|BN, to: string) {
        return this.assignAndApprove(amount, to, this.erc20);
    }

    async assignAndApproveExternalToken(amount: number|BN, to: string) {
        return this.assignAndApprove(amount, to, this.externalToken);
    }

    async unstake(amount: number|BN) {
        return this.staking.unstake(amount, {from: this.address});
    }

    async delegate(to: Participant) {
        return this.elections.delegate(to.address, {from: this.address});
    }

    async registerAsValidator() {
        return await this.validatorsRegistration.registerValidator(this.ip, this.orbsAddress, this.name, this.website, this.contact, {from: this.address});
    }

    async notifyReadyForCommittee() {
        return await this.elections.notifyReadyForCommittee({from: this.orbsAddress});
    }

    async notifyReadyToSync() {
        return await this.elections.notifyReadyToSync({from: this.orbsAddress});
    }

    async becomeComplianceType() {
        return await this.compliance.setValidatorCompliance(this.address, CONFORMANCE_TYPE_COMPLIANCE);
    }

    async becomeGeneralType() {
        return await this.compliance.setValidatorCompliance(this.address, CONFORMANCE_TYPE_GENERAL);
    }

    async becomeValidator(stake: number, compliance: boolean, signalReadyToSync: boolean, signalReadyForCommittee: boolean): Promise<TransactionReceipt> {
        let r;
        await this.registerAsValidator();
        if (compliance) {
            await this.becomeComplianceType();
        }
        r = await this.stake(stake);
        if (signalReadyToSync) {
            r = await this.notifyReadyToSync();
        }
        if (signalReadyForCommittee) {
            r = await this.notifyReadyForCommittee();
        }
        return r;
    }

    async unregisterAsValidator() {
        return await this.validatorsRegistration.unregisterValidator({from: this.address});
    }
}

export async function expectRejected(promise: Promise<any>, msg?: string) {
    try {
        await promise;
    } catch (err) {
        // TODO verify correct error
        return
    }
    throw new Error(msg || "expected promise to reject")
}
<|MERGE_RESOLUTION|>--- conflicted
+++ resolved
@@ -46,12 +46,8 @@
     banningThreshold : 80,
     web3Provider: defaultWeb3Provider,
 };
-<<<<<<< HEAD
-
-=======
->>>>>>> 1fbe4616
+
 export class Driver {
-    private static web3DriversCache = new WeakMap<DriverOptions['web3Provider'], Web3Driver>();
     private participants: Participant[] = [];
 
     constructor(
@@ -74,18 +70,12 @@
     ) {}
 
     static async new(options: Partial<DriverOptions> = {}): Promise<Driver> {
-<<<<<<< HEAD
-        const {maxCommitteeSize, maxTopologySize, minimumStake, maxDelegationRatio, voteOutThreshold, voteOutTimeout, banningThreshold, web3Provider} = Object.assign({}, defaultDriverOptions, options);
-        const web3 = new Web3Driver(web3Provider);
-=======
         const {
             minCommitteeSize, maxCommitteeSize, generalCommitteeMinimumWeight, maxStandbys,
             maxDelegationRatio, voteOutThreshold, voteOutTimeout, banningThreshold, web3Provider,
             readyToSyncTimeout
         } = Object.assign({}, defaultDriverOptions, options);
-        const web3 = Driver.web3DriversCache.get(web3Provider) || new Web3Driver(web3Provider);
-        Driver.web3DriversCache.set(web3Provider, web3);
->>>>>>> 1fbe4616
+        const web3 = new Web3Driver(web3Provider);
         const accounts = await web3.eth.getAccounts();
 
         const contractRegistry = await web3.deploy( 'ContractRegistry',[accounts[0]]);
