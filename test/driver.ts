import BN from "bn.js";
import chai from "chai";
chai.use(require('chai-bn')(BN));

export const ZERO_ADDR = "0x0000000000000000000000000000000000000000";

import { ElectionsContract } from "../typings/elections-contract";
import { DelegationsContract } from "../typings/delegations-contract";
import { ERC20Contract } from "../typings/erc20-contract";
import { StakingContract } from "../typings/staking-contract";
import { MonthlySubscriptionPlanContract } from "../typings/monthly-subscription-plan-contract";
import {ContractRegistryContract} from "../typings/contract-registry-contract";
import { Contracts } from "../typings/contracts";
import {Web3Driver, defaultWeb3Provider, Web3Session} from "../eth";
import Web3 from "web3";
import {GuardiansRegistrationContract} from "../typings/guardian-registration-contract";
import {CertificationContract} from "../typings/certification-contract";
import {TransactionReceipt} from "web3-core";
import {GasRecorder} from "../gas-recorder";
import {stakedEvents} from "./event-parsing";
import {OwnedContract} from "../typings/base-contract";
import {bn} from "./helpers";

export const BANNING_LOCK_TIMEOUT = 7*24*60*60;
export const DEPLOYMENT_SUBSET_MAIN = "main";
export const DEPLOYMENT_SUBSET_CANARY = "canary";

export type DriverOptions = {
    maxCommitteeSize: number;
    minSelfStakePercentMille: number;
    maxTimeBetweenRewardAssignments: number;
    voteUnreadyThreshold: number;
    voteUnreadyTimeout: number;
    voteOutThreshold: number;

    generalCommitteeAnnualBootstrap: number;
    certifiedCommitteeAnnualBootstrap: number;
    stakingRewardsAnnualRateInPercentMille: number;
    stakingRewardsAnnualCap: number;
    maxDelegatorsStakingRewardsPercentMille: number;

    stakingRewardsWalletRate: number;
    bootstrapRewardsWalletRate: number;

    subscriptionTier: string;
    subscriptionRate: number;

    genesisRefTimeDelay?: number;
    minimumInitialVcPayment: number;

    web3Provider : () => Web3;

    contractRegistryForExistingContractsAddress?: string;
    orbsTokenAddress?: string;
    bootstrapTokenAddress?: string;
    stakingContractAddress?: string;
    stakingContractHandlerAddress?: string;

    contractRegistryAddress?: string;
    delegationsAddress?: string;
    rewardsAddress?: string;
    electionsAddress?: string;
    subscriptionsAddress?: string;
    protocolAddress?: string;
    certificationAddress?: string;
    committeeAddress?: string;
    stakingRewardsWalletAddress?: string;
    bootstrapRewardsWalletAddress?: string;
    guardiansRegistrationAddress?: string;
    generalFeesWalletAddress?: string;
    certifiedFeesWalletAddress?: string;

}
export const defaultDriverOptions: Readonly<DriverOptions> = {
    maxCommitteeSize: 2,
    minSelfStakePercentMille : 0,
    maxTimeBetweenRewardAssignments: 0,
    voteUnreadyThreshold : 80,
    voteUnreadyTimeout : 24 * 60 * 60,
    voteOutThreshold : 80,

    generalCommitteeAnnualBootstrap: 0,
    certifiedCommitteeAnnualBootstrap: 0,
    stakingRewardsAnnualRateInPercentMille: 0,
    stakingRewardsAnnualCap: 0,
    maxDelegatorsStakingRewardsPercentMille: 100000,

    minimumInitialVcPayment: 0,

    stakingRewardsWalletRate: bn(2).pow(bn(94)).sub(bn(1)),
    bootstrapRewardsWalletRate: bn(2).pow(bn(94)).sub(bn(1)),

    subscriptionTier: "test1",
    subscriptionRate: bn(100),

    web3Provider: defaultWeb3Provider,
};

export const betaDriverOptions: Readonly<DriverOptions> = {
    // Committee
    maxCommitteeSize: 22,
    maxTimeBetweenRewardAssignments: 2*24*60*60,

    // Elections
    minSelfStakePercentMille : 8000,
    voteUnreadyThreshold : 70,
    voteUnreadyTimeout : 7 * 24 * 60 * 60,
    voteOutThreshold : 70,

    // Rewards
    generalCommitteeAnnualBootstrap: bn(12).mul(bn(10).pow(bn(18))),
    certifiedCommitteeAnnualBootstrap: bn(6).mul(bn(10).pow(bn(18))),
    stakingRewardsAnnualRateInPercentMille: 12000,
    stakingRewardsAnnualCap: bn(12000).mul(bn(10).pow(bn(18))),
    maxDelegatorsStakingRewardsPercentMille: 66667,

    // Protocol wallets
    stakingRewardsWalletRate: bn(12000 * 1.1).mul(bn(10).pow(bn(18))), // staking rewards for entire committee + 10%
    bootstrapRewardsWalletRate: bn((12 + 6) * 22).mul(bn(10).pow(bn(18))).mul(bn(11)).div(bn(10)), // bootstrap rewards for both certified and general, for entire committee + 10%

    // Subscription plan
    subscriptionTier: "beta1",
    subscriptionRate: bn(100).mul(bn(10).pow(bn(18))),

    orbsTokenAddress: "0xff56Cc6b1E6dEd347aA0B7676C85AB0B3D08B0FA",
    bootstrapTokenAddress: "0x6b175474e89094c44da98b954eedeac495271d0f",
    stakingContractAddress: "0x01D59Af68E2dcb44e04C50e05F62E7043F2656C3",

    minimumInitialVcPayment: 0,

    web3Provider: defaultWeb3Provider,
};

export type ContractName = 'protocol' | 'committee' | 'elections' | 'delegations' | 'guardiansRegistration' | 'certification' | 'staking' | 'subscriptions' | 'rewards' | 'stakingRewardsWallet' | 'guardianWallet' | 'generalFeesWallet' | 'certifiedFeesWallet' | 'stakingContractHandler';

export type ContractName4Testkit = '_bootstrapToken' | '_erc20' ; // TODO remove when resolving https://github.com/orbs-network/orbs-ethereum-contracts-v2/issues/97

export class Driver {
    private static web3DriversCache = new WeakMap<DriverOptions['web3Provider'], Web3Driver>();
    private participants: Participant[] = [];

    constructor(
        public web3: Web3Driver,
        public session: Web3Session,
        public accounts: string[],
        public elections: Contracts["Elections"],
        public erc20: Contracts["TestingERC20"],
        public bootstrapToken: Contracts["TestingERC20"],
        public staking: Contracts["StakingContract"],
        public delegations: Contracts["Delegations"],
        public subscriptions: Contracts["Subscriptions"],
        public rewards: Contracts["Rewards"],
        public protocol: Contracts["Protocol"],
        public certification: Contracts["Certification"],
        public guardiansRegistration: Contracts['GuardiansRegistration'],
        public committee: Contracts['Committee'],
        public stakingRewardsWallet: Contracts['ProtocolWallet'],
        public bootstrapRewardsWallet: Contracts['ProtocolWallet'],
        public generalFeesWallet: Contracts['FeesWallet'],
        public certifiedFeesWallet: Contracts['FeesWallet'],
        public stakingContractHandler: Contracts['StakingContractHandler'],
        public contractRegistry: Contracts["ContractRegistry"]
    ) {}

    static async new(options: Partial<DriverOptions> = {}): Promise<Driver> {
        const { web3Provider, contractRegistryForExistingContractsAddress } = Object.assign({}, defaultDriverOptions, options);

        const web3 = Driver.web3DriversCache.get(web3Provider) || new Web3Driver(web3Provider);
        Driver.web3DriversCache.set(web3Provider, web3);
        const session = new Web3Session();
        const accounts = await web3.eth.getAccounts();

        if (contractRegistryForExistingContractsAddress) {
            return await this.withExistingContracts(web3, contractRegistryForExistingContractsAddress, session, accounts);
        } else {
            return await this.withFreshContracts(web3, accounts, session, options);
        }
    }

    private static async withFreshContracts(web3, accounts, session, options: Partial<DriverOptions> = {}) {
        const {
            maxCommitteeSize,
            minSelfStakePercentMille, voteOutThreshold, voteUnreadyTimeout, voteUnreadyThreshold,
            maxTimeBetweenRewardAssignments,
            generalCommitteeAnnualBootstrap,
            certifiedCommitteeAnnualBootstrap,
            stakingRewardsAnnualRateInPercentMille,
            stakingRewardsAnnualCap,
            maxDelegatorsStakingRewardsPercentMille,

            stakingRewardsWalletRate,
            bootstrapRewardsWalletRate,

            subscriptionTier,
            subscriptionRate,

            genesisRefTimeDelay,
            minimumInitialVcPayment
        } = Object.assign({}, defaultDriverOptions, options);

        const initManager = accounts[0];
        const registryAdmin = accounts[1];
        const migrationManager = accounts[2];
        const functionalManager = accounts[3];

        const contractRegistry = options.contractRegistryAddress ?
            await web3.getExisting('ContractRegistry', options.contractRegistryAddress, session)
            :
            await web3.deploy('ContractRegistry', [ZERO_ADDR, registryAdmin], null, session);

        const delegations = options.delegationsAddress ?
            await web3.getExisting('Delegations', options.delegationsAddress, session)
            :
            await web3.deploy("Delegations", [contractRegistry.address, registryAdmin], null, session);

        const externalToken = options.bootstrapTokenAddress ?
            await web3.getExisting('TestingERC20', options.bootstrapTokenAddress, session)
            :
            await web3.deploy('TestingERC20', [], null, session);

        const erc20 = options.orbsTokenAddress ?
            await web3.getExisting('TestingERC20', options.orbsTokenAddress, session)
            :
            await web3.deploy('TestingERC20', [], null, session);

        const stakingContractHandler = options.stakingContractHandlerAddress ?
            await web3.getExisting('StakingContractHandler', options.stakingContractHandlerAddress, session)
            :
            await web3.deploy('StakingContractHandler', [contractRegistry.address, registryAdmin], null, session);

        const staking = options.stakingContractAddress ?
            await web3.getExisting('StakingContract', options.stakingContractAddress, session)
            :
            await Driver.newStakingContract(web3, stakingContractHandler.address, erc20.address, session);

        const rewards = options.rewardsAddress ?
            await web3.getExisting('Rewards', options.rewardsAddress, session)
            :
            await web3.deploy('Rewards', [contractRegistry.address, registryAdmin, erc20.address, externalToken.address,
                generalCommitteeAnnualBootstrap,
                certifiedCommitteeAnnualBootstrap,
                stakingRewardsAnnualRateInPercentMille,
                stakingRewardsAnnualCap,
                maxDelegatorsStakingRewardsPercentMille
            ], null, session);

        const elections = options.electionsAddress ?
            await web3.getExisting('Elections', options.electionsAddress, session)
            :
            await web3.deploy("Elections", [contractRegistry.address, registryAdmin, minSelfStakePercentMille, voteUnreadyThreshold, voteUnreadyTimeout, voteOutThreshold], null, session);

        const subscriptions = options.subscriptionsAddress ?
            await web3.getExisting('Subscriptions', options.subscriptionsAddress, session)
            :
            await web3.deploy('Subscriptions', [contractRegistry.address, registryAdmin, erc20.address, genesisRefTimeDelay || 3*60*60, minimumInitialVcPayment], null, session);

        const protocol = options.protocolAddress ?
            await web3.getExisting('Protocol', options.protocolAddress, session)
            :
            await web3.deploy('Protocol', [contractRegistry.address, registryAdmin], null, session);

        const certification = options.certificationAddress ?
            await web3.getExisting('Certification', options.certificationAddress, session)
            :
            await web3.deploy('Certification', [contractRegistry.address, registryAdmin], null, session);

        const committee = options.committeeAddress ?
            await web3.getExisting('Committee', options.committeeAddress, session)
            :
            await web3.deploy('Committee', [contractRegistry.address, registryAdmin, maxCommitteeSize, maxTimeBetweenRewardAssignments], null, session);

        const stakingRewardsWallet = options.stakingRewardsWalletAddress ?
            await web3.getExisting('ProtocolWallet', options.stakingRewardsWalletAddress, session)
            :
<<<<<<< HEAD
            await web3.deploy('ProtocolWallet', [contractRegistry.address, registryAdmin, erc20.address, rewards.address, stakingRewardsWalletRate], null, session);
=======
            await web3.deploy('ProtocolWallet', [erc20.address, rewards.address, stakingRewardsWalletRate], null, session);
>>>>>>> c410cc5b

        const bootstrapRewardsWallet = options.bootstrapRewardsWalletAddress ?
            await web3.getExisting('ProtocolWallet', options.bootstrapRewardsWalletAddress, session)
            :
<<<<<<< HEAD
            await web3.deploy('ProtocolWallet', [contractRegistry.address, registryAdmin, externalToken.address, rewards.address, bootstrapRewardsWalletRate], null, session);
=======
            await web3.deploy('ProtocolWallet', [externalToken.address, rewards.address, bootstrapRewardsWalletRate], null, session);
>>>>>>> c410cc5b

        const guardiansRegistration = options.guardiansRegistrationAddress ?
            await web3.getExisting('GuardiansRegistration', options.guardiansRegistrationAddress, session)
            :
            await web3.deploy('GuardiansRegistration', [contractRegistry.address, registryAdmin, ZERO_ADDR, []], null, session);

        const generalFeesWallet = options.generalFeesWalletAddress ?
            await web3.getExisting('FeesWallet', options.generalFeesWalletAddress, session)
            :
            await web3.deploy('FeesWallet', [contractRegistry.address, registryAdmin, erc20.address], null, session);

        const certifiedFeesWallet = options.certifiedFeesWalletAddress ?
            await web3.getExisting('FeesWallet', options.certifiedFeesWalletAddress, session)
            :
            await web3.deploy('FeesWallet', [contractRegistry.address, registryAdmin, erc20.address], null, session);

        await Promise.all([
            contractRegistry.setContract("staking", staking.address, false, {from: registryAdmin}),
            contractRegistry.setContract("rewards", rewards.address, true, {from: registryAdmin}),
            contractRegistry.setContract("delegations", delegations.address, true, {from: registryAdmin}),
            contractRegistry.setContract("elections", elections.address, true, {from: registryAdmin}),
            contractRegistry.setContract("subscriptions", subscriptions.address, true, {from: registryAdmin}),
            contractRegistry.setContract("protocol", protocol.address, true, {from: registryAdmin}),
            contractRegistry.setContract("certification", certification.address, true, {from: registryAdmin}),
            contractRegistry.setContract("guardiansRegistration", guardiansRegistration.address, true, {from: registryAdmin}),
            contractRegistry.setContract("committee", committee.address, true, {from: registryAdmin}),
            contractRegistry.setContract("stakingRewardsWallet", stakingRewardsWallet.address, false, {from: registryAdmin}),
            contractRegistry.setContract("bootstrapRewardsWallet", bootstrapRewardsWallet.address, false, {from: registryAdmin}),
            contractRegistry.setContract("generalFeesWallet", generalFeesWallet.address, true, {from: registryAdmin}),
            contractRegistry.setContract("certifiedFeesWallet", certifiedFeesWallet.address, true, {from: registryAdmin}),
            contractRegistry.setContract("stakingContractHandler", stakingContractHandler.address, true, {from: registryAdmin}),

            contractRegistry.setContract("_bootstrapToken", externalToken.address, false, {from: registryAdmin}),
            contractRegistry.setContract("_erc20", erc20.address, false, {from: registryAdmin}),
        ]);

        await contractRegistry.setManager("migrationManager", migrationManager, {from: registryAdmin});
        await contractRegistry.setManager("functionalManager", functionalManager, {from: registryAdmin});

        for (const wallet of [stakingRewardsWallet, bootstrapRewardsWallet]) {
            await wallet.transferMigrationOwnership(migrationManager);
            await wallet.claimMigrationOwnership({from: migrationManager});
            await wallet.transferFunctionalOwnership(functionalManager);
            await wallet.claimFunctionalOwnership({from: functionalManager});
        }

        if (!(await protocol.deploymentSubsetExists(DEPLOYMENT_SUBSET_MAIN))) {
            await protocol.createDeploymentSubset(DEPLOYMENT_SUBSET_MAIN, 1, {from: functionalManager});
        }

        const contracts = [
            contractRegistry,
            rewards,
            delegations,
            elections,
            subscriptions,
            protocol,
            certification,
            guardiansRegistration,
            committee,
            generalFeesWallet,
            certifiedFeesWallet,
            stakingContractHandler
        ]
        for (const contract of contracts) {
            if (!(await contract.isInitializationComplete())) {
                await contract.initializationComplete();
            }
        }

        const d = new Driver(web3, session,
            accounts,
            elections,
            erc20,
            externalToken,
            staking,
            delegations,
            subscriptions,
            rewards,
            protocol,
            certification,
            guardiansRegistration,
            committee,
            stakingRewardsWallet,
            bootstrapRewardsWallet,
            generalFeesWallet,
            certifiedFeesWallet,
            stakingContractHandler,
            contractRegistry
        );

        await d.newSubscriber(subscriptionTier, subscriptionRate);
        d.newParticipant("functionalOwner");

        return d;
    }

    private static async withExistingContracts(web3, preExistingContractRegistryAddress, session, accounts) {
        const contractRegistry = await web3.getExisting('ContractRegistry', preExistingContractRegistryAddress, session);

        const rewards = await web3.getExisting('Rewards', await contractRegistry.getContract('rewards'), session);
        const externalToken = await web3.getExisting('TestingERC20', await contractRegistry.getContract('_bootstrapToken'), session);
        const erc20 = await web3.getExisting('TestingERC20', await contractRegistry.getContract('_erc20'), session);
        const delegations = await web3.getExisting('Delegations', await contractRegistry.getContract('delegations'), session);
        const elections = await web3.getExisting('Elections', await contractRegistry.getContract('elections'), session);
        const staking = await web3.getExisting('StakingContract', await contractRegistry.getContract('staking'), session);
        const subscriptions = await web3.getExisting('Subscriptions', await contractRegistry.getContract('subscriptions'), session);
        const protocol = await web3.getExisting('Protocol', await contractRegistry.getContract('protocol'), session);
        const certification = await web3.getExisting('Certification', await contractRegistry.getContract('certification'), session);
        const committee = await web3.getExisting('Committee', await contractRegistry.getContract('committee'), session);
        const guardiansRegistration = await web3.getExisting('GuardiansRegistration', await contractRegistry.getContract('guardiansRegistration'), session);
        const stakingRewardsWallet = await web3.getExisting('ProtocolWallet', await contractRegistry.getContract('stakingRewardsWallet'), session);
        const bootstrapRewardsWallet = await web3.getExisting('ProtocolWallet', await contractRegistry.getContract('bootstrapRewardsWallet'), session);
        const generalFeesWallet = await web3.getExisting('FeesWallet', await contractRegistry.getContract('generalFeesWallet'), session);
        const certifiedFeesWallet = await web3.getExisting('FeesWallet', await contractRegistry.getContract('certifiedFeesWallet'), session);
        const stakingContractHandler = await web3.getExisting('StakingContractHandler', await contractRegistry.getContract('stakingContractHandler'), session);

        return new Driver(web3, session,
            accounts,
            elections,
            erc20,
            externalToken,
            staking,
            delegations,
            subscriptions,
            rewards,
            protocol,
            certification,
            guardiansRegistration,
            committee,
            stakingRewardsWallet,
            bootstrapRewardsWallet,
            generalFeesWallet,
            certifiedFeesWallet,
            stakingContractHandler,
            contractRegistry
        );
    }

    async newStakingContract(delegationsAddr: string, erc20Addr: string): Promise<StakingContract> {
        return await Driver.newStakingContract(this.web3, delegationsAddr, erc20Addr, this.session);
    }

    static async newStakingContract(web3: Web3Driver, delegationsAddr: string, erc20Addr: string, session?: Web3Session): Promise<StakingContract> {
        const accounts = await web3.eth.getAccounts();
        const staking = await web3.deploy("StakingContract", [1 /* _cooldownPeriodInSec */, accounts[2] /* _migrationManager */, "0x0000000000000000000000000000000000000001" /* _emergencyManager */, erc20Addr /* _token */], null, session);
        await staking.setStakeChangeNotifier(delegationsAddr, {from: accounts[2]});
        return staking;
    }

    get contractsOwnerAddress() {
        return this.accounts[0];
    }

    get contractsNonOwnerAddress() {
        return this.accounts[4];
    }

    get initializationAdmin(): Participant {
        return new Participant("initialization-manager", "initialization-manager-website", "initialization-manager-contact", this.accounts[0], this.accounts[0], this);
    }

    get registryAdmin(): Participant {
        return new Participant("registry-manager", "registry-manager-website", "registry-manager-contact", this.accounts[1], this.accounts[1], this);
    }

    get migrationManager(): Participant {
        return new Participant("migration-owner", "migration-owner-website", "migration-owner-contact", this.accounts[2], this.accounts[2], this);
    }

    get functionalManager(): Participant {
        return new Participant("functional-owner", "functional-owner-website", "functional-owner-contact", this.accounts[3], this.accounts[3], this);
    }

    subscribers: any[] = [];

    async newSubscriber(tier: string, monthlyRate:number|BN): Promise<MonthlySubscriptionPlanContract> {
        const subscriber = await this.web3.deploy('MonthlySubscriptionPlan', [this.contractRegistry.address, this.registryAdmin.address, this.erc20.address, tier, monthlyRate], null, this.session);
        await this.subscriptions.addSubscriber(subscriber.address, {from: this.functionalManager.address});
        this.subscribers.push(subscriber);
        return subscriber;
    }

    newParticipant(name?: string): Participant { // consumes two addresses from accounts for each participant - ethereum address and an orbs address
        name = name || `Guardian${this.participants.length}`;
        const RESERVED_ACCOUNTS = 5;
        const v = new Participant(
            name,
            `${name}-website`,
            `${name}-contact`,
            this.accounts[RESERVED_ACCOUNTS + this.participants.length*2],
            this.accounts[RESERVED_ACCOUNTS + this.participants.length*2+1],
            this);
        this.participants.push(v);
        return v;
    }

    async newGuardian(stake: number|BN, certification: boolean, signalReadyToSync: boolean, signalReadyForCommittee: boolean): Promise<{v: Participant, r: TransactionReceipt}> {
        const v = await this.newParticipant();
        const r = await v.becomeGuardian(stake, certification, signalReadyToSync, signalReadyForCommittee);
        return {v, r}
    }

    async delegateMoreStake(amount:number|BN, delegatee: Participant) {
        const delegator = this.newParticipant();
        await delegator.stake(new BN(amount));
        return await delegator.delegate(delegatee);
    }

    logGasUsageSummary(scenarioName: string, participants?: Participant[]) {
        const logTitle = (t: string) => {
            console.log(t);
            console.log('-'.repeat(t.length));
        };
        logTitle(`GAS USAGE SUMMARY - SCENARIO "${scenarioName}":`);

        if (!participants) console.log(`Root Account (${this.accounts[0]}): ${this.session.gasRecorder.gasUsedBy(this.accounts[0])}`);
        if (!participants) console.log(`Accounts[1] (${this.accounts[1]}): ${this.session.gasRecorder.gasUsedBy(this.accounts[1])}`);
        if (!participants) console.log(`Accounts[2] (${this.accounts[2]}): ${this.session.gasRecorder.gasUsedBy(this.accounts[2])}`);
        for (const p of (participants || this.participants)) {
            console.log(`${p.name} (${p.address};${p.orbsAddress}): ${p.gasUsed()}`);
        }
    }

    resetGasRecording() {
        this.session.gasRecorder.reset();
    }
}

export class Participant {
    // TODO Consider implementing guardian methods in a child class.
    public ip: string;
    private driver: Driver;

    constructor(public name: string,
                public website: string,
                public contact: string,
                public address: string,
                public orbsAddress: string,
                driver: Driver) {
        this.name = name;
        this.ip = address.substring(0, 10).toLowerCase(); // random IP using the 4 first bytes from address string TODO simplify
        this.driver = driver;
    }

    async stake(amount: number|BN, staking?: StakingContract) : Promise<TransactionReceipt> {
        staking = staking || this.driver.staking;
        await this.assignAndApproveOrbs(amount, staking.address);
        return staking.stake(amount, {from: this.address});
    }

    private async assignAndApprove(amount: number|BN, to: string, token: ERC20Contract) {
        await token.assign(this.address, amount);
        await token.approve(to, amount, {from: this.address});
    }

    async assignAndApproveOrbs(amount: number|BN, to: string) {
        return this.assignAndApprove(amount, to, this.driver.erc20);
    }

    async assignAndApproveExternalToken(amount: number|BN, to: string) {
        return this.assignAndApprove(amount, to, this.driver.bootstrapToken);
    }

    async unstake(amount: number|BN) {
        return this.driver.staking.unstake(amount, {from: this.address});
    }

    async restake() {
        return this.driver.staking.restake({from: this.address});
    }

    async delegate(to: Participant) {
        return this.driver.delegations.delegate(to.address, {from: this.address});
    }

    async registerAsGuardian() {
        return await this.driver.guardiansRegistration.registerGuardian(this.ip, this.orbsAddress, this.name, this.website, this.contact, {from: this.address});
    }

    async readyForCommittee() {
        return await this.driver.elections.readyForCommittee({from: this.orbsAddress});
    }

    async readyToSync() {
        return await this.driver.elections.readyToSync({from: this.orbsAddress});
    }

    async becomeCertified() {
        return await this.driver.certification.setGuardianCertification(this.address, true, {from: this.driver.functionalManager.address});
    }

    async becomeNotCertified() {
        return await this.driver.certification.setGuardianCertification(this.address, false, {from: this.driver.functionalManager.address});
    }

    async becomeGuardian(stake: number|BN, certified: boolean, signalReadyToSync: boolean, signalReadyForCommittee: boolean): Promise<TransactionReceipt> {
        let r = await this.registerAsGuardian();
        if (certified) {
            r = await this.becomeCertified();
        }
        if (bn(stake).gt(bn(0))) {
            r = await this.stake(stake);
        }
        if (signalReadyToSync) {
            r = await this.readyToSync();
        }
        if (signalReadyForCommittee) {
            r = await this.readyForCommittee();
        }
        return r;
    }

    async unregisterAsGuardian() {
        return await this.driver.guardiansRegistration.unregisterGuardian({from: this.address});
    }

    gasUsed(): number {
        return this.driver.session.gasRecorder.gasUsedBy(this.address) + this.driver.session.gasRecorder.gasUsedBy(this.orbsAddress);
    }

}<|MERGE_RESOLUTION|>--- conflicted
+++ resolved
@@ -272,20 +272,12 @@
         const stakingRewardsWallet = options.stakingRewardsWalletAddress ?
             await web3.getExisting('ProtocolWallet', options.stakingRewardsWalletAddress, session)
             :
-<<<<<<< HEAD
-            await web3.deploy('ProtocolWallet', [contractRegistry.address, registryAdmin, erc20.address, rewards.address, stakingRewardsWalletRate], null, session);
-=======
             await web3.deploy('ProtocolWallet', [erc20.address, rewards.address, stakingRewardsWalletRate], null, session);
->>>>>>> c410cc5b
 
         const bootstrapRewardsWallet = options.bootstrapRewardsWalletAddress ?
             await web3.getExisting('ProtocolWallet', options.bootstrapRewardsWalletAddress, session)
             :
-<<<<<<< HEAD
-            await web3.deploy('ProtocolWallet', [contractRegistry.address, registryAdmin, externalToken.address, rewards.address, bootstrapRewardsWalletRate], null, session);
-=======
             await web3.deploy('ProtocolWallet', [externalToken.address, rewards.address, bootstrapRewardsWalletRate], null, session);
->>>>>>> c410cc5b
 
         const guardiansRegistration = options.guardiansRegistrationAddress ?
             await web3.getExisting('GuardiansRegistration', options.guardiansRegistrationAddress, session)
