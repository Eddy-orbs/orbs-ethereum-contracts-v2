--- conflicted
+++ resolved
@@ -326,13 +326,8 @@
         const committee: Participant[] = await Promise.all(_.range(maxCommitteeSize.toNumber()).map(async (i) => (await d.newValidator(fromTokenUnits(100 + i), false, false, true)).v));
 
         await expectRejected(d.committee.setMaxTimeBetweenRewardAssignments(maxTimeBetweenRewardAssignments.add(bn(1)), {from: d.migrationOwner.address}));
-<<<<<<< HEAD
         r = await d.committee.setMaxTimeBetweenRewardAssignments(maxTimeBetweenRewardAssignments.add(bn(1)), {from: d.functionalOwner.address});
         expect(r).to.have.a.maxTimeBetweenRewardAssignmentsChangedEvent({
-=======
-        let r = await d.committee.setMaxTimeBetweenRewardAssignments(maxTimeBetweenRewardAssignments.add(bn(1)), {from: d.functionalOwner.address});
-        expect(r).to.have.a.maxTimeBetweenRewardAssignmentsChangedEvents({
->>>>>>> afedea9b
             newValue: maxTimeBetweenRewardAssignments.add(bn(1)).toString(),
             oldValue: maxTimeBetweenRewardAssignments.toString()
         });
