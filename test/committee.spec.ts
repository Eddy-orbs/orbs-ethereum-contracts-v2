--- conflicted
+++ resolved
@@ -103,11 +103,7 @@
             weights: [bn(stake)]
         });
 
-<<<<<<< HEAD
-        await d.contractRegistry.setContracts([contractId("elections")], [d.contractsOwnerAddress], [false],{from: d.registryManager.address}); // hack to make subsequent call
-=======
-        await d.contractRegistry.setContract("elections", d.contractsOwnerAddress, false,{from: d.functionalOwner.address}); // hack to make subsequent call
->>>>>>> 54a81a6f
+        await d.contractRegistry.setContract("elections", d.contractsOwnerAddress, false,{from: d.registryManager.address}); // hack to make subsequent call
         r = await d.committee.removeMember(v.address, {from: d.contractsOwnerAddress});
         expect(r).to.have.a.committeeSnapshotEvent({addrs: []});
     });
@@ -367,11 +363,7 @@
         const {v} = await d.newGuardian(fromTokenUnits(10), true, false, true);
         const notElections = d.newParticipant().address;
         const elections = d.newParticipant().address;
-<<<<<<< HEAD
-        await d.contractRegistry.setContracts([contractId("elections")], [elections], [false],{from: d.registryManager.address});
-=======
-        await d.contractRegistry.setContract("elections", elections, false,{from: d.functionalOwner.address});
->>>>>>> 54a81a6f
+        await d.contractRegistry.setContract("elections", elections, false,{from: d.registryManager.address});
 
         await expectRejected(d.committee.memberWeightChange(v.address, fromTokenUnits(1), {from: notElections}), /caller is not the elections/);
         await d.committee.memberWeightChange(v.address, fromTokenUnits(1), {from: elections});
@@ -394,11 +386,7 @@
         const v2 = d.newParticipant();
 
         const elections = d.newParticipant().address;
-<<<<<<< HEAD
-        await d.contractRegistry.setContracts([contractId("elections")], [elections], [false],{from: d.registryManager.address});
-=======
-        await d.contractRegistry.setContract("elections", elections, false,{from: d.functionalOwner.address});
->>>>>>> 54a81a6f
+        await d.contractRegistry.setContract("elections", elections, false,{from: d.registryManager.address});
 
         await d.committee.lock({from: d.registryManager.address});
 
@@ -430,11 +418,7 @@
         const {v} = await d.newGuardian(fromTokenUnits(10), true, false, true);
 
         const elections = d.newParticipant().address;
-<<<<<<< HEAD
-        await d.contractRegistry.setContracts([contractId("elections")], [elections], [false],{from: d.registryManager.address});
-=======
-        await d.contractRegistry.setContract("elections", elections, false,{from: d.functionalOwner.address});
->>>>>>> 54a81a6f
+        await d.contractRegistry.setContract("elections", elections, false,{from: d.registryManager.address});
 
         await expectRejected(d.committee.memberWeightChange(v.address, bn(2).pow(bn(96)), {from: elections}), /weight is out of range/);
         await d.committee.memberWeightChange(v.address, bn(2).pow(bn(96)).sub(bn(1)), {from: elections});
@@ -451,11 +435,7 @@
         const nonRegistered = await d.newParticipant();
 
         const elections = d.newParticipant().address;
-<<<<<<< HEAD
-        await d.contractRegistry.setContracts([contractId("elections")], [elections], [false],{from: d.registryManager.address});
-=======
-        await d.contractRegistry.setContract("elections", elections, false,{from: d.functionalOwner.address});
->>>>>>> 54a81a6f
+        await d.contractRegistry.setContract("elections", elections, false,{from: d.registryManager.address});
 
         let r = await d.committee.memberWeightChange(nonRegistered.address, fromTokenUnits(1), {from: elections});
         expect(r).to.not.have.a.committeeSnapshotEvent();
@@ -470,11 +450,7 @@
         const {v} = await d.newGuardian(fromTokenUnits(10), true, false, true);
 
         const elections = d.newParticipant().address;
-<<<<<<< HEAD
-        await d.contractRegistry.setContracts([contractId("elections")], [elections], [false],{from: d.registryManager.address});
-=======
-        await d.contractRegistry.setContract("elections", elections, false,{from: d.functionalOwner.address});
->>>>>>> 54a81a6f
+        await d.contractRegistry.setContract("elections", elections, false,{from: d.registryManager.address});
 
         const r = await d.committee.addMember(v.address, fromTokenUnits(5), false, {from: elections});
         expect(r).to.not.have.a.committeeSnapshotEvent();
