--- conflicted
+++ resolved
@@ -13,10 +13,7 @@
 chai.use(require('./matchers'));
 
 const expect = chai.expect;
-<<<<<<< HEAD
-=======
 
->>>>>>> afedea9b
 
 describe('elections-compliance', async () => {
 
