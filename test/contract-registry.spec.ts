--- conflicted
+++ resolved
@@ -233,15 +233,10 @@
 
     expect(await testManaged.delegations()).to.eq(d.delegations.address);
 
-<<<<<<< HEAD
     const newRegistry = await d.web3.deploy('ContractRegistry', [d.contractRegistry.address, d.registryAdmin.address]);
     let r = await d.contractRegistry.setNewContractRegistry(newRegistry.address, {from: d.registryAdmin.address});
-=======
-    const newRegistry = await d.web3.deploy('ContractRegistry', [d.contractRegistry.address, d.registryManager.address]);
-    let r = await d.contractRegistry.setNewContractRegistry(newRegistry.address, {from: d.registryManager.address});
     expect(r).to.have.a.contractRegistryUpdatedEvent({newContractRegistry: newRegistry.address})
 
->>>>>>> 13b0f5a8
     const managedContracts = await d.contractRegistry.getManagedContracts();
     for (const managedAddr of managedContracts) {
       const contract = d.web3.getExisting('ManagedContract' as any, managedAddr);
