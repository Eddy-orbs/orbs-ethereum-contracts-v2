import BN from "bn.js";

import {
  parseLogs
} from "./event-parsing";
import * as _ from "lodash";
import chai from "chai";
const expect = chai.expect;

import {
  SubscriptionChangedEvent,
  PaymentEvent,
  VcConfigRecordChangedEvent,
  VcOwnerChangedEvent,
  VcCreatedEvent,
  SubscriberAddedEvent,
  SubscriberRemovedEvent, GenesisRefTimeDelayChangedEvent, MinimumInitialVcPaymentChangedEvent
} from "../typings/subscriptions-contract";
import {
  StakeChangeEvent,
  VoteUnreadyCastedEvent,
  GuardianVotedUnreadyEvent,
  VoteOutCastedEvent,
  GuardianVotedOutEvent,
  VoteOutTimeoutSecondsChangedEvent,
  MinSelfStakePercentMilleChangedEvent,
  VoteUnreadyPercentageThresholdChangedEvent,
  VoteOutPercentageThresholdChangedEvent,
} from "../typings/elections-contract";
import { StakedEvent, UnstakedEvent } from "../typings/staking-contract";
import {ContractAddressUpdatedEvent} from "../typings/contract-registry-contract";
import {ProtocolVersionChangedEvent} from "../typings/protocol-contract";
import {
  BootstrapRewardsWithdrawnEvent,
  FeesWithdrawnEvent, MaxDelegatorsStakingRewardsChangedEvent,
  StakingRewardAssignedEvent, StakingRewardsBalanceMigratedEvent,
  StakingRewardsDistributedEvent, StakingRewardsMigrationAcceptedEvent
} from "../typings/rewards-contract";
import {BootstrapRewardsAssignedEvent} from "../typings/rewards-contract";
import {FeesAssignedEvent} from "../typings/rewards-contract";
import {
  GuardianDataUpdatedEvent, GuardianMetadataChangedEvent,
  GuardianRegisteredEvent,
  GuardianUnregisteredEvent
} from "../typings/guardian-registration-contract";
import {
    DelegatedEvent,
    DelegatedStakeChangedEvent, DelegationImportFinalizedEvent, DelegationsImportedEvent
} from "../typings/delegations-contract";
import {
  CommitteeSnapshotEvent,
  MaxCommitteeSizeChangedEvent,
  MaxTimeBetweenRewardAssignmentsChangedEvent,
  GuardianCommitteeChangeEvent,
  GuardianStatusUpdatedEvent
} from "../typings/committee-contract";
import {GuardianCertificationUpdateEvent} from "../typings/certification-contract";
import {Contract} from "../eth";
import {ContractRegistryAddressUpdatedEvent, LockedEvent, UnlockedEvent} from "../typings/base-contract";
import {transpose} from "./helpers";
import {compiledContracts, eventDefinitions} from "../compiled-contracts";
import {
    ClientSetEvent,
    EmergencyWithdrawalEvent,
    FundsAddedToPoolEvent,
    MaxAnnualRateSetEvent
} from "../typings/protocol-wallet-contract";
import {
  FeesAddedToBucketEvent, FeesWithdrawnFromBucketEvent,

} from "../typings/fees-wallet-contract";

export function isBNArrayEqual(a1: Array<any>, a2: Array<any>): boolean {
  return (
    a1.length == a2.length &&
    a1.find((v, i) => !new BN(a1[i]).eq(new BN(a2[i]))) == null
  );
}

function comparePrimitive(a: any, b: any): boolean {
  if (BN.isBN(a) || BN.isBN(b)) {
    return new BN(a).eq(new BN(b));
  } else {
    if (
      (Array.isArray(a) && BN.isBN(a[0])) ||
      (Array.isArray(b) && BN.isBN(b[0]))
    ) {
      return isBNArrayEqual(a, b);
    }
    return _.isEqual(a, b);
  }
}

function objectMatches(obj, against): boolean {
    if (obj == null || against == null) return false;

    for (const k in against) {
      if (!comparePrimitive(obj[k], against[k])) {
        return false;
      }
    }
    return true;
}

function compare(event: any, against: any, transposeKey?: string): boolean {
  if (transposeKey != null) {
    const fields = Object.keys(against);
    event = transpose(event, transposeKey, fields);
    against = transpose(against, transposeKey);
    return  Object.keys(against).length == Object.keys(event).length &&
        Object.keys(against).find(key => !objectMatches(event[key], against[key])) == null;
  } else {
    return objectMatches(event, against);
  }
}

function stripEvent(event) {
  return _.pickBy(event, (v, k) => /[_0-9]/.exec(k[0]) == null);
}

const containEvent = (eventParser, transposeKey?: string) =>
  function(_super) {
    return function(this: any, data) {
      data = data || {};

      const contractAddress = chai.util.flag(this, "contractAddress");
      const logs = eventParser(this._obj, contractAddress).map(stripEvent);

      this.assert(
        logs.length != 0,
        "expected the event to exist",
        "expected no event to exist"
      );

      if (logs.length == 1) {
        const log = logs.pop();
        this.assert(
            compare(log, data, transposeKey),
            "expected #{this} to be #{exp} but got #{act}",
            "expected #{this} to not be #{act}",
            data, // expected
            log // actual
        );
      } else {
        for (const log of logs) {
          if (compare(log, data, transposeKey)) {
            return;
          }
        }
        this.assert(
          false,
          `No event with properties ${JSON.stringify(
            data
          )} found. Events are ${JSON.stringify(logs.map(l =>_.omitBy(l, (v, k) => /[0-9_]/.exec(k[0]))))}`
        ); // TODO make this log prettier
      }
    };
  };

const TransposeKeys = {
  "CommitteeSnapshot": "addrs",
  "StakingRewardsAssigned": "assignees",
};

module.exports = function(chai) {
  for (const event of eventDefinitions) {
    chai.Assertion.overwriteMethod(event.name[0].toLowerCase() + event.name.substr(1) + 'Event',
        containEvent(
            (txResult, contractAddress?: string) => parseLogs(txResult, compiledContracts[event.contractName], event.signature, contractAddress),
            TransposeKeys[event.name]
        )
    );
  }
  chai.Assertion.overwriteMethod("haveCommittee", containEvent(function(o) {return [o];}));

  chai.Assertion.addChainableMethod("withinContract", function (this: any, contract: Contract) {
    chai.util.flag(this, "contractAddress", contract.address);
  })
};

declare global {
  export namespace Chai {
    export interface TypeComparison {
      delegatedEvent(data?: Partial<DelegatedEvent>): void;
      delegatedStakeChangedEvent(data?: Partial<DelegatedStakeChangedEvent>): void;
      committeeSnapshotEvent(data?: Partial<CommitteeSnapshotEvent>): void;
      guardianCommitteeChangeEvent(data?: Partial<GuardianCommitteeChangeEvent>): void;
      guardianRegisteredEvent(data?: Partial<GuardianRegisteredEvent>): void;
      guardianMetadataChangedEvent(data?: Partial<GuardianMetadataChangedEvent>): void;
      guardianUnregisteredEvent(data?: Partial<GuardianUnregisteredEvent>): void;
      guardianDataUpdatedEvent(data?: Partial<GuardianDataUpdatedEvent>): void;
      stakeChangedEvent(data?: Partial<StakeChangeEvent>): void; // Elections?
      stakedEvent(data?: Partial<StakedEvent>): void;
      unstakedEvent(data?: Partial<UnstakedEvent>): void;
      subscriptionChangedEvent(data?: Partial<SubscriptionChangedEvent>): void;
      paymentEvent(data?: Partial<PaymentEvent>): void;
      vcConfigRecordChangedEvent(data?: Partial<VcConfigRecordChangedEvent>): void;
      vcCreatedEvent(data?: Partial<VcCreatedEvent>): void;
      vcOwnerChangedEvent(data?: Partial<VcOwnerChangedEvent>): void;
      contractAddressUpdatedEvent(data?: Partial<ContractAddressUpdatedEvent>): void;
      voteUnreadyCastedEvent(data?: Partial<VoteUnreadyCastedEvent>): void;
      guardianVotedUnreadyEvent(data?: Partial<GuardianVotedUnreadyEvent>): void;
      guardianVotedOutEvent(data?: Partial<GuardianVotedOutEvent>): void;
      voteOutCastedEvent(data?: Partial<VoteOutCastedEvent>): void;
      protocolVersionChangedEvent(data?: Partial<ProtocolVersionChangedEvent>): void;
      guardianCertificationUpdateEvent(data?: Partial<GuardianCertificationUpdateEvent>)
      stakingRewardsAssignedEvent(data?: Partial<StakingRewardAssignedEvent>)
      stakingRewardsDistributedEvent(data?: Partial<StakingRewardsDistributedEvent>)
      feesAssignedEvent(data?: Partial<FeesAssignedEvent>)
      feesAddedToBucketEvent(data?: Partial<FeesAddedToBucketEvent>);
      bootstrapRewardsAssignedEvent(data?: Partial<BootstrapRewardsAssignedEvent>)
      voteUnreadyTimeoutSecondsChangedEvent(data?: Partial<VoteOutTimeoutSecondsChangedEvent>);
      minSelfStakePercentMilleChangedEvent(data?: Partial<MinSelfStakePercentMilleChangedEvent>);
      voteOutPercentageThresholdChangedEvent(data?: Partial<VoteUnreadyPercentageThresholdChangedEvent>);
      voteUnreadyPercentageThresholdChangedEvent(data?: Partial<VoteOutPercentageThresholdChangedEvent>);
      lockedEvent(data?: Partial<LockedEvent>);
      unlockedEvent(data?: Partial<UnlockedEvent>);
      maxTimeBetweenRewardAssignmentsChangedEvent(data?: Partial<MaxTimeBetweenRewardAssignmentsChangedEvent>)
      maxCommitteeSizeChangedEvent(data?: Partial<MaxCommitteeSizeChangedEvent>);
      feesWithdrawnEvent(data?: Partial<FeesWithdrawnEvent>);
      feesWithdrawnFromBucketEvent(data?: Partial<FeesWithdrawnFromBucketEvent>);
      bootstrapRewardsWithdrawnEvent(data?: Partial<BootstrapRewardsWithdrawnEvent>);
      guardianStatusUpdatedEvent(data?: Partial<GuardianStatusUpdatedEvent>);
      contractRegistryAddressUpdatedEvent(data?: Partial<ContractRegistryAddressUpdatedEvent>)
      maxDelegatorsStakingRewardsChangedEvent(data?: Partial<MaxDelegatorsStakingRewardsChangedEvent>);
      fundsAddedToPoolEvent(data?: Partial<FundsAddedToPoolEvent>);
      clientSetEvent(data?: Partial<ClientSetEvent>);
      maxAnnualRateSetEvent(data?: Partial<MaxAnnualRateSetEvent>);
      emergencyWithdrawalEvent(data?: Partial<EmergencyWithdrawalEvent>);
      delegationImportFinalizedEvent(data?: Partial<DelegationImportFinalizedEvent>);
      delegationsImportedEvent(data?: Partial<DelegationsImportedEvent>);
      transferEvent(data?: Partial<{from: string, to: string, value: string|BN}>);
      subscriberAddedEvent(data?: Partial<SubscriberAddedEvent>);
      subscriberRemovedEvent(data?: Partial<SubscriberRemovedEvent>);
      genesisRefTimeDelayChangedEvent(data?: Partial<GenesisRefTimeDelayChangedEvent>);
<<<<<<< HEAD
      stakingRewardsBalanceMigratedEvent(data?: Partial<StakingRewardsBalanceMigratedEvent>);
      stakingRewardsMigrationAcceptedEvent(data?: Partial<StakingRewardsMigrationAcceptedEvent>);
=======
>>>>>>> 2ce1dfea
      minimumInitialVcPaymentChangedEvent(data?: Partial<MinimumInitialVcPaymentChangedEvent>);

      withinContract(contract: Contract): Assertion;
    }

    export interface Assertion {
      bignumber: Assertion;
      haveCommittee(data: CommitteeSnapshotEvent);
    }
  }
}<|MERGE_RESOLUTION|>--- conflicted
+++ resolved
@@ -233,12 +233,9 @@
       subscriberAddedEvent(data?: Partial<SubscriberAddedEvent>);
       subscriberRemovedEvent(data?: Partial<SubscriberRemovedEvent>);
       genesisRefTimeDelayChangedEvent(data?: Partial<GenesisRefTimeDelayChangedEvent>);
-<<<<<<< HEAD
+      minimumInitialVcPaymentChangedEvent(data?: Partial<MinimumInitialVcPaymentChangedEvent>);
       stakingRewardsBalanceMigratedEvent(data?: Partial<StakingRewardsBalanceMigratedEvent>);
       stakingRewardsMigrationAcceptedEvent(data?: Partial<StakingRewardsMigrationAcceptedEvent>);
-=======
->>>>>>> 2ce1dfea
-      minimumInitialVcPaymentChangedEvent(data?: Partial<MinimumInitialVcPaymentChangedEvent>);
 
       withinContract(contract: Contract): Assertion;
     }
