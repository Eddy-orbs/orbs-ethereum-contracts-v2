import BN from "bn.js";

import {
  delegatedEvents,
  delegatedStakeChangedEvents,
  stakedEvents,
  stakeChangedEvents,
  subscriptionChangedEvents,
  paymentEvents,
  feesAddedToBucketEvents,
  unstakedEvents,
  voteOutEvents,
  votedOutOfCommitteeEvents,
  vcConfigRecordChangedEvents,
  contractAddressUpdatedEvents,
  protocolChangedEvents,
  banningVoteEvents,
  electionsBanned,
  electionsUnbanned,
  vcOwnerChangedEvents,
  feesAssignedEvents,
  bootstrapAddedToPoolEvents,
  stakingRewardsAssignedEvents,
  bootstrapRewardsAssignedEvents,
  validatorComplianceUpdateEvents,
  vcCreatedEvents,
  validatorRegisteredEvents,
  validatorUnregisteredEvents,
  validatorDataUpdatedEvents,
  validatorMetadataChangedEvents,
  committeeChangedEvents,
  standbysChangedEvents,
  stakingRewardsDistributedEvents,
  voteOutTimeoutSecondsChangedEvents,
  maxDelegationRatioChangedEvents,
  banningLockTimeoutSecondsChangedEvents,
  voteOutPercentageThresholdChangedEvents,
  banningPercentageThresholdChangedEvents,
  lockedEvents,
  unlockedEvents,
  readyToSyncTimeoutChangedEvents,
  maxCommitteeSizeChangedEvents,
  maxStandbysChangedEvents,
<<<<<<< HEAD
  bootstrapRewardsWithdrawnEvents, feesWithdrawnEvents, stakingRewardsAddedToPoolEvents
=======
  validatorStatusUpdatedEvents
>>>>>>> 70de52d5
} from "./event-parsing";
import * as _ from "lodash";
import chai from "chai";
import {
  SubscriptionChangedEvent,
  PaymentEvent, VcConfigRecordChangedEvent, VcOwnerChangedEvent, VcCreatedEvent
} from "../typings/subscriptions-contract";
import {
  StakeChangeEvent,
  VoteOutEvent,
  VotedOutOfCommitteeEvent,
  BanningVoteEvent,
  BannedEvent,
  UnbannedEvent,
  VoteOutTimeoutSecondsChangedEvent,
  MaxDelegationRatioChangedEvent,
  BanningLockTimeoutSecondsChangedEvent, VoteOutPercentageThresholdChangedEvent, BanningPercentageThresholdChangedEvent
} from "../typings/elections-contract";
import { StakedEvent, UnstakedEvent } from "../typings/staking-contract";
import {ContractAddressUpdatedEvent} from "../typings/contract-registry-contract";
import {ProtocolChangedEvent} from "../typings/protocol-contract";
import {
  BootstrapRewardsWithdrawnEvent,
  FeesWithdrawnEvent,
  StakingRewardAssignedEvent, StakingRewardsAddedToPoolEvent,
  StakingRewardsDistributedEvent
} from "../typings/rewards-contract";
import {BootstrapAddedToPoolEvent, BootstrapRewardsAssignedEvent} from "../typings/rewards-contract";
import {FeesAddedToBucketEvent, FeesAssignedEvent} from "../typings/rewards-contract";
import {
  ValidatorDataUpdatedEvent, ValidatorMetadataChangedEvent,
  ValidatorRegisteredEvent,
  ValidatorUnregisteredEvent
} from "../typings/validator-registration-contract";
import {
  DelegatedEvent,
  DelegatedStakeChangedEvent
} from "../typings/delegations-contract";
import {
  CommitteeChangedEvent, MaxCommitteeSizeChangedEvent, MaxStandbysChangedEvent,
  ReadyToSyncTimeoutChangedEvent,
  StandbysChangedEvent, ValidatorStatusUpdatedEvent
} from "../typings/committee-contract";
import {ValidatorComplianceUpdateEvent} from "../typings/compliance-contract";
import {Contract} from "../eth";
import {LockedEvent, UnlockedEvent} from "../typings/base-contract";

export function isBNArrayEqual(a1: Array<any>, a2: Array<any>): boolean {
  return (
    a1.length == a2.length &&
    a1.find((v, i) => !new BN(a1[i]).eq(new BN(a2[i]))) == null
  );
}

function comparePrimitive(a: any, b: any): boolean {
  if (BN.isBN(a) || BN.isBN(b)) {
    return new BN(a).eq(new BN(b));
  } else {
    if (
      (Array.isArray(a) && BN.isBN(a[0])) ||
      (Array.isArray(b) && BN.isBN(b[0]))
    ) {
      return isBNArrayEqual(a, b);
    }
    return _.isEqual(a, b);
  }
}

function transpose(obj, key, fields?) {
  if (Object.keys(obj || {}).length == 0) {
    return {}
  }
  const transposed: {[key: string]: any} = [];
  const n = _.values(obj)[0].length;
  fields = fields || Object.keys(obj);
  for (let i = 0; i < n; i++) {
    const item = {};
    for (let k of fields) {
      item[k] = obj[k][i];
    }
    transposed[item[key]] = item;
  }
  return transposed;
}

function objectMatches(obj, against): boolean {
    if (obj == null || against == null) return false;

    for (const k in against) {
      if (!comparePrimitive(obj[k], against[k])) {
        return false;
      }
    }
    return true;
}

function compare(event: any, against: any, transposed?: boolean, key?: string): boolean {
  if (transposed) {
    const fields = Object.keys(against);
    event = transpose(event, key, fields);
    against = transpose(against, key);
    return  Object.keys(against).length == Object.keys(event).length &&
        Object.keys(against).find(key => !objectMatches(event[key], against[key])) == null;
  } else {
    return objectMatches(event, against);
  }
}

function stripEvent(event) {
  return _.pickBy(event, (v, k) => /[_0-9]/.exec(k[0]) == null);
}

const containEvent = (eventParser, transposed?: boolean, key?: string) =>
  function(_super) {
    return function(this: any, data) {
      data = data || {};

      const contractAddress = chai.util.flag(this, "contractAddress");
      const logs = eventParser(this._obj, contractAddress).map(stripEvent);

      this.assert(
        logs.length != 0,
        "expected the event to exist",
        "expected no event to exist"
      );

      if (logs.length == 1) {
        const log = logs.pop();
        this.assert(
            compare(log, data, transposed, key),
            "expected #{this} to be #{exp} but got #{act}",
            "expected #{this} to not be #{act}",
            data, // expected
            log // actual
        );
      } else {
        for (const log of logs) {
          if (compare(log, data, transposed, key)) {
            return;
          }
        }
        this.assert(
          false,
          `No event with properties ${JSON.stringify(
            data
          )} found. Events are ${JSON.stringify(logs.map(l =>_.omitBy(l, (v, k) => /[0-9_]/.exec(k[0]))))}`
        ); // TODO make this log prettier
      }
    };
  };

module.exports = function(chai) {
  chai.Assertion.overwriteMethod("delegatedEvent", containEvent(delegatedEvents));
  chai.Assertion.overwriteMethod("delegatedStakeChangedEvent", containEvent(delegatedStakeChangedEvents));
  chai.Assertion.overwriteMethod("validatorRegisteredEvent", containEvent(validatorRegisteredEvents));
  chai.Assertion.overwriteMethod("validatorUnregisteredEvent", containEvent(validatorUnregisteredEvents));
  chai.Assertion.overwriteMethod("validatorDataUpdatedEvent", containEvent(validatorDataUpdatedEvents));
  chai.Assertion.overwriteMethod("validatorMetadataChangedEvent", containEvent(validatorMetadataChangedEvents));
  chai.Assertion.overwriteMethod("committeeChangedEvent", containEvent(committeeChangedEvents, true, 'addrs'));
  chai.Assertion.overwriteMethod("standbysChangedEvent", containEvent(standbysChangedEvents, true, 'addrs'));
  chai.Assertion.overwriteMethod("stakeChangedEvent", containEvent(stakeChangedEvents));
  chai.Assertion.overwriteMethod("stakedEvent", containEvent(stakedEvents));
  chai.Assertion.overwriteMethod("unstakedEvent", containEvent(unstakedEvents));
  chai.Assertion.overwriteMethod("subscriptionChangedEvent", containEvent(subscriptionChangedEvents));
  chai.Assertion.overwriteMethod("paymentEvent", containEvent(paymentEvents));
  chai.Assertion.overwriteMethod("feeAddedToBucketEvent", containEvent(feesAddedToBucketEvents));
  chai.Assertion.overwriteMethod("bootstrapAddedToPoolEvent", containEvent(bootstrapAddedToPoolEvents));
  chai.Assertion.overwriteMethod("bootstrapRewardsAssignedEvent", containEvent(bootstrapRewardsAssignedEvents));
  chai.Assertion.overwriteMethod("bootstrapRewardsWithdrawnEvent", containEvent(bootstrapRewardsWithdrawnEvents));
  chai.Assertion.overwriteMethod("feesWithdrawnEvent", containEvent(feesWithdrawnEvents));
  chai.Assertion.overwriteMethod("stakingRewardsAddedToPoolEvent", containEvent(stakingRewardsAddedToPoolEvents));
  chai.Assertion.overwriteMethod("stakingRewardsAssignedEvent", containEvent(stakingRewardsAssignedEvents, true, 'assignees'));
  chai.Assertion.overwriteMethod("stakingRewardsDistributedEvent", containEvent(stakingRewardsDistributedEvents));
  chai.Assertion.overwriteMethod("feesAssignedEvent", containEvent(feesAssignedEvents));
  chai.Assertion.overwriteMethod("feesAddedToBucketEvent", containEvent(feesAddedToBucketEvents));
  chai.Assertion.overwriteMethod("voteOutEvent", containEvent(voteOutEvents));
  chai.Assertion.overwriteMethod("votedOutOfCommitteeEvent", containEvent(votedOutOfCommitteeEvents));
  chai.Assertion.overwriteMethod("banningVoteEvent", containEvent(banningVoteEvents));
  chai.Assertion.overwriteMethod("bannedEvent", containEvent(electionsBanned));
  chai.Assertion.overwriteMethod("unbannedEvent", containEvent(electionsUnbanned));
  chai.Assertion.overwriteMethod("vcConfigRecordChangedEvent", containEvent(vcConfigRecordChangedEvents));
  chai.Assertion.overwriteMethod("vcOwnerChangedEvent", containEvent(vcOwnerChangedEvents));
  chai.Assertion.overwriteMethod("vcCreatedEvent", containEvent(vcCreatedEvents));
  chai.Assertion.overwriteMethod("contractAddressUpdatedEvent", containEvent(contractAddressUpdatedEvents));
  chai.Assertion.overwriteMethod("protocolChangedEvent", containEvent(protocolChangedEvents));
  chai.Assertion.overwriteMethod("validatorComplianceUpdateEvent", containEvent(validatorComplianceUpdateEvents));
  chai.Assertion.overwriteMethod("readyToSyncTimeoutChangedEvent", containEvent(readyToSyncTimeoutChangedEvents));
  chai.Assertion.overwriteMethod("maxCommitteeSizeChangedEvent", containEvent(maxCommitteeSizeChangedEvents));
  chai.Assertion.overwriteMethod("maxStandbysChangedEvent", containEvent(maxStandbysChangedEvents));
  chai.Assertion.overwriteMethod("voteOutTimeoutSecondsChangedEvent", containEvent(voteOutTimeoutSecondsChangedEvents));
  chai.Assertion.overwriteMethod("maxDelegationRatioChangedEvent", containEvent(maxDelegationRatioChangedEvents));
  chai.Assertion.overwriteMethod("banningLockTimeoutSecondsChangedEvent", containEvent(banningLockTimeoutSecondsChangedEvents));
  chai.Assertion.overwriteMethod("voteOutPercentageThresholdChangedEvent", containEvent(voteOutPercentageThresholdChangedEvents));
  chai.Assertion.overwriteMethod("banningPercentageThresholdChangedEvent", containEvent(banningPercentageThresholdChangedEvents));
  chai.Assertion.overwriteMethod("lockedEvent", containEvent(lockedEvents));
  chai.Assertion.overwriteMethod("unlockedEvent", containEvent(unlockedEvents));
  chai.Assertion.overwriteMethod("validatorStatusUpdatedEvent", containEvent(validatorStatusUpdatedEvents));

  chai.Assertion.overwriteMethod("haveCommittee", containEvent(function(o) {return [o];}));

  chai.Assertion.addChainableMethod("withinContract", function (this: any, contract: Contract) {
    chai.util.flag(this, "contractAddress", contract.address);
  })
};

declare global {
  export namespace Chai {
    export interface TypeComparison {
      delegatedEvent(data?: Partial<DelegatedEvent>): void;
      delegatedStakeChangedEvent(data?: Partial<DelegatedStakeChangedEvent>): void;
      committeeChangedEvent(data?: Partial<CommitteeChangedEvent>): void;
      standbysChangedEvent(data?: Partial<StandbysChangedEvent>): void;
      validatorRegisteredEvent(data?: Partial<ValidatorRegisteredEvent>): void;
      validatorMetadataChangedEvent(data?: Partial<ValidatorMetadataChangedEvent>): void;
      validatorUnregisteredEvent(data?: Partial<ValidatorUnregisteredEvent>): void;
      validatorDataUpdatedEvent(data?: Partial<ValidatorDataUpdatedEvent>): void;
      stakeChangedEvent(data?: Partial<StakeChangeEvent>): void; // Elections?
      stakedEvent(data?: Partial<StakedEvent>): void;
      unstakedEvent(data?: Partial<UnstakedEvent>): void;
      subscriptionChangedEvent(data?: Partial<SubscriptionChangedEvent>): void;
      paymentEvent(data?: Partial<PaymentEvent>): void;
      vcConfigRecordChangedEvent(data?: Partial<VcConfigRecordChangedEvent>): void;
      vcCreatedEvent(data?: Partial<VcCreatedEvent>): void;
      vcOwnerChangedEvent(data?: Partial<VcOwnerChangedEvent>): void;
      voteOutEvent(data?: Partial<VoteOutEvent>): void;
      votedOutOfCommitteeEvent(data?: Partial<VotedOutOfCommitteeEvent>): void;
      contractAddressUpdatedEvent(data?: Partial<ContractAddressUpdatedEvent>): void;
      banningVoteEvent(data?: Partial<BanningVoteEvent>): void;
      bannedEvent(data?: Partial<BannedEvent>): void;
      unbannedEvent(data?: Partial<UnbannedEvent>): void;
      protocolChangedEvent(data?: Partial<ProtocolChangedEvent>): void;
      validatorComplianceUpdateEvent(data?: Partial<ValidatorComplianceUpdateEvent>)
      stakingRewardsAssignedEvent(data?: Partial<StakingRewardAssignedEvent>)
      stakingRewardsDistributedEvent(data?: Partial<StakingRewardsDistributedEvent>)
      feesAssignedEvent(data?: Partial<FeesAssignedEvent>)
      feesAddedToBucketEvent(data?: Partial<FeesAddedToBucketEvent>);
      bootstrapRewardsAssignedEvent(data?: Partial<BootstrapRewardsAssignedEvent>)
      bootstrapAddedToPoolEvent(data?: Partial<BootstrapAddedToPoolEvent>)
      voteOutTimeoutSecondsChangedEvent(data?: Partial<VoteOutTimeoutSecondsChangedEvent>);
      maxDelegationRatioChangedEvent(data?: Partial<MaxDelegationRatioChangedEvent>);
      banningLockTimeoutSecondsChangedEvent(data?: Partial<BanningLockTimeoutSecondsChangedEvent>);
      voteOutPercentageThresholdChangedEvent(data?: Partial<VoteOutPercentageThresholdChangedEvent>);
      banningPercentageThresholdChangedEvent(data?: Partial<BanningPercentageThresholdChangedEvent>);
      lockedEvent(data?: Partial<LockedEvent>);
      unlockedEvent(data?: Partial<UnlockedEvent>);
      bootstrapRewardsAssignedEvent(data?: Partial<BootstrapRewardsAssignedEvent>);
      bootstrapAddedToPoolEvent(data?: Partial<BootstrapAddedToPoolEvent>);
      readyToSyncTimeoutChangedEvent(data?: Partial<ReadyToSyncTimeoutChangedEvent>);
      maxCommitteeSizeChangedEvent(data?: Partial<MaxCommitteeSizeChangedEvent>);
      maxStandbysChangedEvent(data?: Partial<MaxStandbysChangedEvent>);
<<<<<<< HEAD
      feesWithdrawnEvent(data?: Partial<FeesWithdrawnEvent>);
      bootstrapRewardsWithdrawnEvent(data?: Partial<BootstrapRewardsWithdrawnEvent>);
      stakingRewardsAddedToPoolEvent(data?: Partial<StakingRewardsAddedToPoolEvent>);
=======
      validatorStatusUpdatedEvent(data?: Partial<ValidatorStatusUpdatedEvent>);
>>>>>>> 70de52d5

      withinContract(contract: Contract): Assertion;
    }

    export interface Assertion {
      bignumber: Assertion;
      haveCommittee(data: CommitteeChangedEvent);
    }
  }
}<|MERGE_RESOLUTION|>--- conflicted
+++ resolved
@@ -41,11 +41,10 @@
   readyToSyncTimeoutChangedEvents,
   maxCommitteeSizeChangedEvents,
   maxStandbysChangedEvents,
-<<<<<<< HEAD
-  bootstrapRewardsWithdrawnEvents, feesWithdrawnEvents, stakingRewardsAddedToPoolEvents
-=======
-  validatorStatusUpdatedEvents
->>>>>>> 70de52d5
+  validatorStatusUpdatedEvents,
+  bootstrapRewardsWithdrawnEvents,
+  feesWithdrawnEvents,
+  stakingRewardsAddedToPoolEvents
 } from "./event-parsing";
 import * as _ from "lodash";
 import chai from "chai";
@@ -296,13 +295,10 @@
       readyToSyncTimeoutChangedEvent(data?: Partial<ReadyToSyncTimeoutChangedEvent>);
       maxCommitteeSizeChangedEvent(data?: Partial<MaxCommitteeSizeChangedEvent>);
       maxStandbysChangedEvent(data?: Partial<MaxStandbysChangedEvent>);
-<<<<<<< HEAD
       feesWithdrawnEvent(data?: Partial<FeesWithdrawnEvent>);
       bootstrapRewardsWithdrawnEvent(data?: Partial<BootstrapRewardsWithdrawnEvent>);
       stakingRewardsAddedToPoolEvent(data?: Partial<StakingRewardsAddedToPoolEvent>);
-=======
       validatorStatusUpdatedEvent(data?: Partial<ValidatorStatusUpdatedEvent>);
->>>>>>> 70de52d5
 
       withinContract(contract: Contract): Assertion;
     }
