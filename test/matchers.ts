import BN from "bn.js";

import {
  parseLogs
} from "./event-parsing";
import * as _ from "lodash";
import chai from "chai";
const expect = chai.expect;

import {
  SubscriptionChangedEvent,
  PaymentEvent,
  VcConfigRecordChangedEvent,
  VcOwnerChangedEvent,
  VcCreatedEvent,
  SubscriberAddedEvent,
  SubscriberRemovedEvent, GenesisRefTimeDelayChangedEvent, MinimumInitialVcPaymentChangedEvent
} from "../typings/subscriptions-contract";
import {
  StakeChangeEvent,
  VoteUnreadyCastedEvent,
  GuardianVotedUnreadyEvent,
  VoteOutCastedEvent,
  GuardianVotedOutEvent,
  VoteOutTimeoutSecondsChangedEvent,
  MinSelfStakePercentMilleChangedEvent,
  VoteUnreadyPercentageThresholdChangedEvent,
  VoteOutPercentageThresholdChangedEvent,
} from "../typings/elections-contract";
import { MigratedStakeEvent, StakedEvent, UnstakedEvent } from "../typings/staking-contract";
import {
  ContractAddressUpdatedEvent,
  ContractRegistryUpdatedEvent,
  ManagerChangedEvent
} from "../typings/contract-registry-contract";
import {ProtocolVersionChangedEvent} from "../typings/protocol-contract";
import {
  AnnualStakingRewardsRateChangedEvent,
  BootstrapRewardsWithdrawnEvent, CertifiedCommitteeAnnualBootstrapChangedEvent,
  FeesWithdrawnEvent, GeneralCommitteeAnnualBootstrapChangedEvent, MaxDelegatorsStakingRewardsChangedEvent,
  StakingRewardAssignedEvent, StakingRewardsBalanceMigratedEvent,
  StakingRewardsDistributedEvent, StakingRewardsMigrationAcceptedEvent
} from "../typings/rewards-contract";
import {BootstrapRewardsAssignedEvent} from "../typings/rewards-contract";
import {FeesAssignedEvent} from "../typings/rewards-contract";
import {
  GuardianDataUpdatedEvent, GuardianMetadataChangedEvent,
  GuardianRegisteredEvent,
  GuardianUnregisteredEvent
} from "../typings/guardian-registration-contract";
import {
    DelegatedEvent,
    DelegatedStakeChangedEvent, DelegationImportFinalizedEvent, DelegationsImportedEvent
} from "../typings/delegations-contract";
import {
  CommitteeSnapshotEvent,
  MaxCommitteeSizeChangedEvent,
  MaxTimeBetweenRewardAssignmentsChangedEvent,
  GuardianCommitteeChangeEvent,
  GuardianStatusUpdatedEvent
} from "../typings/committee-contract";
import {GuardianCertificationUpdateEvent} from "../typings/certification-contract";
import {Contract} from "../eth";
import {ContractRegistryAddressUpdatedEvent, LockedEvent, UnlockedEvent} from "../typings/base-contract";
import {transpose} from "./helpers";
import {compiledContracts, eventDefinitions} from "../compiled-contracts";
import {
    ClientSetEvent,
    EmergencyWithdrawalEvent,
    FundsAddedToPoolEvent,
    MaxAnnualRateSetEvent
} from "../typings/protocol-wallet-contract";
import {
  FeesAddedToBucketEvent, FeesWithdrawnFromBucketEvent,

} from "../typings/fees-wallet-contract";
import {
  StakeChangeBatchNotificationFailedEvent,
  StakeChangeNotificationFailedEvent, StakeMigrationNotificationFailedEvent
} from "../typings/stake-change-handler-contract";

export function isBNArrayEqual(a1: Array<any>, a2: Array<any>): boolean {
  return (
    a1.length == a2.length &&
    a1.find((v, i) => !new BN(a1[i]).eq(new BN(a2[i]))) == null
  );
}

function comparePrimitive(a: any, b: any): boolean {
  if (BN.isBN(a) || BN.isBN(b)) {
    return new BN(a).eq(new BN(b));
  } else {
    if (
      (Array.isArray(a) && BN.isBN(a[0])) ||
      (Array.isArray(b) && BN.isBN(b[0]))
    ) {
      return isBNArrayEqual(a, b);
    }
    return _.isEqual(a, b);
  }
}

function objectMatches(obj, against): boolean {
    if (obj == null || against == null) return false;

    for (const k in against) {
      if (!comparePrimitive(obj[k], against[k])) {
        return false;
      }
    }
    return true;
}

function compare(event: any, against: any, transposeKey?: string): boolean {
  if (transposeKey != null) {
    const fields = Object.keys(against);
    event = transpose(event, transposeKey, fields);
    against = transpose(against, transposeKey);
    return  Object.keys(against).length == Object.keys(event).length &&
        Object.keys(against).find(key => !objectMatches(event[key], against[key])) == null;
  } else {
    return objectMatches(event, against);
  }
}

function stripEvent(event) {
  return _.pickBy(event, (v, k) => /[_0-9]/.exec(k[0]) == null);
}

const containEvent = (eventParser, transposeKey?: string) =>
  function(_super) {
    return function(this: any, data) {
      data = data || {};

      const contractAddress = chai.util.flag(this, "contractAddress");
      const logs = eventParser(this._obj, contractAddress).map(stripEvent);

      this.assert(
        logs.length != 0,
        "expected the event to exist",
        "expected no event to exist"
      );

      if (logs.length == 1) {
        const log = logs.pop();
        this.assert(
            compare(log, data, transposeKey),
            "expected #{this} to be #{exp} but got #{act}",
            "expected #{this} to not be #{act}",
            data, // expected
            log // actual
        );
      } else {
        for (const log of logs) {
          if (compare(log, data, transposeKey)) {
            return;
          }
        }
        this.assert(
          false,
          `No event with properties ${JSON.stringify(
            data
          )} found. Events are ${JSON.stringify(logs.map(l =>_.omitBy(l, (v, k) => /[0-9_]/.exec(k[0]))))}`
        ); // TODO make this log prettier
      }
    };
  };

const TransposeKeys = {
  "CommitteeSnapshot": "addrs",
  "StakingRewardsAssigned": "assignees",
};

module.exports = function(chai) {
  for (const event of eventDefinitions) {
    chai.Assertion.overwriteMethod(event.name[0].toLowerCase() + event.name.substr(1) + 'Event',
        containEvent(
            (txResult, contractAddress?: string) => parseLogs(txResult, compiledContracts[event.contractName], event.signature, contractAddress),
            TransposeKeys[event.name]
        )
    );
  }
  chai.Assertion.overwriteMethod("haveCommittee", containEvent(function(o) {return [o];}));

  chai.Assertion.addChainableMethod("withinContract", function (this: any, contract: Contract) {
    chai.util.flag(this, "contractAddress", contract.address);
  })
};

declare global {
  export namespace Chai {
    export interface TypeComparison {
      delegatedEvent(data?: Partial<DelegatedEvent>): void;
      delegatedStakeChangedEvent(data?: Partial<DelegatedStakeChangedEvent>): void;
      committeeSnapshotEvent(data?: Partial<CommitteeSnapshotEvent>): void;
      guardianCommitteeChangeEvent(data?: Partial<GuardianCommitteeChangeEvent>): void;
      guardianRegisteredEvent(data?: Partial<GuardianRegisteredEvent>): void;
      guardianMetadataChangedEvent(data?: Partial<GuardianMetadataChangedEvent>): void;
      guardianUnregisteredEvent(data?: Partial<GuardianUnregisteredEvent>): void;
      guardianDataUpdatedEvent(data?: Partial<GuardianDataUpdatedEvent>): void;
      stakeChangedEvent(data?: Partial<StakeChangeEvent>): void; // Elections?
      stakedEvent(data?: Partial<StakedEvent>): void;
      unstakedEvent(data?: Partial<UnstakedEvent>): void;
      subscriptionChangedEvent(data?: Partial<SubscriptionChangedEvent>): void;
      paymentEvent(data?: Partial<PaymentEvent>): void;
      vcConfigRecordChangedEvent(data?: Partial<VcConfigRecordChangedEvent>): void;
      vcCreatedEvent(data?: Partial<VcCreatedEvent>): void;
      vcOwnerChangedEvent(data?: Partial<VcOwnerChangedEvent>): void;
      contractAddressUpdatedEvent(data?: Partial<ContractAddressUpdatedEvent>): void;
      voteUnreadyCastedEvent(data?: Partial<VoteUnreadyCastedEvent>): void;
      guardianVotedUnreadyEvent(data?: Partial<GuardianVotedUnreadyEvent>): void;
      guardianVotedOutEvent(data?: Partial<GuardianVotedOutEvent>): void;
      voteOutCastedEvent(data?: Partial<VoteOutCastedEvent>): void;
      protocolVersionChangedEvent(data?: Partial<ProtocolVersionChangedEvent>): void;
      guardianCertificationUpdateEvent(data?: Partial<GuardianCertificationUpdateEvent>)
      stakingRewardsAssignedEvent(data?: Partial<StakingRewardAssignedEvent>)
      stakingRewardsDistributedEvent(data?: Partial<StakingRewardsDistributedEvent>)
      feesAssignedEvent(data?: Partial<FeesAssignedEvent>)
      feesAddedToBucketEvent(data?: Partial<FeesAddedToBucketEvent>);
      bootstrapRewardsAssignedEvent(data?: Partial<BootstrapRewardsAssignedEvent>)
      voteUnreadyTimeoutSecondsChangedEvent(data?: Partial<VoteOutTimeoutSecondsChangedEvent>);
      minSelfStakePercentMilleChangedEvent(data?: Partial<MinSelfStakePercentMilleChangedEvent>);
      voteOutPercentageThresholdChangedEvent(data?: Partial<VoteUnreadyPercentageThresholdChangedEvent>);
      voteUnreadyPercentageThresholdChangedEvent(data?: Partial<VoteOutPercentageThresholdChangedEvent>);
      lockedEvent(data?: Partial<LockedEvent>);
      unlockedEvent(data?: Partial<UnlockedEvent>);
      maxTimeBetweenRewardAssignmentsChangedEvent(data?: Partial<MaxTimeBetweenRewardAssignmentsChangedEvent>)
      maxCommitteeSizeChangedEvent(data?: Partial<MaxCommitteeSizeChangedEvent>);
      feesWithdrawnEvent(data?: Partial<FeesWithdrawnEvent>);
      feesWithdrawnFromBucketEvent(data?: Partial<FeesWithdrawnFromBucketEvent>);
      bootstrapRewardsWithdrawnEvent(data?: Partial<BootstrapRewardsWithdrawnEvent>);
      guardianStatusUpdatedEvent(data?: Partial<GuardianStatusUpdatedEvent>);
      contractRegistryAddressUpdatedEvent(data?: Partial<ContractRegistryAddressUpdatedEvent>)
      maxDelegatorsStakingRewardsChangedEvent(data?: Partial<MaxDelegatorsStakingRewardsChangedEvent>);
      fundsAddedToPoolEvent(data?: Partial<FundsAddedToPoolEvent>);
      clientSetEvent(data?: Partial<ClientSetEvent>);
      maxAnnualRateSetEvent(data?: Partial<MaxAnnualRateSetEvent>);
      emergencyWithdrawalEvent(data?: Partial<EmergencyWithdrawalEvent>);
      delegationImportFinalizedEvent(data?: Partial<DelegationImportFinalizedEvent>);
      delegationsImportedEvent(data?: Partial<DelegationsImportedEvent>);
      transferEvent(data?: Partial<{from: string, to: string, value: string|BN}>);
      subscriberAddedEvent(data?: Partial<SubscriberAddedEvent>);
      subscriberRemovedEvent(data?: Partial<SubscriberRemovedEvent>);
      genesisRefTimeDelayChangedEvent(data?: Partial<GenesisRefTimeDelayChangedEvent>);
      minimumInitialVcPaymentChangedEvent(data?: Partial<MinimumInitialVcPaymentChangedEvent>);
      stakingRewardsBalanceMigratedEvent(data?: Partial<StakingRewardsBalanceMigratedEvent>);
      stakingRewardsMigrationAcceptedEvent(data?: Partial<StakingRewardsMigrationAcceptedEvent>);
      stakeChangeNotificationFailedEvent(data?: Partial<StakeChangeNotificationFailedEvent>);
      stakeChangeBatchNotificationFailedEvent(data?: Partial<StakeChangeBatchNotificationFailedEvent>);
      stakeMigrationNotificationFailedEvent(data?: Partial<StakeMigrationNotificationFailedEvent>);
      migratedStakeEvent(data?: Partial<MigratedStakeEvent>);
      managerChangedEvent(data?: Partial<ManagerChangedEvent>);
      initializationCompleteEvent(data?: {});
<<<<<<< HEAD
      annualStakingRewardsRateChangedEvent(data?: Partial<AnnualStakingRewardsRateChangedEvent>);
      generalCommitteeAnnualBootstrapChangedEvent(data?: Partial<GeneralCommitteeAnnualBootstrapChangedEvent>);
      certifiedCommitteeAnnualBootstrapChangedEvent(data?: Partial<CertifiedCommitteeAnnualBootstrapChangedEvent>);
=======
      contractRegistryUpdatedEvent(data?: Partial<ContractRegistryUpdatedEvent>);
>>>>>>> 5ca9a5bc

      withinContract(contract: Contract): Assertion;
    }

    export interface Assertion {
      bignumber: Assertion;
      haveCommittee(data: CommitteeSnapshotEvent);
    }
  }
}<|MERGE_RESOLUTION|>--- conflicted
+++ resolved
@@ -251,13 +251,10 @@
       migratedStakeEvent(data?: Partial<MigratedStakeEvent>);
       managerChangedEvent(data?: Partial<ManagerChangedEvent>);
       initializationCompleteEvent(data?: {});
-<<<<<<< HEAD
       annualStakingRewardsRateChangedEvent(data?: Partial<AnnualStakingRewardsRateChangedEvent>);
       generalCommitteeAnnualBootstrapChangedEvent(data?: Partial<GeneralCommitteeAnnualBootstrapChangedEvent>);
       certifiedCommitteeAnnualBootstrapChangedEvent(data?: Partial<CertifiedCommitteeAnnualBootstrapChangedEvent>);
-=======
       contractRegistryUpdatedEvent(data?: Partial<ContractRegistryUpdatedEvent>);
->>>>>>> 5ca9a5bc
 
       withinContract(contract: Contract): Assertion;
     }
