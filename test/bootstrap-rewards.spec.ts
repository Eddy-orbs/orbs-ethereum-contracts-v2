--- conflicted
+++ resolved
@@ -47,13 +47,8 @@
     const {v: v2} = await d.newGuardian(initStakeLarger, false, false, true);
     const {v: v3} = await d.newGuardian(initStakeLesser, true, false, true);
     const {v: v4, r: firstAssignTxRes} = await d.newGuardian(initStakeLesser, false, false, true);
-<<<<<<< HEAD
-    const startTime = await txTimestamp(d.web3, firstAssignTxRes);
+    const startTime = await d.web3.txTimestamp(firstAssignTxRes);
     const committee: Participant[] = [v1, v2, v3, v4];
-=======
-    const startTime = await d.web3.txTimestamp(firstAssignTxRes);
-    const generalCommittee: Participant[] = [v1, v2, v3, v4];
->>>>>>> ed438e56
 
     const initialBalance:BN[] = [];
     for (const v of committee) {
