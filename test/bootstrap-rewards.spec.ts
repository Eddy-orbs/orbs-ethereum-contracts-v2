import 'mocha';

import * as _ from "lodash";
import BN from "bn.js";
import {Driver, Participant} from "./driver";
import chai from "chai";
import {bn, evmIncreaseTime, fromTokenUnits, toTokenUnits} from "./helpers";
import {TransactionReceipt} from "web3-core";
import {Web3Driver} from "../eth";
import {bootstrapRewardsAssignedEvents} from "./event-parsing";

chai.use(require('chai-bn')(BN));
chai.use(require('./matchers'));

const YEAR_IN_SECONDS = 365*24*60*60;

async function txTimestamp(web3: Web3Driver, r: TransactionReceipt): Promise<number> { // TODO move
  return (await web3.eth.getBlock(r.blockNumber)).timestamp as number;
}

const expect = chai.expect;

async function sleep(ms): Promise<void> {
  return new Promise(resolve => setTimeout(resolve, ms));
}

describe('bootstrap-rewards-level-flows', async () => {

  it('should distribute bootstrap rewards to validators in committee', async () => {
    const d = await Driver.new({maxCommitteeSize: 4});

    /* top up bootstrap reward  pool */

    const g = d.functionalOwner;

    const annualAmountGeneral = fromTokenUnits(10000000);
    const annualAmountCompliance = fromTokenUnits(20000000);
    const poolAmount = annualAmountGeneral.add(annualAmountCompliance).mul(bn(6*12));

    await d.rewards.setGeneralCommitteeAnnualBootstrap(annualAmountGeneral, {from: g.address});
    await d.rewards.setComplianceCommitteeAnnualBootstrap(annualAmountCompliance, {from: g.address});

    // create committee

    const initStakeLesser = fromTokenUnits(17000);
    const initStakeLarger = fromTokenUnits(21000);

    const {v: v1} = await d.newValidator(initStakeLarger, true, false, true);
    const {v: v2} = await d.newValidator(initStakeLarger, false, false, true);
    const {v: v3} = await d.newValidator(initStakeLesser, true, false, true);
    const {v: v4, r: firstAssignTxRes} = await d.newValidator(initStakeLesser, false, false, true);
    const startTime = await txTimestamp(d.web3, firstAssignTxRes);
    const generalCommittee: Participant[] = [v1, v2, v3, v4];

    const initialBalance:BN[] = [];
    for (const v of generalCommittee) {
      initialBalance.push(new BN(await d.rewards.getBootstrapBalance(v.address)));
    }

    await sleep(3000);
    await evmIncreaseTime(d.web3, YEAR_IN_SECONDS*4);

    const assignRewardsTxRes = await d.rewards.assignRewards();
    const endTime = await txTimestamp(d.web3, assignRewardsTxRes);
    const elapsedTime = endTime - startTime;

    const calcRewards = (annualRate) => fromTokenUnits(toTokenUnits(annualRate).mul(bn(elapsedTime)).div(bn(YEAR_IN_SECONDS)));

    const expectedGeneralCommitteeRewards = calcRewards(annualAmountGeneral);
    const expectedComplianceCommitteeRewards = expectedGeneralCommitteeRewards.add(calcRewards(annualAmountCompliance));

    expect(assignRewardsTxRes).to.have.a.bootstrapRewardsAssignedEvent({
      generalValidatorAmount: expectedGeneralCommitteeRewards.toString(),
      certifiedValidatorAmount: expectedComplianceCommitteeRewards.toString()
    });

    const tokenBalances:BN[] = [];
    for (const v of generalCommittee) {
      tokenBalances.push(new BN(await d.rewards.getBootstrapBalance(v.address)));
    }

    // Pool can be topped up after assignment
    await g.assignAndApproveExternalToken(poolAmount, d.rewards.address);
    let r = await d.rewards.topUpBootstrapPool(fromTokenUnits(1), {from: g.address});
    expect(r).to.have.a.bootstrapAddedToPoolEvent({
      added: fromTokenUnits(1),
      total: fromTokenUnits(1)
    });

    r = await d.rewards.topUpBootstrapPool(poolAmount.sub(fromTokenUnits(1)), {from: g.address});
    expect(r).to.have.a.bootstrapAddedToPoolEvent({
      added: poolAmount.sub(fromTokenUnits(1)),
      total: poolAmount
    });


    for (const v of generalCommittee) {
      const i = generalCommittee.indexOf(v);

      const expectedRewards = (i % 2 == 0) ? expectedComplianceCommitteeRewards : expectedGeneralCommitteeRewards;
      expect(tokenBalances[i].sub(initialBalance[i])).to.be.bignumber.equal(expectedRewards.toString());

      // claim the funds
      const r = await d.rewards.withdrawBootstrapFunds({from: v.address});
      const tokenBalance = await d.externalToken.balanceOf(v.address);
<<<<<<< HEAD
      expect(r).to.have.a.bootstrapRewardsWithdrawnEvent({
        validator: v.address,
        amount: bn(tokenBalance)
      });

      expect(new BN(tokenBalance)).to.bignumber.equal(new BN(expectedBalance));
=======
      expect(new BN(tokenBalance)).to.bignumber.equal(new BN(tokenBalances[i]));
>>>>>>> 70de52d5
    }
  })
});<|MERGE_RESOLUTION|>--- conflicted
+++ resolved
@@ -103,16 +103,12 @@
       // claim the funds
       const r = await d.rewards.withdrawBootstrapFunds({from: v.address});
       const tokenBalance = await d.externalToken.balanceOf(v.address);
-<<<<<<< HEAD
       expect(r).to.have.a.bootstrapRewardsWithdrawnEvent({
-        validator: v.address,
-        amount: bn(tokenBalance)
+            validator: v.address,
+            amount: bn(tokenBalance)
       });
 
-      expect(new BN(tokenBalance)).to.bignumber.equal(new BN(expectedBalance));
-=======
       expect(new BN(tokenBalance)).to.bignumber.equal(new BN(tokenBalances[i]));
->>>>>>> 70de52d5
     }
   })
 });