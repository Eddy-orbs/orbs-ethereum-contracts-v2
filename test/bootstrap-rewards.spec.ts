--- conflicted
+++ resolved
@@ -104,19 +104,11 @@
       const r = await d.rewards.withdrawBootstrapFunds({from: v.address});
       const tokenBalance = await d.externalToken.balanceOf(v.address);
       expect(r).to.have.a.bootstrapRewardsWithdrawnEvent({
-<<<<<<< HEAD
-        validator: v.address,
-        amount: bn(tokenBalance)
-      });
-
-      expect(new BN(tokenBalance)).to.bignumber.equal(new BN(expectedBalance));
-=======
             validator: v.address,
             amount: bn(tokenBalance)
       });
 
       expect(new BN(tokenBalance)).to.bignumber.equal(new BN(tokenBalances[i]));
->>>>>>> 9512321b
     }
   })
 });