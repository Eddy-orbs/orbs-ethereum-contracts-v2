--- conflicted
+++ resolved
@@ -20,11 +20,7 @@
 		_;
 	}
 
-<<<<<<< HEAD
-	constructor (IContractRegistry _previousContractRegistry, address registryAdmin) public {
-=======
-	constructor (address _previousContractRegistry, address registryManager) public {
->>>>>>> 13b0f5a8
+	constructor (address _previousContractRegistry, address registryAdmin) public {
 		previousContractRegistry = _previousContractRegistry;
 		_transferRegistryManagement(registryAdmin);
 	}
