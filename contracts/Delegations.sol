--- conflicted
+++ resolved
@@ -41,15 +41,9 @@
 	}
 
 	constructor(IContractRegistry _contractRegistry, address _registryAdmin) ManagedContract(_contractRegistry, _registryAdmin) public {
-<<<<<<< HEAD
-		address OTHER_VOID_ADDR = address(-2);
-		assert(VOID_ADDR != OTHER_VOID_ADDR && VOID_ADDR != address(0) && OTHER_VOID_ADDR != address(0));
-		stakeOwnersData[VOID_ADDR].delegation = OTHER_VOID_ADDR;
-=======
 		address VOID_ADDRESS_DUMMY_DELEGATION = address(-2);
 		assert(VOID_ADDR != VOID_ADDRESS_DUMMY_DELEGATION && VOID_ADDR != address(0) && VOID_ADDRESS_DUMMY_DELEGATION != address(0));
 		stakeOwnersData[VOID_ADDR].delegation = VOID_ADDRESS_DUMMY_DELEGATION;
->>>>>>> 6c105086
 	}
 
 	function getTotalDelegatedStake() external override view returns (uint256) {
