--- conflicted
+++ resolved
@@ -88,40 +88,28 @@
 			newDelegateStatusAfter.delegatedStake
 		);
 
-<<<<<<< HEAD
+		totalDelegatedStake = _totalDelegatedStake;
+
 		IStakingContract staking = getStakingContract();
 
 		uint256 prevDelegateSelfDelegatedStake = prevDelegateStatusAfter.isSelfDelegating ? staking.getStakeBalanceOf(prevDelegate) : 0;
 		uint256 newDelegateSelfDelegatedStake = newDelegateStatusAfter.isSelfDelegating ? staking.getStakeBalanceOf(to) : 0;
-=======
-		totalDelegatedStake = _totalDelegatedStake;
->>>>>>> 0107740a
 
 		if (notifyElections) {
 			IElections elections = getElectionsContract();
 
 			elections.delegatedStakeChange(
 				prevDelegate,
-<<<<<<< HEAD
 				prevDelegateSelfDelegatedStake,
-				prevDelegateStatusAfter.delegatedStake
-=======
-				staking.getStakeBalanceOf(prevDelegate),
 				prevDelegateStatusAfter.delegatedStake,
-				_totalDelegatedStake
->>>>>>> 0107740a
+                _totalDelegatedStake
 			);
 
 			elections.delegatedStakeChange(
 				to,
-<<<<<<< HEAD
 				newDelegateSelfDelegatedStake,
-				newDelegateStatusAfter.delegatedStake
-=======
-				staking.getStakeBalanceOf(to),
 				newDelegateStatusAfter.delegatedStake,
-				_totalDelegatedStake
->>>>>>> 0107740a
+                _totalDelegatedStake
 			);
 		}
 
@@ -289,15 +277,10 @@
 		if (notifyElections) {
 			getElectionsContract().delegatedStakeChange(
 				stakeOwnerData.delegation,
-<<<<<<< HEAD
 				delegateSelfDelegatedStake,
-				isSelfDelegating ? newUncappedStake : 0
-=======
-				getStakingContract().getStakeBalanceOf(stakeOwnerData.delegation),
 				isSelfDelegating ? newUncappedStake : 0,
-				_totalDelegatedStake
->>>>>>> 0107740a
-			);
+                _totalDelegatedStake
+            );
 		}
 
 		if (_amount > 0) {
