--- conflicted
+++ resolved
@@ -70,6 +70,17 @@
 		_stakeChange(addr, stakingContractHandler.getStakeBalanceOf(addr));
 	}
 
+	/// Refresh the addresses stake for delegation power based on the staking contract
+	/// @dev Batched version of refreshStake
+	/// @dev Disabled stake change update notifications from the staking contract may create mismatches
+	/// @dev refreshStakeBatch re-syncs the stake data with the staking contract
+	/// @param addrs is the list of addresses to refresh their stake
+	function refreshStakeBatch(address[] calldata addrs) external override onlyWhenActive {
+		for (uint i = 0; i < addrs.length; i++) {
+			_stakeChange(addrs[i], stakingContractHandler.getStakeBalanceOf(addrs[i]));
+		}
+	}
+
 	/// Returns the delegate address of the given address
 	/// @param addr is the address to query
 	/// @return delegation is the address the addr delegated to
@@ -102,19 +113,6 @@
 		return totalDelegatedStake;
 	}
 
-<<<<<<< HEAD
-=======
-	function refreshStake(address addr) external override onlyWhenActive {
-		_stakeChange(addr, stakingContractHandler.getStakeBalanceOf(addr));
-	}
-
-	function refreshStakeBatch(address[] calldata addrs) external override onlyWhenActive {
-		for (uint i = 0; i < addrs.length; i++) {
-			_stakeChange(addrs[i], stakingContractHandler.getStakeBalanceOf(addrs[i]));
-		}
-	}
-
->>>>>>> 2711336f
 	/*
 	* Notifications from staking contract (IStakeChangeNotifier)
 	*/
