--- conflicted
+++ resolved
@@ -300,8 +300,6 @@
 	function stakeMigration(address _stakeOwner, uint256 _amount) external override onlyStakingContractHandler onlyWhenActive {}
 
 	function _processStakeChangeBatch(address[] memory stakeOwners, uint256[] memory updatedStakes) private {
-<<<<<<< HEAD
-=======
 		// TODO remove dead code after gas testing
 //		uint i = 0;
 //		while (i < stakeOwners.length) {
@@ -334,7 +332,6 @@
 //
 //			emitDelegatedStakeChangedSlice(sequenceDelegate, stakeOwners, updatedStakes, sequenceStartIdx, i - sequenceStartIdx);
 //		}
->>>>>>> 1a21d331
 		for (uint i = 0; i < stakeOwners.length; i++) {
 			_stakeChange(stakeOwners[i], updatedStakes[i]);
 		}
