--- conflicted
+++ resolved
@@ -3,10 +3,7 @@
 pragma solidity 0.6.12;
 
 import "@openzeppelin/contracts/math/SafeMath.sol";
-<<<<<<< HEAD
-=======
 import "./SafeMath96.sol";
->>>>>>> 33b785ae
 import "./spec_interfaces/IElections.sol";
 import "./spec_interfaces/IDelegation.sol";
 import "./IStakeChangeNotifier.sol";
@@ -16,11 +13,7 @@
 
 contract Delegations is IDelegations, IStakeChangeNotifier, ManagedContract {
 	using SafeMath for uint256;
-<<<<<<< HEAD
-	using SafeMath for uint96; // TODO SafeMath96
-=======
 	using SafeMath96 for uint96;
->>>>>>> 33b785ae
 
 	address constant public VOID_ADDR = address(-1);
 
@@ -69,7 +62,6 @@
 		StakeOwnerData memory data = getStakeOwnerData(addr);
 		return (data.delegation, data.stake);
 	}
-<<<<<<< HEAD
 
 	function getDelegatedStake(address addr) external override view returns (uint256) {
 		return getDelegateStatus(addr).delegatedStake;
@@ -87,25 +79,6 @@
 	* Notifications from staking contract
 	*/
 
-=======
-
-	function getDelegatedStake(address addr) external override view returns (uint256) {
-		return getDelegateStatus(addr).delegatedStake;
-	}
-
-	function getTotalDelegatedStake() external override view returns (uint256) {
-		return totalDelegatedStake;
-	}
-
-	function refreshStake(address addr) external override onlyWhenActive {
-		_stakeChange(addr, stakingContractHandler.getStakeBalanceOf(addr));
-	}
-
-	/*
-	* Notifications from staking contract
-	*/
-
->>>>>>> 33b785ae
 	function stakeChange(address _stakeOwner, uint256, bool, uint256 _updatedStake) external override onlyStakingContractHandler onlyWhenActive {
 		_stakeChange(_stakeOwner, _updatedStake);
 	}
@@ -269,51 +242,24 @@
 
 		totalDelegatedStake = _totalDelegatedStake;
 
-<<<<<<< HEAD
+		emit Delegated(from, to);
+
 		IElections _electionsContract = electionsContract;
 
-		_electionsContract.delegatedStakeChange(
-			prevDelegate,
-			vars.prevDelegateStatusAfter.selfDelegatedStake,
-			vars.prevDelegateStatusAfter.delegatedStake,
-			_totalDelegatedStake
-		);
-
-		_electionsContract.delegatedStakeChange(
-			to,
-			vars.newDelegateStatusAfter.selfDelegatedStake,
-			vars.newDelegateStatusAfter.delegatedStake,
-			_totalDelegatedStake
-		);
-
-		emit Delegated(from, to);
-
-		if (delegatorStake != 0 && prevDelegate != to) {
+		if (vars.prevDelegateStatusBefore.delegatedStake != vars.prevDelegateStatusAfter.delegatedStake) {
+			_electionsContract.delegatedStakeChange(
+				prevDelegate,
+				vars.prevDelegateStatusAfter.selfDelegatedStake,
+				vars.prevDelegateStatusAfter.delegatedStake,
+				_totalDelegatedStake
+			);
+
 			emit DelegatedStakeChanged(
 				prevDelegate,
 				vars.prevDelegateStatusAfter.selfDelegatedStake,
 				vars.prevDelegateStatusAfter.delegatedStake,
 				from,
 				0
-=======
-		emit Delegated(from, to);
-
-		IElections _electionsContract = electionsContract;
-
-		if (vars.prevDelegateStatusBefore.delegatedStake != vars.prevDelegateStatusAfter.delegatedStake) {
-			_electionsContract.delegatedStakeChange(
-				prevDelegate,
-				vars.prevDelegateStatusAfter.selfDelegatedStake,
-				vars.prevDelegateStatusAfter.delegatedStake,
-				_totalDelegatedStake
-			);
-
-			emit DelegatedStakeChanged(
-				prevDelegate,
-				vars.prevDelegateStatusAfter.selfDelegatedStake,
-				vars.prevDelegateStatusAfter.delegatedStake,
-				from,
-				0
 			);
 		}
 
@@ -323,7 +269,6 @@
 				vars.newDelegateStatusAfter.selfDelegatedStake,
 				vars.newDelegateStatusAfter.delegatedStake,
 				_totalDelegatedStake
->>>>>>> 33b785ae
 			);
 
 			emit DelegatedStakeChanged(
