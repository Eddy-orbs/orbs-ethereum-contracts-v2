pragma solidity 0.5.16;

import "@openzeppelin/contracts/math/SafeMath.sol";
import "@openzeppelin/contracts/math/Math.sol";

import "./spec_interfaces/ICommitteeListener.sol";
import "./interfaces/IElections.sol";
import "./spec_interfaces/IGuardiansRegistration.sol";
import "./IStakingContract.sol";
import "./spec_interfaces/ICommittee.sol";
import "./spec_interfaces/ICertification.sol";
import "./ContractRegistryAccessor.sol";
import "./spec_interfaces/IDelegation.sol";
import "./WithClaimableFunctionalOwnership.sol";
import "./IStakeChangeNotifier.sol";
import "./Lockable.sol";

contract Delegations is IDelegations, IStakeChangeNotifier, WithClaimableFunctionalOwnership, Lockable {
	using SafeMath for uint256;
	using SafeMath for uint96;

	// TODO consider using structs instead of multiple mappings
	struct StakeOwnerData {
		address delegation;
		uint96 stake;
	}
	mapping (address => StakeOwnerData) stakeOwnersData;
	mapping (address => uint256) uncappedStakes;

	uint256 totalDelegatedStake;

<<<<<<< HEAD
	modifier onlyStakingContract() {
		require(msg.sender == address(stakingContract), "caller is not the staking contract");
=======
	modifier onlyStakingContractHandler() {
		require(msg.sender == address(getStakingContractHandler()), "caller is not the staking contract handler");
>>>>>>> 8f0742cd

		_;
	}

	constructor(IContractRegistry _contractRegistry) Lockable(_contractRegistry) public {}

	function getTotalDelegatedStake() external view returns (uint256) {
		return totalDelegatedStake;
	}

	struct DelegateStatus {
		address addr;
		uint256 uncappedStakes;
		bool isSelfDelegating;
		uint256 delegatedStake;
		uint96 selfDelegatedStake;
	}

	function getDelegateStatus(address addr) private view returns (DelegateStatus memory status) {
		StakeOwnerData memory data = getStakeOwnerData(addr);

		status.addr = addr;
		status.uncappedStakes = uncappedStakes[addr];
		status.isSelfDelegating = data.delegation == addr;
		status.selfDelegatedStake = status.isSelfDelegating ? data.stake : 0;
		status.delegatedStake = status.isSelfDelegating ? status.uncappedStakes : 0;

		return status;
	}

	function delegateFrom(address from, address to, bool refreshStakeNotification) private {
		require(to != address(0), "cannot delegate to a zero address");

		StakeOwnerData memory delegatorData = getStakeOwnerData(from);
		address prevDelegate = delegatorData.delegation;

		DelegateStatus memory prevDelegateStatusBefore = getDelegateStatus(prevDelegate);
		DelegateStatus memory newDelegateStatusBefore = getDelegateStatus(to);

		stakeOwnersData[from].delegation = to;

		uint256 delegatorStake = delegatorData.stake;

		uncappedStakes[prevDelegate] = prevDelegateStatusBefore.uncappedStakes.sub(delegatorStake);
		uncappedStakes[to] = newDelegateStatusBefore.uncappedStakes.add(delegatorStake);

		DelegateStatus memory prevDelegateStatusAfter = getDelegateStatus(prevDelegate);
		DelegateStatus memory newDelegateStatusAfter = getDelegateStatus(to);

		uint256 _totalDelegatedStake = totalDelegatedStake.sub(
			prevDelegateStatusBefore.delegatedStake
		).add(
			prevDelegateStatusAfter.delegatedStake
		).sub(
			newDelegateStatusBefore.delegatedStake
		).add(
			newDelegateStatusAfter.delegatedStake
		);

		totalDelegatedStake = _totalDelegatedStake;

		if (refreshStakeNotification) {
			IElections _electionsContract = electionsContract;

			_electionsContract.delegatedStakeChange(
				prevDelegate,
				prevDelegateStatusAfter.selfDelegatedStake,
				prevDelegateStatusAfter.delegatedStake,
				_totalDelegatedStake
			);

			_electionsContract.delegatedStakeChange(
				to,
			    newDelegateStatusAfter.selfDelegatedStake,
				newDelegateStatusAfter.delegatedStake,
				_totalDelegatedStake
			);
		}

		emit Delegated(from, to);

		if (delegatorStake != 0 && prevDelegate != to) {
			emitDelegatedStakeChanged(prevDelegate, from, 0, prevDelegateStatusAfter.selfDelegatedStake, prevDelegateStatusAfter.delegatedStake);
			emitDelegatedStakeChanged(to, from, delegatorStake, newDelegateStatusAfter.selfDelegatedStake, newDelegateStatusAfter.delegatedStake);
		}
	}

	function delegate(address to) external onlyWhenActive {
		delegateFrom(msg.sender, to, true);
	}

	bool public delegationImportFinalized;

	modifier onlyDuringDelegationImport {
		require(!delegationImportFinalized, "delegation import was finalized");

		_;
	}

	function importDelegations(address[] calldata from, address[] calldata to, bool refreshStakeNotification) external onlyMigrationOwner onlyDuringDelegationImport {
		require(from.length == to.length, "from and to arrays must be of same length");

		for (uint i = 0; i < from.length; i++) {
<<<<<<< HEAD
			_stakeChange(from[i], stakingContract.getStakeBalanceOf(from[i]), refreshStakeNotification);
=======
			_stakeChange(from[i], getStakingContractHandler().getStakeBalanceOf(from[i]), refreshStakeNotification);
>>>>>>> 8f0742cd
			delegateFrom(from[i], to[i], refreshStakeNotification);
		}

		emit DelegationsImported(from, to, refreshStakeNotification);
	}

	function finalizeDelegationImport() external onlyMigrationOwner onlyDuringDelegationImport {
		delegationImportFinalized = true;
		emit DelegationImportFinalized();
	}

	function refreshStakeNotification(address addr) external onlyWhenActive {
		StakeOwnerData memory stakeOwnerData = getStakeOwnerData(addr);
		DelegateStatus memory delegateStatus = getDelegateStatus(stakeOwnerData.delegation);
		electionsContract.delegatedStakeChange(
			stakeOwnerData.delegation,
			delegateStatus.selfDelegatedStake,
			delegateStatus.delegatedStake,
			totalDelegatedStake
		);
	}

	function refreshStake(address addr) external onlyWhenActive {
<<<<<<< HEAD
		_stakeChange(addr, stakingContract.getStakeBalanceOf(addr), true);
=======
		_stakeChange(addr, getStakingContractHandler().getStakeBalanceOf(addr), true);
>>>>>>> 8f0742cd
	}

	function stakeChange(address _stakeOwner, uint256, bool, uint256 _updatedStake) external onlyStakingContractHandler onlyWhenActive {
		_stakeChange(_stakeOwner, _updatedStake, true);
	}

	function emitDelegatedStakeChanged(address _delegate, address delegator, uint256 delegatorStake, uint256 delegateSelfDelegatedStake, uint256 delegateTotalDelegatedStake) private {
		address[] memory delegators = new address[](1);
		uint256[] memory delegatorTotalStakes = new uint256[](1);

		delegators[0] = delegator;
		delegatorTotalStakes[0] = delegatorStake;

		emit DelegatedStakeChanged(
			_delegate,
			delegateSelfDelegatedStake,
			delegateTotalDelegatedStake,
			delegators,
			delegatorTotalStakes
		);
	}

	function emitDelegatedStakeChangedSlice(address commonDelegate, address[] memory delegators, uint256[] memory delegatorsStakes, uint startIdx, uint sliceLen) private {
		address[] memory delegatorsSlice = new address[](sliceLen);
		uint256[] memory delegatorTotalStakesSlice = new uint256[](sliceLen);

		for (uint j = 0; j < sliceLen; j++) {
			delegatorsSlice[j] = delegators[j + startIdx];
			delegatorTotalStakesSlice[j] = delegatorsStakes[j + startIdx];
		}

		DelegateStatus memory delegateStatus = getDelegateStatus(commonDelegate);

		emit DelegatedStakeChanged(
			commonDelegate,
			delegateStatus.selfDelegatedStake,
			uncappedStakes[commonDelegate],
			delegatorsSlice,
			delegatorTotalStakesSlice
		);
	}

	// TODO add tests to equivalence of batched and non batched notifications
	function stakeChangeBatch(address[] calldata _stakeOwners, uint256[] calldata _amounts, bool[] calldata _signs, uint256[] calldata _updatedStakes) external onlyStakingContractHandler onlyWhenActive {
		uint batchLength = _stakeOwners.length;
		require(batchLength == _amounts.length, "_stakeOwners, _amounts - array length mismatch");
		require(batchLength == _signs.length, "_stakeOwners, _signs - array length mismatch");
		require(batchLength == _updatedStakes.length, "_stakeOwners, _updatedStakes - array length mismatch");

		_processStakeChangeBatch(_stakeOwners, _updatedStakes);
	}

	function getDelegation(address addr) public view returns (address) {
		return getStakeOwnerData(addr).delegation;
	}

	function getStakeOwnerData(address addr) private view returns (StakeOwnerData memory data) {
		data = stakeOwnersData[addr];
		data.delegation = (data.delegation == address(0)) ? addr : data.delegation;
		return data;
	}

	function stakeMigration(address _stakeOwner, uint256 _amount) external onlyStakingContractHandler onlyWhenActive {}

	function _processStakeChangeBatch(address[] memory stakeOwners, uint256[] memory updatedStakes) private {
		uint i = 0;
		while (i < stakeOwners.length) {
			// init sequence
			StakeOwnerData memory curStakeOwnerData = getStakeOwnerData(stakeOwners[i]);
			address sequenceDelegate = curStakeOwnerData.delegation;
			uint currentUncappedStake = uncappedStakes[sequenceDelegate];
			uint prevUncappedStake = currentUncappedStake;

			uint sequenceStartIdx = i;
			for (i = sequenceStartIdx; i < stakeOwners.length; i++) { // aggregate sequence stakes changes
				if (i != sequenceStartIdx) curStakeOwnerData = getStakeOwnerData(stakeOwners[i]);
				if (sequenceDelegate != curStakeOwnerData.delegation) break;

				currentUncappedStake = currentUncappedStake
				.sub(curStakeOwnerData.stake)
				.add(updatedStakes[i]);

				require(uint256(uint96(updatedStakes[i])) == updatedStakes[i], "Delegations::updatedStakes value too big (>96 bits)");
				stakeOwnersData[stakeOwners[i]].stake = uint96(updatedStakes[i]);
			}

			// closing sequence
			uncappedStakes[sequenceDelegate] = currentUncappedStake;
			if (_isSelfDelegating(sequenceDelegate)) {
				totalDelegatedStake = totalDelegatedStake.sub(prevUncappedStake).add(currentUncappedStake);
			}

			emitDelegatedStakeChangedSlice(sequenceDelegate, stakeOwners, updatedStakes, sequenceStartIdx, i - sequenceStartIdx);
		}
	}

	function _stakeChange(address _stakeOwner, uint256 _updatedStake, bool _refreshStakeNotification) private {
		StakeOwnerData memory stakeOwnerDataBefore = getStakeOwnerData(_stakeOwner);
		DelegateStatus memory delegateStatus = getDelegateStatus(stakeOwnerDataBefore.delegation);

		uint256 prevUncappedStake = delegateStatus.uncappedStakes;
		uint256 newUncappedStake = prevUncappedStake.sub(stakeOwnerDataBefore.stake).add(_updatedStake);

		uncappedStakes[stakeOwnerDataBefore.delegation] = newUncappedStake;

		require(uint256(uint96(_updatedStake)) == _updatedStake, "Delegations::updatedStakes value too big (>96 bits)");
		stakeOwnersData[_stakeOwner].stake = uint96(_updatedStake);

		uint256 _totalDelegatedStake = totalDelegatedStake;
		if (delegateStatus.isSelfDelegating) {
			_totalDelegatedStake = _totalDelegatedStake.sub(stakeOwnerDataBefore.stake).add(_updatedStake);
			totalDelegatedStake = _totalDelegatedStake;
		}

		delegateStatus = getDelegateStatus(stakeOwnerDataBefore.delegation);

		if (_refreshStakeNotification) {
			electionsContract.delegatedStakeChange(
				stakeOwnerDataBefore.delegation,
				delegateStatus.selfDelegatedStake,
				delegateStatus.delegatedStake,
				_totalDelegatedStake
			);
		}

		if (_updatedStake != stakeOwnerDataBefore.stake) {
			emitDelegatedStakeChanged(stakeOwnerDataBefore.delegation, _stakeOwner, _updatedStake, delegateStatus.selfDelegatedStake, delegateStatus.delegatedStake);
		}
	}

	function getDelegatedStakes(address addr) external view returns (uint256) {
		return _isSelfDelegating(addr) ? uncappedStakes[addr] : 0;
	}

	function getSelfDelegatedStake(address addr) public view returns (uint256) {
<<<<<<< HEAD
		return _isSelfDelegating(addr) ? stakingContract.getStakeBalanceOf(addr) : 0;
=======
		return _isSelfDelegating(addr) ? getStakingContractHandler().getStakeBalanceOf(addr) : 0;
>>>>>>> 8f0742cd
	}

	function _isSelfDelegating(address addr) private view returns (bool) {
		return getDelegation(addr) == addr;
	}

	IElections electionsContract;
	IStakingContract stakingContract;
	function refreshContracts() external {
		electionsContract = getElectionsContract();
		stakingContract = getStakingContract();
	}

}<|MERGE_RESOLUTION|>--- conflicted
+++ resolved
@@ -29,13 +29,8 @@
 
 	uint256 totalDelegatedStake;
 
-<<<<<<< HEAD
 	modifier onlyStakingContract() {
-		require(msg.sender == address(stakingContract), "caller is not the staking contract");
-=======
-	modifier onlyStakingContractHandler() {
-		require(msg.sender == address(getStakingContractHandler()), "caller is not the staking contract handler");
->>>>>>> 8f0742cd
+		require(msg.sender == address(stakingContractHandler), "caller is not the staking contract handler");
 
 		_;
 	}
@@ -139,11 +134,7 @@
 		require(from.length == to.length, "from and to arrays must be of same length");
 
 		for (uint i = 0; i < from.length; i++) {
-<<<<<<< HEAD
-			_stakeChange(from[i], stakingContract.getStakeBalanceOf(from[i]), refreshStakeNotification);
-=======
-			_stakeChange(from[i], getStakingContractHandler().getStakeBalanceOf(from[i]), refreshStakeNotification);
->>>>>>> 8f0742cd
+			_stakeChange(from[i], stakingContractHandler.getStakeBalanceOf(from[i]), refreshStakeNotification);
 			delegateFrom(from[i], to[i], refreshStakeNotification);
 		}
 
@@ -167,11 +158,7 @@
 	}
 
 	function refreshStake(address addr) external onlyWhenActive {
-<<<<<<< HEAD
-		_stakeChange(addr, stakingContract.getStakeBalanceOf(addr), true);
-=======
-		_stakeChange(addr, getStakingContractHandler().getStakeBalanceOf(addr), true);
->>>>>>> 8f0742cd
+		_stakeChange(addr, stakingContractHandler.getStakeBalanceOf(addr), true);
 	}
 
 	function stakeChange(address _stakeOwner, uint256, bool, uint256 _updatedStake) external onlyStakingContractHandler onlyWhenActive {
@@ -307,11 +294,7 @@
 	}
 
 	function getSelfDelegatedStake(address addr) public view returns (uint256) {
-<<<<<<< HEAD
-		return _isSelfDelegating(addr) ? stakingContract.getStakeBalanceOf(addr) : 0;
-=======
-		return _isSelfDelegating(addr) ? getStakingContractHandler().getStakeBalanceOf(addr) : 0;
->>>>>>> 8f0742cd
+		return _isSelfDelegating(addr) ? stakingContractHandler.getStakeBalanceOf(addr) : 0;
 	}
 
 	function _isSelfDelegating(address addr) private view returns (bool) {
