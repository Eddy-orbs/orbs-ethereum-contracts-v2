--- conflicted
+++ resolved
@@ -19,26 +19,10 @@
         return compliance;
     }
 
-<<<<<<< HEAD
     function setValidatorCompliance(address addr, string calldata conformanceType) external onlyOwner {
-        validatorCompliance[addr] = conformanceType; // TODO should we only allow a predefined set? (i.e. "General", "Compliance")
-        emit ValidatorConformanceUpdate(addr, conformanceType);
-        getElectionsContract().validatorConformanceChanged(addr, conformanceType);
-=======
-    function setValidatorCompliance(address addr, string calldata complianceType) external onlyOwner {
         validatorCompliance[addr] = complianceType; // TODO should we only allow a predefined set? (i.e. "General", "Compliance")
         emit ValidatorComplianceUpdate(addr, complianceType);
-        electionsContract().validatorComplianceChanged(addr, complianceType);
-    }
-
-    /*
-     * Governance
-     */
-
-    function setContractRegistry(IContractRegistry _contractRegistry) external onlyOwner {
-        require(address(_contractRegistry) != address(0), "contractRegistry must not be 0");
-        contractRegistry = _contractRegistry;
->>>>>>> 2e5205c8
+        getElectionsContract().validatorComplianceChanged(addr, complianceType);
     }
 
 }