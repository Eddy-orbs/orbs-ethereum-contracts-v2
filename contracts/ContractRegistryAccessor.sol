pragma solidity 0.5.16;

import "./spec_interfaces/IContractRegistry.sol";
import "./spec_interfaces/IStakingContractHandler.sol";
import "./spec_interfaces/IProtocol.sol";
import "./spec_interfaces/ICommittee.sol";
import "./interfaces/IElections.sol";
import "./spec_interfaces/IGuardiansRegistration.sol";
import "./spec_interfaces/ICertification.sol";
import "./spec_interfaces/ISubscriptions.sol";
import "./spec_interfaces/IDelegation.sol";
import "./spec_interfaces/IFeesWallet.sol";
import "./interfaces/IRewards.sol";
import "./WithClaimableMigrationOwnership.sol";
import "./spec_interfaces/IProtocolWallet.sol";

contract ContractRegistryAccessor is WithClaimableMigrationOwnership {

    IContractRegistry contractRegistry;

    constructor(IContractRegistry _contractRegistry) public {
        require(address(_contractRegistry) != address(0), "_contractRegistry cannot be 0");
        setContractRegistry(_contractRegistry);
    }

    event ContractRegistryAddressUpdated(address addr);

    function setContractRegistry(IContractRegistry _contractRegistry) public onlyMigrationOwner {
        contractRegistry = _contractRegistry;
        emit ContractRegistryAddressUpdated(address(_contractRegistry));
    }

    function getProtocolContract() public view returns (IProtocol) {
        return IProtocol(contractRegistry.getContract("protocol"));
    }

    function getRewardsContract() public view returns (IRewards) {
        return IRewards(contractRegistry.getContract("rewards"));
    }

    function getCommitteeContract() public view returns (ICommittee) {
        return ICommittee(contractRegistry.getContract("committee"));
    }

    function getElectionsContract() public view returns (IElections) {
        return IElections(contractRegistry.getContract("elections"));
    }

    function getDelegationsContract() public view returns (IDelegations) {
        return IDelegations(contractRegistry.getContract("delegations"));
    }

    function getGuardiansRegistrationContract() public view returns (IGuardiansRegistration) {
        return IGuardiansRegistration(contractRegistry.getContract("guardiansRegistration"));
    }

    function getCertificationContract() public view returns (ICertification) {
        return ICertification(contractRegistry.getContract("certification"));
    }

    function getStakingContract() public view returns (IStakingContract) {
        return IStakingContract(contractRegistry.getContract("staking"));
    }

    function getSubscriptionsContract() public view returns (ISubscriptions) {
        return ISubscriptions(contractRegistry.getContract("subscriptions"));
    }

    function getStakingRewardsWallet() public view returns (IProtocolWallet) {
        return IProtocolWallet(contractRegistry.getContract("stakingRewardsWallet"));
    }

    function getBootstrapRewardsWallet() public view returns (IProtocolWallet) {
        return IProtocolWallet(contractRegistry.getContract("bootstrapRewardsWallet"));
    }

    function getGeneralFeesWallet() public view returns (IFeesWallet) {
        return IFeesWallet(contractRegistry.getContract("generalFeesWallet"));
    }

    function getCertifiedFeesWallet() public view returns (IFeesWallet) {
        return IFeesWallet(contractRegistry.getContract("certifiedFeesWallet"));
    }
<<<<<<< HEAD
=======

    function getStakingContractHandler() public view returns (IStakingContractHandler) {
        return IStakingContractHandler(contractRegistry.get("stakingContractHandler"));
    }

>>>>>>> 8f0742cd
}<|MERGE_RESOLUTION|>--- conflicted
+++ resolved
@@ -81,12 +81,9 @@
     function getCertifiedFeesWallet() public view returns (IFeesWallet) {
         return IFeesWallet(contractRegistry.getContract("certifiedFeesWallet"));
     }
-<<<<<<< HEAD
-=======
 
     function getStakingContractHandler() public view returns (IStakingContractHandler) {
-        return IStakingContractHandler(contractRegistry.get("stakingContractHandler"));
+        return IStakingContractHandler(contractRegistry.getContract("stakingContractHandler"));
     }
 
->>>>>>> 8f0742cd
 }