pragma solidity 0.5.16;

import "@openzeppelin/contracts/ownership/Ownable.sol";
import "./spec_interfaces/IContractRegistry.sol";
import "./spec_interfaces/IProtocol.sol";
import "./spec_interfaces/IFees.sol";
import "./spec_interfaces/ICommittee.sol";
import "./interfaces/IElections.sol";
import "./spec_interfaces/IValidatorsRegistration.sol";
import "./spec_interfaces/ICompliance.sol";
import "./spec_interfaces/ISubscriptions.sol";
import "./spec_interfaces/IDelegation.sol";
import "./spec_interfaces/IBootstrapRewards.sol";
import "./spec_interfaces/IStakingRewards.sol";
<<<<<<< HEAD
=======
import "./interfaces/IRewards.sol";
>>>>>>> c8302deb

contract ContractRegistryAccessor is Ownable {

    IContractRegistry contractRegistry;

    function setContractRegistry(IContractRegistry _contractRegistry) external onlyOwner {
        require(address(_contractRegistry) != address(0), "contractRegistry must not be 0");
        contractRegistry = _contractRegistry;
    }

    function getProtocolContract() public view returns (IProtocol) {
        return IProtocol(contractRegistry.get("protocol"));
    }

//    function getFeesContract() public view returns (IFees) {
//        return IFees(contractRegistry.get("fees"));
//    }
//
//    function getBootstrapRewardsContract() public view returns (IBootstrapRewards) {
//        return IBootstrapRewards(contractRegistry.get("bootstrapRewards"));
//    }
//
//    function getStakingRewardsContract() public view returns (IStakingRewards) {
//        return IStakingRewards(contractRegistry.get("stakingRewards"));
//    }

    function getRewardsContract() public view returns (IRewards) {
        return IRewards(contractRegistry.get("rewards"));
    }

    function getBootstrapRewardsContract() public view returns (IBootstrapRewards) {
        return IBootstrapRewards(contractRegistry.get("bootstrapRewards"));
    }

    function getStakingRewardsContract() public view returns (IStakingRewards) {
        return IStakingRewards(contractRegistry.get("stakingRewards"));
    }

    function getCommitteeContract() public view returns (ICommittee) {
        return ICommittee(contractRegistry.get("committee"));
    }

    function getElectionsContract() public view returns (IElections) {
        return IElections(contractRegistry.get("elections"));
    }

    function getDelegationsContract() public view returns (IDelegations) {
        return IDelegations(contractRegistry.get("delegations"));
    }

    function getValidatorsRegistrationContract() public view returns (IValidatorsRegistration) {
        return IValidatorsRegistration(contractRegistry.get("validatorsRegistration"));
    }

    function getComplianceContract() public view returns (ICompliance) {
        return ICompliance(contractRegistry.get("compliance"));
    }

    function getStakingContract() public view returns (IStakingContract) {
        return IStakingContract(contractRegistry.get("staking"));
    }

    function getSubscriptionsContract() public view returns (ISubscriptions) {
        return ISubscriptions(contractRegistry.get("subscriptions"));
    }


}<|MERGE_RESOLUTION|>--- conflicted
+++ resolved
@@ -12,10 +12,7 @@
 import "./spec_interfaces/IDelegation.sol";
 import "./spec_interfaces/IBootstrapRewards.sol";
 import "./spec_interfaces/IStakingRewards.sol";
-<<<<<<< HEAD
-=======
 import "./interfaces/IRewards.sol";
->>>>>>> c8302deb
 
 contract ContractRegistryAccessor is Ownable {
 
@@ -44,14 +41,6 @@
 
     function getRewardsContract() public view returns (IRewards) {
         return IRewards(contractRegistry.get("rewards"));
-    }
-
-    function getBootstrapRewardsContract() public view returns (IBootstrapRewards) {
-        return IBootstrapRewards(contractRegistry.get("bootstrapRewards"));
-    }
-
-    function getStakingRewardsContract() public view returns (IStakingRewards) {
-        return IStakingRewards(contractRegistry.get("stakingRewards"));
     }
 
     function getCommitteeContract() public view returns (ICommittee) {
