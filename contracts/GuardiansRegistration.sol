// SPDX-License-Identifier: MIT

pragma solidity 0.6.12;

import "./spec_interfaces/IGuardiansRegistration.sol";
import "./spec_interfaces/IElections.sol";
import "./ManagedContract.sol";

contract GuardiansRegistration is IGuardiansRegistration, ManagedContract {

	struct Guardian {
		address orbsAddr;
		bytes4 ip;
		uint32 registrationTime;
		uint32 lastUpdateTime;
		string name;
		string website;
	}
	mapping(address => Guardian) guardians;
	mapping(address => address) orbsAddressToGuardianAddress;
	mapping(bytes4 => address) public ipToGuardian;
	mapping(address => mapping(string => string)) guardianMetadata;

    /// Constructor
    /// @param _contractRegistry is the contract registry address
    /// @param _registryAdmin is the registry admin address
	constructor(IContractRegistry _contractRegistry, address _registryAdmin) ManagedContract(_contractRegistry, _registryAdmin) public {}

	modifier onlyRegisteredGuardian {
		require(isRegistered(msg.sender), "Guardian is not registered");

		_;
	}

	/*
     * External methods
     */

    /// Registers a new guardian
	/// @dev called using the guardian's address that holds the guardian self-stake and used for delegation
	/// @param ip is the guardian's node ipv4 address as a 32b number 
	/// @param orbsAddr is the guardian's Orbs node address 
	/// @param name is the guardian's name as a string
	/// @param website is the guardian's website as a string, publishing a name and website provide information for delegators
	function registerGuardian(bytes4 ip, address orbsAddr, string calldata name, string calldata website) external override onlyWhenActive {
		require(!isRegistered(msg.sender), "registerGuardian: Guardian is already registered");

		guardians[msg.sender].registrationTime = uint32(block.timestamp);
		emit GuardianRegistered(msg.sender);

		_updateGuardian(msg.sender, ip, orbsAddr, name, website);
	}

    /// Updates a registered guardian data
	/// @dev may be called only by a registered guardian
	/// @param ip is the guardian's node ipv4 address as a 32b number 
	/// @param orbsAddr is the guardian's Orbs node address 
	/// @param name is the guardian's name as a string
	/// @param website is the guardian's website as a string, publishing a name and website provide information for delegators
	function updateGuardian(bytes4 ip, address orbsAddr, string calldata name, string calldata website) external override onlyRegisteredGuardian onlyWhenActive {
		_updateGuardian(msg.sender, ip, orbsAddr, name, website);
	}

	/// Updates a registered guardian ip address
	/// @dev may be called only by a registered guardian
	/// @dev may be called with either the guardian address or the guardian's orbs address
	/// @param ip is the guardian's node ipv4 address as a 32b number 
	function updateGuardianIp(bytes4 ip) external override onlyWhenActive {
		address guardianAddr = resolveGuardianAddress(msg.sender);
		Guardian memory data = guardians[guardianAddr];
		_updateGuardian(guardianAddr, ip, data.orbsAddr, data.name, data.website);
	}

    /// Updates a guardian's metadata property
	/// @dev called using the guardian's address
	/// @dev any key may be updated to be used by Orbs platform and tools
	/// @param key is the name of the property to update
	/// @param value is the value of the property to update in a string format
	function setMetadata(string calldata key, string calldata value) external override onlyRegisteredGuardian onlyWhenActive {
		_setMetadata(msg.sender, key, value);
	}

    /// Returns a guardian's metadata property
	/// @dev a property that wasn't set returns an empty string
	/// @param guardian is the guardian to query
	/// @param key is the name of the metadata property to query
	/// @return value is the value of the queried property in a string format
	function getMetadata(address guardian, string calldata key) external override view returns (string memory) {
		return guardianMetadata[guardian][key];
	}

    /// Unregisters a guardian
	/// @dev may be called only by a registered guardian
	/// @dev unregistering does not clear the guardian's metadata properties
	function unregisterGuardian() external override onlyRegisteredGuardian onlyWhenActive {
		delete orbsAddressToGuardianAddress[guardians[msg.sender].orbsAddr];
		delete ipToGuardian[guardians[msg.sender].ip];
		Guardian memory guardian = guardians[msg.sender];
		delete guardians[msg.sender];

		electionsContract.guardianUnregistered(msg.sender);
		emit GuardianDataUpdated(msg.sender, false, guardian.ip, guardian.orbsAddr, guardian.name, guardian.website, guardian.registrationTime);
		emit GuardianUnregistered(msg.sender);
	}

    /// Returns a guardian's data
	/// @param guardian is the guardian to query
	/// @param ip is the guardian's node ipv4 address as a 32b number 
	/// @param orbsAddr is the guardian's Orbs node address 
	/// @param name is the guardian's name as a string
	/// @param website is the guardian's website as a string
	/// @param registrationTime is the timestamp of the guardian's registration
	/// @param lastUpdateTime is the timestamp of the guardian's last update
	function getGuardianData(address guardian) external override view returns (bytes4 ip, address orbsAddr, string memory name, string memory website, uint registrationTime, uint lastUpdateTime) {
		Guardian memory v = guardians[guardian];
		return (v.ip, v.orbsAddr, v.name, v.website, v.registrationTime, v.lastUpdateTime);
	}

	/// Returns the Orbs addresses of a list of guardians
	/// @dev an unregistered guardian returns address(0) Orbs address
	/// @param guardianAddrs is a list of guardians' addresses to query
	/// @return orbsAddrs is a list of the guardians' Orbs addresses 
	function getGuardiansOrbsAddress(address[] calldata guardianAddrs) external override view returns (address[] memory orbsAddrs) {
		orbsAddrs = new address[](guardianAddrs.length);
		for (uint i = 0; i < guardianAddrs.length; i++) {
			orbsAddrs[i] = guardians[guardianAddrs[i]].orbsAddr;
		}
	}

	/// Returns a guardian's ip
	/// @dev an unregistered guardian returns 0 ip address
	/// @param guardian is the guardian to query
	/// @param ip is the guardian's node ipv4 address as a 32b number 
	function getGuardianIp(address guardian) external override view returns (bytes4 ip) {
		return guardians[guardian].ip;
	}

	/// Returns the ip of a list of guardians
	/// @dev an unregistered guardian returns 0 ip address
	/// @param guardianAddrs is a list of guardians' addresses to query
	/// @param ips is a list of the guardians' node ipv4 addresses as a 32b numbers
	function getGuardianIps(address[] calldata guardianAddrs) external override view returns (bytes4[] memory ips) {
		ips = new bytes4[](guardianAddrs.length);
		for (uint i = 0; i < guardianAddrs.length; i++) {
			ips[i] = guardians[guardianAddrs[i]].ip;
		}
	}

	/// Checks if a guardian is registered
	/// @param guardian is the guardian to query
	/// @return registered is a bool indicating a guardian address is registered
	function isRegistered(address guardian) public override view returns (bool) {
		return guardians[guardian].registrationTime != 0;
	}

	/// Translates a list guardians Orbs addresses to guardian addresses
	/// @dev an Orbs address that does not correspond to any registered guardian returns address(0)
	/// @param orbsAddrs is a list of the guardians' Orbs addresses to query
	/// @param guardianAddrs is a list of guardians' addresses that matches the Orbs addresses
	function getGuardianAddresses(address[] calldata orbsAddrs) external override view returns (address[] memory guardianAddrs) {
		guardianAddrs = new address[](orbsAddrs.length);
		for (uint i = 0; i < orbsAddrs.length; i++) {
			guardianAddrs[i] = orbsAddressToGuardianAddress[orbsAddrs[i]];
		}
	}

	/// Resolves the guardian address for a guardian, given a Guardian/Orbs address
	/// @dev revert if the address does not correspond to a registered guardian address or Orbs address
	/// @dev designed to be used for contracts calls, validating a registered guardian
	/// @dev should be used with caution when called by tools as the call may revert
	/// @dev in case of a conflict matching both guardian and Orbs address, the Guardian address takes precedence
	/// @param guardianOrOrbsAddress is the address to query representing a guardian address or Orbs address
	/// @return guardianAddress is the guardian address that matches the queried address
	function resolveGuardianAddress(address guardianOrOrbsAddress) public override view returns (address guardianAddress) {
		if (isRegistered(guardianOrOrbsAddress)) {
			guardianAddress = guardianOrOrbsAddress;
		} else {
			guardianAddress = orbsAddressToGuardianAddress[guardianOrOrbsAddress];
		}

		require(guardianAddress != address(0), "Cannot resolve address");
	}

	/*
	 * Governance
	 */

<<<<<<< HEAD
	/// Migrates a list of guardians from a previous guardians registration contract
	/// @dev governance function called only by the initialization manager
	/// @dev reads the migrated guardians data by calling getGuardianData in the previous contract
	/// @dev imports also the gurdians' registration time and last update
	/// @dev emits a GuardianDataUpdated for each guardian to allow tracking by tools
	/// @param guardiansToMigrate is a list of guardians' addresses to migrate
	/// @param previousContract is the previous registration contract address
	function migrateGuardians(address[] calldata guardiansToMigrate, IGuardiansRegistration previousContract) external override onlyInitializationAdmin {
		require(previousContract != IGuardiansRegistration(0), "previousContract must not be the zero address");
=======
	function migrateGuardians(address[] calldata guardiansToMigrate, IGuardiansRegistrationPreviousVersion previousContract) external override onlyInitializationAdmin {
		require(previousContract != IGuardiansRegistrationPreviousVersion(0), "previousContract must not be the zero address");
>>>>>>> 7b976469

		for (uint i = 0; i < guardiansToMigrate.length; i++) {
			require(guardiansToMigrate[i] != address(0), "guardian must not be the zero address");
			migrateGuardianData(previousContract, guardiansToMigrate[i]);
			migrateGuardianMetadata(previousContract, guardiansToMigrate[i]);
		}
	}

	/*
	 * Private methods
	 */

	/// Updates a registered guardian data
	/// @dev used by external functions that register a guardian or update its data
	/// @dev emits a GuardianDataUpdated event on any update to the registration  
	/// @param guardianAddr is the address of the guardian to update
	/// @param ip is the guardian's node ipv4 address as a 32b number 
	/// @param orbsAddr is the guardian's Orbs node address 
	/// @param name is the guardian's name as a string
	/// @param website is the guardian's website as a string, publishing a name and website provide information for delegators
	function _updateGuardian(address guardianAddr, bytes4 ip, address orbsAddr, string memory name, string memory website) private {
		require(orbsAddr != address(0), "orbs address must be non zero");
		require(orbsAddr != guardianAddr, "orbs address must be different than the guardian address");
		require(!isRegistered(orbsAddr), "orbs address must not be a guardian address of a registered guardian");
		require(bytes(name).length != 0, "name must be given");

		Guardian memory guardian = guardians[guardianAddr];

		delete ipToGuardian[guardian.ip];
		require(ipToGuardian[ip] == address(0), "ip is already in use");
		ipToGuardian[ip] = guardianAddr;

		delete orbsAddressToGuardianAddress[guardian.orbsAddr];
		require(orbsAddressToGuardianAddress[orbsAddr] == address(0), "orbs address is already in use");
		orbsAddressToGuardianAddress[orbsAddr] = guardianAddr;

		guardian.orbsAddr = orbsAddr;
		guardian.ip = ip;
		guardian.name = name;
		guardian.website = website;
		guardian.lastUpdateTime = uint32(block.timestamp);

		guardians[guardianAddr] = guardian;

        emit GuardianDataUpdated(guardianAddr, true, ip, orbsAddr, name, website, guardian.registrationTime);
    }

    /// Updates a guardian's metadata property
	/// @dev used by setMetadata and migration functions
	/// @dev any key may be updated to be used by Orbs platform and tools
	/// @param key is the name of the property to update
	/// @param value is the value of the property to update in a string format
	function _setMetadata(address guardian, string memory key, string memory value) private {
		string memory oldValue = guardianMetadata[guardian][key];
		guardianMetadata[guardian][key] = value;
		emit GuardianMetadataChanged(guardian, key, value, oldValue);
	}

<<<<<<< HEAD
	/// Migrates a guardian data from a previous guardians registration contract
	/// @dev used by migrateGuardians
	/// @dev reads the migrated guardians data by calling getGuardianData in the previous contract
	/// @dev imports also the gurdians' registration time and last update
	/// @dev emits a GuardianDataUpdated
	/// @param previousContract is the previous registration contract address
	/// @param guardianAddress is the address of the guardians to migrate
	function migrateGuardianData(IGuardiansRegistration previousContract, address guardianAddress) private {
		(bytes4 ip, address orbsAddr, string memory name, string memory website, uint registrationTime, uint lastUpdateTime) = previousContract.getGuardianData(guardianAddress);
=======
	function migrateGuardianData(IGuardiansRegistrationPreviousVersion previousContract, address guardianAddress) private {
		(bytes4 ip, address orbsAddr, string memory name, string memory website,, uint registrationTime, uint lastUpdateTime) = previousContract.getGuardianData(guardianAddress);
>>>>>>> 7b976469
		guardians[guardianAddress] = Guardian({
			orbsAddr: orbsAddr,
			ip: ip,
			name: name,
			website: website,
			registrationTime: uint32(registrationTime),
			lastUpdateTime: uint32(lastUpdateTime)
		});
		orbsAddressToGuardianAddress[orbsAddr] = guardianAddress;
		ipToGuardian[ip] = guardianAddress;

		emit GuardianDataUpdated(guardianAddress, true, ip, orbsAddr, name, website, registrationTime);
	}

	string public constant ID_FORM_URL_METADATA_KEY = "ID_FORM_URL";
<<<<<<< HEAD

	/// Migrates a guardian metadata keys in use from a previous guardians registration contract
	/// @dev the metadata used by the contract are hard-coded in the function
	/// @dev used by migrateGuardians
	/// @dev reads the migrated guardians metadata by calling getMetadata in the previous contract
	/// @dev emits a GuardianMetadataChanged
	/// @param previousContract is the previous registration contract address
	/// @param guardianAddress is the address of the guardians to migrate	
	function migrateGuardianMetadata(IGuardiansRegistration previousContract, address guardianAddress) private {
=======
	function migrateGuardianMetadata(IGuardiansRegistrationPreviousVersion previousContract, address guardianAddress) private {
>>>>>>> 7b976469
		string memory rewardsFreqMetadata = previousContract.getMetadata(guardianAddress, ID_FORM_URL_METADATA_KEY);
		if (bytes(rewardsFreqMetadata).length > 0) {
			_setMetadata(guardianAddress, ID_FORM_URL_METADATA_KEY, rewardsFreqMetadata);
		}
	}

	/*
     * Contracts topology / registry interface
     */

	IElections electionsContract;

	/// Refreshes the address of the other contracts the contract interacts with
    /// @dev called by the registry contract upon an update of a contract in the registry
	function refreshContracts() external override {
		electionsContract = IElections(getElectionsContract());
	}

}<|MERGE_RESOLUTION|>--- conflicted
+++ resolved
@@ -185,7 +185,6 @@
 	 * Governance
 	 */
 
-<<<<<<< HEAD
 	/// Migrates a list of guardians from a previous guardians registration contract
 	/// @dev governance function called only by the initialization manager
 	/// @dev reads the migrated guardians data by calling getGuardianData in the previous contract
@@ -195,10 +194,6 @@
 	/// @param previousContract is the previous registration contract address
 	function migrateGuardians(address[] calldata guardiansToMigrate, IGuardiansRegistration previousContract) external override onlyInitializationAdmin {
 		require(previousContract != IGuardiansRegistration(0), "previousContract must not be the zero address");
-=======
-	function migrateGuardians(address[] calldata guardiansToMigrate, IGuardiansRegistrationPreviousVersion previousContract) external override onlyInitializationAdmin {
-		require(previousContract != IGuardiansRegistrationPreviousVersion(0), "previousContract must not be the zero address");
->>>>>>> 7b976469
 
 		for (uint i = 0; i < guardiansToMigrate.length; i++) {
 			require(guardiansToMigrate[i] != address(0), "guardian must not be the zero address");
@@ -257,7 +252,6 @@
 		emit GuardianMetadataChanged(guardian, key, value, oldValue);
 	}
 
-<<<<<<< HEAD
 	/// Migrates a guardian data from a previous guardians registration contract
 	/// @dev used by migrateGuardians
 	/// @dev reads the migrated guardians data by calling getGuardianData in the previous contract
@@ -267,10 +261,6 @@
 	/// @param guardianAddress is the address of the guardians to migrate
 	function migrateGuardianData(IGuardiansRegistration previousContract, address guardianAddress) private {
 		(bytes4 ip, address orbsAddr, string memory name, string memory website, uint registrationTime, uint lastUpdateTime) = previousContract.getGuardianData(guardianAddress);
-=======
-	function migrateGuardianData(IGuardiansRegistrationPreviousVersion previousContract, address guardianAddress) private {
-		(bytes4 ip, address orbsAddr, string memory name, string memory website,, uint registrationTime, uint lastUpdateTime) = previousContract.getGuardianData(guardianAddress);
->>>>>>> 7b976469
 		guardians[guardianAddress] = Guardian({
 			orbsAddr: orbsAddr,
 			ip: ip,
@@ -286,7 +276,6 @@
 	}
 
 	string public constant ID_FORM_URL_METADATA_KEY = "ID_FORM_URL";
-<<<<<<< HEAD
 
 	/// Migrates a guardian metadata keys in use from a previous guardians registration contract
 	/// @dev the metadata used by the contract are hard-coded in the function
@@ -296,9 +285,6 @@
 	/// @param previousContract is the previous registration contract address
 	/// @param guardianAddress is the address of the guardians to migrate	
 	function migrateGuardianMetadata(IGuardiansRegistration previousContract, address guardianAddress) private {
-=======
-	function migrateGuardianMetadata(IGuardiansRegistrationPreviousVersion previousContract, address guardianAddress) private {
->>>>>>> 7b976469
 		string memory rewardsFreqMetadata = previousContract.getMetadata(guardianAddress, ID_FORM_URL_METADATA_KEY);
 		if (bytes(rewardsFreqMetadata).length > 0) {
 			_setMetadata(guardianAddress, ID_FORM_URL_METADATA_KEY, rewardsFreqMetadata);
