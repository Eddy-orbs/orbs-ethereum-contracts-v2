pragma solidity 0.5.16;

import "./spec_interfaces/IGuardiansRegistration.sol";
import "./interfaces/IElections.sol";
import "./ContractRegistryAccessor.sol";
import "./WithClaimableFunctionalOwnership.sol";
import "./Lockable.sol";

contract GuardiansRegistration is IGuardiansRegistration, WithClaimableFunctionalOwnership, Lockable {

	modifier onlyRegisteredGuardian {
		require(isRegistered(msg.sender), "Guardian is not registered");

		_;
	}

	struct Guardian {
		address orbsAddr;
		bytes4 ip;
		string name;
		string website;
		string contact;
		uint256 registrationTime;
		uint256 lastUpdateTime;
	}
	mapping (address => Guardian) public guardians;
	mapping (address => address) public orbsAddressToGuardianAddress;
	mapping (bytes4 => address) public ipToGuardian;
	mapping (address => mapping(string => string)) public guardianMetadata;

<<<<<<< HEAD
	constructor(IContractRegistry _contractRegistry, address _registryManager) Lockable(_contractRegistry, _registryManager) public {}
=======
	constructor(IContractRegistry _contractRegistry, IGuardiansRegistration previousContract, address[] memory guardiansToMigrate) Lockable(_contractRegistry) public {
		require(previousContract != IGuardiansRegistration(0) || guardiansToMigrate.length == 0, "A guardian address list was provided for migration without the previous contract");

		for (uint i = 0; i < guardiansToMigrate.length; i++) {
			migrateGuardianData(previousContract, guardiansToMigrate[i]);
			migrateGuardianMetadata(previousContract, guardiansToMigrate[i]);
		}
	}

	function migrateGuardianData(IGuardiansRegistration previousContract, address guardianAddress) private {
		(bytes4 ip, address orbsAddr, string memory name, string memory website, string memory contact, uint registrationTime, uint lastUpdateTime) = previousContract.getGuardianData(guardianAddress);
		guardians[guardianAddress] = Guardian({
			orbsAddr: orbsAddr,
			ip: ip,
			name: name,
			website: website,
			contact: contact,
			registrationTime: registrationTime,
			lastUpdateTime: lastUpdateTime
		});
		orbsAddressToGuardianAddress[orbsAddr] = guardianAddress;
		ipToGuardian[ip] = guardianAddress;

		emit GuardianDataUpdated(guardianAddress, true, ip, orbsAddr, name, website, contact);
	}

	string constant REWARDS_FREQUENCY_SEC_METADATA_KEY = "REWARDS_FREQUENCY_SEC";
	function migrateGuardianMetadata(IGuardiansRegistration previousContract, address guardianAddress) private {
		string memory rewardsFreqMetadata = previousContract.getMetadata(guardianAddress, REWARDS_FREQUENCY_SEC_METADATA_KEY);
		if (bytes(rewardsFreqMetadata).length > 0) {
			_setMetadata(guardianAddress, REWARDS_FREQUENCY_SEC_METADATA_KEY, rewardsFreqMetadata);
		}
	}
>>>>>>> ac2846a2

	/*
     * External methods
     */

    /// @dev Called by a participant who wishes to register as a guardian
	function registerGuardian(bytes4 ip, address orbsAddr, string calldata name, string calldata website, string calldata contact) external onlyWhenActive {
		require(!isRegistered(msg.sender), "registerGuardian: Guardian is already registered");

		guardians[msg.sender].registrationTime = now;
		emit GuardianRegistered(msg.sender);

		_updateGuardian(msg.sender, ip, orbsAddr, name, website, contact);

		electionsContract.guardianRegistered(msg.sender);
	}

    /// @dev Called by a participant who wishes to update its properties
	function updateGuardian(bytes4 ip, address orbsAddr, string calldata name, string calldata website, string calldata contact) external onlyRegisteredGuardian onlyWhenActive {
		_updateGuardian(msg.sender, ip, orbsAddr, name, website, contact);
	}

	function updateGuardianIp(bytes4 ip) external onlyWhenActive {
		address guardianAddr = resolveGuardianAddress(msg.sender);
		Guardian memory data = guardians[guardianAddr];
		_updateGuardian(guardianAddr, ip, data.orbsAddr, data.name, data.website, data.contact);
	}

    /// @dev Called by a guardian to update additional guardian metadata properties.
    function setMetadata(string calldata key, string calldata value) external onlyRegisteredGuardian onlyWhenActive {
		_setMetadata(msg.sender, key, value);
	}

    function _setMetadata(address guardian, string memory key, string memory value) private {
		string memory oldValue = guardianMetadata[guardian][key];
		guardianMetadata[guardian][key] = value;
		emit GuardianMetadataChanged(guardian, key, value, oldValue);
	}

	function getMetadata(address addr, string calldata key) external view returns (string memory) {
		require(isRegistered(addr), "getMetadata: Guardian is not registered");
		return guardianMetadata[addr][key];
	}

	/// @dev Called by a participant who wishes to unregister
	function unregisterGuardian() external onlyRegisteredGuardian onlyWhenActive {
		delete orbsAddressToGuardianAddress[guardians[msg.sender].orbsAddr];
		delete ipToGuardian[guardians[msg.sender].ip];
		Guardian memory guardian = guardians[msg.sender];
		delete guardians[msg.sender];

		electionsContract.guardianUnregistered(msg.sender);
		emit GuardianDataUpdated(msg.sender, false, guardian.ip, guardian.orbsAddr, guardian.name, guardian.website, guardian.contact);
		emit GuardianUnregistered(msg.sender);
	}

    /// @dev Returns a guardian's data
    /// Used also by the Election contract
	function getGuardianData(address addr) external view returns (bytes4 ip, address orbsAddr, string memory name, string memory website, string memory contact, uint registration_time, uint last_update_time) {
		require(isRegistered(addr), "getGuardianData: Guardian is not registered");
		Guardian memory v = guardians[addr];
		return (v.ip, v.orbsAddr, v.name, v.website, v.contact, v.registrationTime, v.lastUpdateTime);
	}

	function getGuardiansOrbsAddress(address[] calldata addrs) external view returns (address[] memory orbsAddrs) {
		orbsAddrs = new address[](addrs.length);
		for (uint i = 0; i < addrs.length; i++) {
			orbsAddrs[i] = guardians[addrs[i]].orbsAddr;
		}
	}

	function getGuardianIp(address addr) external view returns (bytes4 ip) {
		require(isRegistered(addr), "getGuardianIp: Guardian is not registered");
		return guardians[addr].ip;
	}

	function getGuardianIps(address[] calldata addrs) external view returns (bytes4[] memory ips) {
		ips = new bytes4[](addrs.length);
		for (uint i = 0; i < addrs.length; i++) {
			ips[i] = guardians[addrs[i]].ip;
		}
	}

	function isRegistered(address addr) public view returns (bool) {
		return guardians[addr].registrationTime != 0;
	}

	function resolveGuardianAddress(address ethereumOrOrbsAddress) public view returns (address ethereumAddress) {
		if (isRegistered(ethereumOrOrbsAddress)) {
			ethereumAddress = ethereumOrOrbsAddress;
		} else {
			ethereumAddress = orbsAddressToGuardianAddress[ethereumOrOrbsAddress];
		}

		require(ethereumAddress != address(0), "Cannot resolve address");
	}

	/*
     * Methods restricted to other Orbs contracts
     */

    /// @dev Translates a list guardians Ethereum addresses to Orbs addresses
    /// Used by the Election conract
	function getOrbsAddresses(address[] calldata ethereumAddrs) external view returns (address[] memory orbsAddrs) {
		orbsAddrs = new address[](ethereumAddrs.length);
		for (uint i = 0; i < ethereumAddrs.length; i++) {
			orbsAddrs[i] = guardians[ethereumAddrs[i]].orbsAddr;
		}
	}

	/// @dev Translates a list guardians Orbs addresses to Ethereum addresses
	/// Used by the Election contract
	function getEthereumAddresses(address[] calldata orbsAddrs) external view returns (address[] memory ethereumAddrs) {
		ethereumAddrs = new address[](orbsAddrs.length);
		for (uint i = 0; i < orbsAddrs.length; i++) {
			ethereumAddrs[i] = orbsAddressToGuardianAddress[orbsAddrs[i]];
		}
	}

	/*
	 * Private methods
	 */

	function _updateGuardian(address guardianAddr, bytes4 ip, address orbsAddr, string memory name, string memory website, string memory contact) private {
		require(orbsAddr != address(0), "orbs address must be non zero");
		require(orbsAddr != guardianAddr, "orbs address must be different than the guardian address");
		require(bytes(name).length != 0, "name must be given");

		delete ipToGuardian[guardians[guardianAddr].ip];
		require(ipToGuardian[ip] == address(0), "ip is already in use");
		ipToGuardian[ip] = guardianAddr;

		delete orbsAddressToGuardianAddress[guardians[guardianAddr].orbsAddr];
		require(orbsAddressToGuardianAddress[orbsAddr] == address(0), "orbs address is already in use");
		orbsAddressToGuardianAddress[orbsAddr] = guardianAddr;

		guardians[guardianAddr].orbsAddr = orbsAddr;
		guardians[guardianAddr].ip = ip;
		guardians[guardianAddr].name = name;
		guardians[guardianAddr].website = website;
		guardians[guardianAddr].contact = contact;
		guardians[guardianAddr].lastUpdateTime = now;

        emit GuardianDataUpdated(guardianAddr, true, ip, orbsAddr, name, website, contact);
    }

	IElections electionsContract;
	function refreshContracts() external {
		electionsContract = getElectionsContract();
	}

}<|MERGE_RESOLUTION|>--- conflicted
+++ resolved
@@ -28,10 +28,7 @@
 	mapping (bytes4 => address) public ipToGuardian;
 	mapping (address => mapping(string => string)) public guardianMetadata;
 
-<<<<<<< HEAD
-	constructor(IContractRegistry _contractRegistry, address _registryManager) Lockable(_contractRegistry, _registryManager) public {}
-=======
-	constructor(IContractRegistry _contractRegistry, IGuardiansRegistration previousContract, address[] memory guardiansToMigrate) Lockable(_contractRegistry) public {
+	constructor(IContractRegistry _contractRegistry, address _registryManager, IGuardiansRegistration previousContract, address[] memory guardiansToMigrate) Lockable(_contractRegistry, _registryManager) public {
 		require(previousContract != IGuardiansRegistration(0) || guardiansToMigrate.length == 0, "A guardian address list was provided for migration without the previous contract");
 
 		for (uint i = 0; i < guardiansToMigrate.length; i++) {
@@ -64,7 +61,6 @@
 			_setMetadata(guardianAddress, REWARDS_FREQUENCY_SEC_METADATA_KEY, rewardsFreqMetadata);
 		}
 	}
->>>>>>> ac2846a2
 
 	/*
      * External methods
