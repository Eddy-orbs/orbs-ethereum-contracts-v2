pragma solidity 0.5.16;
import "@openzeppelin/contracts/token/ERC20/IERC20.sol";
import "./spec_interfaces/IProtocolWallet.sol";
import "@openzeppelin/contracts/math/SafeMath.sol";
import "./ContractRegistryAccessor.sol";
import "./Lockable.sol";
import "./ManagedContract.sol";
import "./WithClaimableMigrationOwnership.sol";
import "./WithClaimableFunctionalOwnership.sol";

contract ProtocolWallet is IProtocolWallet, WithClaimableMigrationOwnership, WithClaimableFunctionalOwnership {
    using SafeMath for uint256;

    IERC20 public token;
    address public client;

    uint public lastWithdrawal;
    uint public maxAnnualRate;

    modifier onlyClient() {
        require(msg.sender == client, "caller is not the wallet client");

        _;
    }

<<<<<<< HEAD
    constructor(IContractRegistry _contractRegistry, address _registryManager, IERC20 _token, address _client, uint256 _maxAnnualRate) ManagedContract(_contractRegistry, _registryManager) public {
=======
    constructor(IERC20 _token, address _client) public {
>>>>>>> 6bcb7485
        token = _token;
        client = _client;
        lastWithdrawal = now; // TODO init here, or in first call to setMaxAnnualRate?

        setMaxAnnualRate(_maxAnnualRate);
    }

    /// @dev Returns the address of the underlying staked token.
    /// @return IERC20 The address of the token.
    function getToken() external view returns (IERC20) {
        return token;
    }

    /// @dev Returns the address of the underlying staked token.
    /// @return IERC20 The address of the token.
    function getBalance() public view returns (uint256 balance) {
        return token.balanceOf(address(this));
    }

    /// @dev Transfers the given amount of orbs tokens form the sender to this contract an update the pool.
    function topUp(uint256 amount) external {
        emit FundsAddedToPool(amount, getBalance() + amount);
        require(token.transferFrom(msg.sender, address(this), amount), "ProtocolWallet::topUp - insufficient allowance");
    }

    /// @dev withdraws from the pool to a spender, limited by the pool's MaxRate.
    /// A maximum of MaxRate x time period since the last Orbs transfer may be transferred out.
    function withdraw(uint256 amount) external onlyClient {
        uint duration = now - lastWithdrawal;
        uint maxAmount = duration.mul(maxAnnualRate).div(365 * 24 * 60 * 60);
        require(amount <= maxAmount, "ProtocolWallet::withdraw - requested amount is larger than allowed by rate");

        lastWithdrawal = now;
        if (amount > 0) {
            require(token.transfer(msg.sender, amount), "ProtocolWallet::withdraw - transfer failed");
        }
    }

    /* Governance */
    /// @dev Sets a new transfer rate for the Orbs pool.
<<<<<<< HEAD
    function setMaxAnnualRate(uint256 _annualRate) public onlyMigrationManager {
        maxAnnualRate = _annualRate;
=======
    function setMaxAnnualRate(uint256 _annualRate) external onlyMigrationOwner {
        annualRate = _annualRate;
>>>>>>> 6bcb7485
        emit MaxAnnualRateSet(_annualRate);
    }

    function getMaxAnnualRate() external view returns (uint256) {
        return maxAnnualRate;
    }

    /// @dev Sets a new transfer rate for the Orbs pool.
    function resetOutstandingTokens() external onlyMigrationOwner { //TODO add test
        lastWithdrawal = now;
        emit OutstandingTokensReset();
    }

    /// @dev transfer the entire pool's balance to a new wallet.
    function emergencyWithdraw() external onlyMigrationOwner {
        emit EmergencyWithdrawal(msg.sender);
        require(token.transfer(msg.sender, getBalance()), "ProtocolWallet::emergencyWithdraw - transfer failed");
    }

    /// @dev sets the address of the new contract
    function setClient(address _client) external onlyFunctionalOwner {
        client = _client;
        emit ClientSet(_client);
    }
}<|MERGE_RESOLUTION|>--- conflicted
+++ resolved
@@ -23,11 +23,7 @@
         _;
     }
 
-<<<<<<< HEAD
-    constructor(IContractRegistry _contractRegistry, address _registryManager, IERC20 _token, address _client, uint256 _maxAnnualRate) ManagedContract(_contractRegistry, _registryManager) public {
-=======
-    constructor(IERC20 _token, address _client) public {
->>>>>>> 6bcb7485
+    constructor(IERC20 _token, address _client, uint256 _maxAnnualRate) ManagedContract(_contractRegistry, _registryManager) public {
         token = _token;
         client = _client;
         lastWithdrawal = now; // TODO init here, or in first call to setMaxAnnualRate?
@@ -68,13 +64,8 @@
 
     /* Governance */
     /// @dev Sets a new transfer rate for the Orbs pool.
-<<<<<<< HEAD
-    function setMaxAnnualRate(uint256 _annualRate) public onlyMigrationManager {
+    function setMaxAnnualRate(uint256 _annualRate) public onlyMigrationOwner {
         maxAnnualRate = _annualRate;
-=======
-    function setMaxAnnualRate(uint256 _annualRate) external onlyMigrationOwner {
-        annualRate = _annualRate;
->>>>>>> 6bcb7485
         emit MaxAnnualRateSet(_annualRate);
     }
 
