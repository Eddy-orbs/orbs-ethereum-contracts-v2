pragma solidity 0.5.16;

import "@openzeppelin/contracts/ownership/Ownable.sol";

import "./spec_interfaces/IContractRegistry.sol";
import "./spec_interfaces/IValidatorsRegistration.sol";
import "./interfaces/IElections.sol";

contract ValidatorsRegistration is IValidatorsRegistration, Ownable {

	modifier onlyRegisteredValidator {
		require(isRegistered(msg.sender), "Validator is not registered");

		_;
	}

	struct Validator {
		bytes4 ip; // TODO should we enforce uniqueness of IP address as we did in previous contract?
		address orbsAddr;
		string name;
		string website;
		string contact;
		uint256 registrationTime;
		uint256 lastUpdateTime;

		mapping(string => string) validatorMetadata; // TODO do we want this mapping here or in an external state entry?  How do we delete on unregister?
	}
	mapping (address => Validator) validators;
	mapping (address => address) orbsAddressToEthereumAddress;

	IContractRegistry contractRegistry;

	/*
     * External methods
     */

    /// @dev Called by a participant who wishes to register as a validator
	function registerValidator(bytes4 ip, address orbsAddr, string calldata name, string calldata website, string calldata contact) external {
		require(!isRegistered(msg.sender), "registerValidator: Validator is already registered");
		validators[msg.sender].registrationTime = now;
		_updateValidator(ip, orbsAddr, name, website, contact);

		electionsContract().validatorRegistered(msg.sender);

		emit ValidatorRegistered(msg.sender, ip, orbsAddr, name, website, contact);
	}

    /// @dev Called by a participant who wishes to update its propertires
	function updateValidator(bytes4 ip, address orbsAddr, string calldata name, string calldata website, string calldata contact) external onlyRegisteredValidator {
		_updateValidator(ip, orbsAddr, name, website, contact);
		emit ValidatorDataUpdated(msg.sender, ip, orbsAddr, name, website, contact);
	}

    /// @dev Called by a prticipant to update additional validator metadata properties.
    function setMetadata(string calldata key, string calldata value) external onlyRegisteredValidator {
		string memory oldValue = validators[msg.sender].validatorMetadata[key];
		validators[msg.sender].validatorMetadata[key] = value;
		emit ValidatorMetadataChanged(msg.sender, key, value, oldValue);
	}

	function getMetadata(address addr, string calldata key) external view returns (string memory) {
		require(isRegistered(addr), "getMetadata: Validator is not registered");
		return validators[addr].validatorMetadata[key];
	}

	/// @dev Called by a participant who wishes to unregister
	function unregisterValidator() external onlyRegisteredValidator {
		delete orbsAddressToEthereumAddress[validators[msg.sender].orbsAddr];
		delete validators[msg.sender];

		electionsContract().validatorUnregistered(msg.sender);

		emit ValidatorUnregistered(msg.sender);
	}

    /// @dev Returns a validator's data
    /// Used also by the Election contract
	function getValidatorData(address addr) external view returns (bytes4 ip, address orbsAddr, string memory name, string memory website, string memory contact, uint registration_time, uint last_update_time) {
		require(isRegistered(addr), "getValidatorData: Validator is not registered");
		Validator memory v = validators[addr];
		return (v.ip, v.orbsAddr, v.name, v.website, v.contact, v.registrationTime, v.lastUpdateTime);
	}

	function isRegistered(address addr) public view returns (bool) { // todo: should this be public?
		return validators[addr].registrationTime != 0;
	}

	/*
     * Methods restricted to other Orbs contracts
     */

    /// @dev Translates a list validators Ethereum addresses to Orbs addresses
    /// Used by the Election conract
	function getOrbsAddresses(address[] calldata ethereumAddrs) external view returns (address[] memory orbsAddrs) {
		orbsAddrs = new address[](ethereumAddrs.length);
		for (uint i = 0; i < ethereumAddrs.length; i++) {
			require(isRegistered(ethereumAddrs[i]), "getOrbsAddresses: Validator is not registered"); // todo: can be optimized, or maybe omit?
			orbsAddrs[i] = validators[ethereumAddrs[i]].orbsAddr;
		}
	}

	/// @dev Translates a list validators Orbs addresses to Ethereum addresses
	/// Used by the Election contract
	function getEthereumAddresses(address[] calldata orbsAddrs) external view returns (address[] memory ethereumAddrs) {
		ethereumAddrs = new address[](orbsAddrs.length);
		for (uint i = 0; i < orbsAddrs.length; i++) {
			ethereumAddrs[i] = orbsAddressToEthereumAddress[orbsAddrs[i]];
			require(ethereumAddrs[i] != address(0), "getEthereumAddresses: Validator is not registered"); // todo: omit?
		}
	}

	/*
    * Governance
    */

	function setContractRegistry(IContractRegistry _contractRegistry) external onlyOwner {
		require(_contractRegistry != IContractRegistry(0), "contractRegistry must not be 0");
		contractRegistry = _contractRegistry;
	}

	/*
	 * Private methods
	 */

	function _updateValidator(bytes4 ip, address orbsAddr, string memory name, string memory website, string memory contact) private {
		require(orbsAddr != address(0), "orbs address must be non zero");
		require(bytes(name).length != 0, "name must be given");
		require(bytes(contact).length != 0, "contact must be given");
		// TODO which are mandatory?

		delete orbsAddressToEthereumAddress[validators[msg.sender].orbsAddr];
        orbsAddressToEthereumAddress[orbsAddr] = msg.sender;

<<<<<<< HEAD
		bool ipChanged = ip != validators[msg.sender].ip;
		bool orbsAddrChanged = orbsAddr != validators[msg.sender].orbsAddr;

		validators[msg.sender].orbsAddr = orbsAddr;
		validators[msg.sender].ip = ip;
=======
        validators[msg.sender].orbsAddr = orbsAddr; // TODO enforce uniqueness?
		validators[msg.sender].ip = ip; // TODO enforce uniqueness?
>>>>>>> 640cf2db
		validators[msg.sender].name = name;
		validators[msg.sender].website = website;
		validators[msg.sender].contact = contact;
		validators[msg.sender].lastUpdateTime = now;

		IElections electionsContract = IElections(contractRegistry.get("elections"));
		if (ipChanged) {
			electionsContract.validatorIpChanged(msg.sender);
		}
		if (orbsAddrChanged) {
			electionsContract.validatorOrbsAddressChanged(msg.sender);
		}
	}

	function electionsContract() private view returns (IElections) {
		return IElections(contractRegistry.get("elections"));
	}
}<|MERGE_RESOLUTION|>--- conflicted
+++ resolved
@@ -131,16 +131,11 @@
 		delete orbsAddressToEthereumAddress[validators[msg.sender].orbsAddr];
         orbsAddressToEthereumAddress[orbsAddr] = msg.sender;
 
-<<<<<<< HEAD
-		bool ipChanged = ip != validators[msg.sender].ip;
-		bool orbsAddrChanged = orbsAddr != validators[msg.sender].orbsAddr;
+        bool ipChanged = ip != validators[msg.sender].ip;
+        bool orbsAddrChanged = orbsAddr != validators[msg.sender].orbsAddr;
 
-		validators[msg.sender].orbsAddr = orbsAddr;
-		validators[msg.sender].ip = ip;
-=======
         validators[msg.sender].orbsAddr = orbsAddr; // TODO enforce uniqueness?
 		validators[msg.sender].ip = ip; // TODO enforce uniqueness?
->>>>>>> 640cf2db
 		validators[msg.sender].name = name;
 		validators[msg.sender].website = website;
 		validators[msg.sender].contact = contact;
