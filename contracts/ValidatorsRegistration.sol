pragma solidity 0.5.16;

import "@openzeppelin/contracts/ownership/Ownable.sol";

import "./spec_interfaces/IContractRegistry.sol";
import "./spec_interfaces/IValidatorsRegistration.sol";
import "./interfaces/IElections.sol";

contract ValidatorsRegistration is IValidatorsRegistration, Ownable {

	modifier onlyRegisteredValidator {
		require(isRegistered(msg.sender), "Validator is not registered");

		_;
	}

	struct Validator {
		bytes4 ip; // TODO should we enforce uniqueness of IP address as we did in previous contract?
		address orbsAddr;
		string name;
		string website;
		string contact;
		uint256 registrationTime;
		uint256 lastUpdateTime;

		mapping(string => string) validatorMetadata; // TODO do we want this mapping here or in an external state entry?  How do we delete on unregister?
	}
	mapping (address => Validator) validators;
	mapping (address => address) orbsAddressToEthereumAddress;

	IContractRegistry contractRegistry;

	/*
     * External methods
     */

    /// @dev Called by a participant who wishes to register as a validator
	function registerValidator(bytes4 ip, address orbsAddr, string calldata name, string calldata website, string calldata contact) external {
		require(!isRegistered(msg.sender), "registerValidator: Validator is already registered");
		validators[msg.sender].registrationTime = now;
		_updateValidator(ip, orbsAddr, name, website, contact);

<<<<<<< HEAD
		electionsContract().validatorRegistered(msg.sender);

		emit ValidatorRegistered(msg.sender, ip, orbsAddr, name, website, contact);
=======
		emit ValidatorRegistered(msg.sender, ip, orbsAddr, name, website, contact);
		electionsContract().validatorRegistered(msg.sender);
>>>>>>> bf1d9346
	}

    /// @dev Called by a participant who wishes to update its propertires
	function updateValidator(bytes4 ip, address orbsAddr, string calldata name, string calldata website, string calldata contact) external onlyRegisteredValidator {
		_updateValidator(ip, orbsAddr, name, website, contact);
		emit ValidatorDataUpdated(msg.sender, ip, orbsAddr, name, website, contact);
	}

    /// @dev Called by a prticipant to update additional validator metadata properties.
    function setMetadata(string calldata key, string calldata value) external onlyRegisteredValidator {
		string memory oldValue = validators[msg.sender].validatorMetadata[key];
		validators[msg.sender].validatorMetadata[key] = value;
		emit ValidatorMetadataChanged(msg.sender, key, value, oldValue);
	}

	function getMetadata(address addr, string calldata key) external view returns (string memory) {
		require(isRegistered(addr), "getMetadata: Validator is not registered");
		return validators[addr].validatorMetadata[key];
	}

	/// @dev Called by a participant who wishes to unregister
	function unregisterValidator() external onlyRegisteredValidator {
		delete orbsAddressToEthereumAddress[validators[msg.sender].orbsAddr];
		delete validators[msg.sender];

		electionsContract().validatorUnregistered(msg.sender);

		emit ValidatorUnregistered(msg.sender);
	}

    /// @dev Returns a validator's data
    /// Used also by the Election contract
	function getValidatorData(address addr) external view returns (bytes4 ip, address orbsAddr, string memory name, string memory website, string memory contact, uint registration_time, uint last_update_time) {
		require(isRegistered(addr), "getValidatorData: Validator is not registered");
		Validator memory v = validators[addr];
		return (v.ip, v.orbsAddr, v.name, v.website, v.contact, v.registrationTime, v.lastUpdateTime);
	}

	function getValidatorOrbsAddress(address addr) external view returns (address orbsAddr) {
<<<<<<< HEAD
		require(isRegistered(addr), "getValidatorOrbsAddress: Validator is not registered");
=======
		require(isRegistered(addr), "getValidatorData: Validator is not registered");
>>>>>>> bf1d9346
		return validators[addr].orbsAddr;
	}

	function getValidatorIp(address addr) external view returns (bytes4 ip) {
<<<<<<< HEAD
		require(isRegistered(addr), "getValidatorIp: Validator is not registered");
=======
		require(isRegistered(addr), "getValidatorData: Validator is not registered");
>>>>>>> bf1d9346
		return validators[addr].ip;
	}

	function isRegistered(address addr) public view returns (bool) { // todo: should this be public?
		return validators[addr].registrationTime != 0;
	}

	/*
     * Methods restricted to other Orbs contracts
     */

    /// @dev Translates a list validators Ethereum addresses to Orbs addresses
    /// Used by the Election conract
	function getOrbsAddresses(address[] calldata ethereumAddrs) external view returns (address[] memory orbsAddrs) {
		orbsAddrs = new address[](ethereumAddrs.length);
		for (uint i = 0; i < ethereumAddrs.length; i++) {
			require(isRegistered(ethereumAddrs[i]), "getOrbsAddresses: Validator is not registered"); // todo: can be optimized, or maybe omit?
			orbsAddrs[i] = validators[ethereumAddrs[i]].orbsAddr;
		}
	}

	/// @dev Translates a list validators Orbs addresses to Ethereum addresses
	/// Used by the Election contract
	function getEthereumAddresses(address[] calldata orbsAddrs) external view returns (address[] memory ethereumAddrs) {
		ethereumAddrs = new address[](orbsAddrs.length);
		for (uint i = 0; i < orbsAddrs.length; i++) {
			ethereumAddrs[i] = orbsAddressToEthereumAddress[orbsAddrs[i]];
			require(ethereumAddrs[i] != address(0), "getEthereumAddresses: Validator is not registered"); // todo: omit?
		}
	}

	/*
    * Governance
    */

	function setContractRegistry(IContractRegistry _contractRegistry) external onlyOwner {
		require(_contractRegistry != IContractRegistry(0), "contractRegistry must not be 0");
		contractRegistry = _contractRegistry;
	}

	/*
	 * Private methods
	 */

	function _updateValidator(bytes4 ip, address orbsAddr, string memory name, string memory website, string memory contact) private {
		require(orbsAddr != address(0), "orbs address must be non zero");
		require(bytes(name).length != 0, "name must be given");
		require(bytes(contact).length != 0, "contact must be given");
		// TODO which are mandatory?

		delete orbsAddressToEthereumAddress[validators[msg.sender].orbsAddr];
        orbsAddressToEthereumAddress[orbsAddr] = msg.sender;

        bool ipChanged = ip != validators[msg.sender].ip;
        bool orbsAddrChanged = orbsAddr != validators[msg.sender].orbsAddr;

        validators[msg.sender].orbsAddr = orbsAddr; // TODO enforce uniqueness?
		validators[msg.sender].ip = ip; // TODO enforce uniqueness?
		validators[msg.sender].name = name;
		validators[msg.sender].website = website;
		validators[msg.sender].contact = contact;
		validators[msg.sender].lastUpdateTime = now;
<<<<<<< HEAD
=======

		IElections electionsContract = IElections(contractRegistry.get("elections"));
		if (ipChanged) {
			electionsContract.validatorIpChanged(msg.sender);
		}
		if (orbsAddrChanged) {
			electionsContract.validatorOrbsAddressChanged(msg.sender);
		}
>>>>>>> bf1d9346
	}

	function electionsContract() private view returns (IElections) {
		return IElections(contractRegistry.get("elections"));
	}
}<|MERGE_RESOLUTION|>--- conflicted
+++ resolved
@@ -40,14 +40,8 @@
 		validators[msg.sender].registrationTime = now;
 		_updateValidator(ip, orbsAddr, name, website, contact);
 
-<<<<<<< HEAD
-		electionsContract().validatorRegistered(msg.sender);
-
-		emit ValidatorRegistered(msg.sender, ip, orbsAddr, name, website, contact);
-=======
 		emit ValidatorRegistered(msg.sender, ip, orbsAddr, name, website, contact);
 		electionsContract().validatorRegistered(msg.sender);
->>>>>>> bf1d9346
 	}
 
     /// @dev Called by a participant who wishes to update its propertires
@@ -87,20 +81,12 @@
 	}
 
 	function getValidatorOrbsAddress(address addr) external view returns (address orbsAddr) {
-<<<<<<< HEAD
 		require(isRegistered(addr), "getValidatorOrbsAddress: Validator is not registered");
-=======
-		require(isRegistered(addr), "getValidatorData: Validator is not registered");
->>>>>>> bf1d9346
 		return validators[addr].orbsAddr;
 	}
 
 	function getValidatorIp(address addr) external view returns (bytes4 ip) {
-<<<<<<< HEAD
 		require(isRegistered(addr), "getValidatorIp: Validator is not registered");
-=======
-		require(isRegistered(addr), "getValidatorData: Validator is not registered");
->>>>>>> bf1d9346
 		return validators[addr].ip;
 	}
 
@@ -154,26 +140,12 @@
 		delete orbsAddressToEthereumAddress[validators[msg.sender].orbsAddr];
         orbsAddressToEthereumAddress[orbsAddr] = msg.sender;
 
-        bool ipChanged = ip != validators[msg.sender].ip;
-        bool orbsAddrChanged = orbsAddr != validators[msg.sender].orbsAddr;
-
         validators[msg.sender].orbsAddr = orbsAddr; // TODO enforce uniqueness?
 		validators[msg.sender].ip = ip; // TODO enforce uniqueness?
 		validators[msg.sender].name = name;
 		validators[msg.sender].website = website;
 		validators[msg.sender].contact = contact;
 		validators[msg.sender].lastUpdateTime = now;
-<<<<<<< HEAD
-=======
-
-		IElections electionsContract = IElections(contractRegistry.get("elections"));
-		if (ipChanged) {
-			electionsContract.validatorIpChanged(msg.sender);
-		}
-		if (orbsAddrChanged) {
-			electionsContract.validatorOrbsAddressChanged(msg.sender);
-		}
->>>>>>> bf1d9346
 	}
 
 	function electionsContract() private view returns (IElections) {
