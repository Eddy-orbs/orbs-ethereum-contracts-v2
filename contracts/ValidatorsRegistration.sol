--- conflicted
+++ resolved
@@ -131,22 +131,15 @@
 		orbsAddressToEthereumAddress[validators[msg.sender].orbsAddr] = address(0);
         orbsAddressToEthereumAddress[orbsAddr] = msg.sender;
 
-<<<<<<< HEAD
 		bool ipChanged = ip != validators[msg.sender].ip;
 		bool orbsAddrChanged = orbsAddr != validators[msg.sender].orbsAddr;
 
 		validators[msg.sender].orbsAddr = orbsAddr;
-=======
-        validators[msg.sender].orbsAddr = orbsAddr;
->>>>>>> c297154b
 		validators[msg.sender].ip = ip;
 		validators[msg.sender].name = name;
 		validators[msg.sender].website = website;
 		validators[msg.sender].contact = contact;
 		validators[msg.sender].lastUpdateTime = now;
-
-<<<<<<< HEAD
-		orbsAddressToEthereumAddress[orbsAddr] = msg.sender;
 
 		IElections electionsContract = IElections(contractRegistry.get("elections"));
 		if (ipChanged) {
@@ -155,9 +148,6 @@
 		if (orbsAddrChanged) {
 			electionsContract.validatorOrbsAddressChanged(msg.sender);
 		}
-=======
-		// todo: update committees
->>>>>>> c297154b
 	}
 
 	function electionsContract() private view returns (IElections) {
