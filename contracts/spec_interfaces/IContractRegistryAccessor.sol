// SPDX-License-Identifier: MIT

pragma solidity 0.6.12;

import "./IContractRegistry.sol";

interface IContractRegistryAccessor {

    /// Sets the contract registry address
    /// @dev governance function called only by an admin
	/// @param newRegistry is the new registry contract 
    function setContractRegistry(IContractRegistry newRegistry) external /* onlyAdmin */;

<<<<<<< HEAD
    /// Returns the contract registry that the contract is set to use
	/// @return contractRegistry is the registry contract address
    function getContractRegistry() external view returns (IContractRegistry);
=======
    /// Returns the contract registry address
    /// @return contractRegistry is the contract registry address
    function getContractRegistry() external view returns (IContractRegistry contractRegistry);

    function setRegistryAdmin(address registryAdmin) external /* onlyInitializationAdmin */;
>>>>>>> 2711336f

}<|MERGE_RESOLUTION|>--- conflicted
+++ resolved
@@ -11,16 +11,10 @@
 	/// @param newRegistry is the new registry contract 
     function setContractRegistry(IContractRegistry newRegistry) external /* onlyAdmin */;
 
-<<<<<<< HEAD
-    /// Returns the contract registry that the contract is set to use
-	/// @return contractRegistry is the registry contract address
-    function getContractRegistry() external view returns (IContractRegistry);
-=======
     /// Returns the contract registry address
     /// @return contractRegistry is the contract registry address
     function getContractRegistry() external view returns (IContractRegistry contractRegistry);
 
-    function setRegistryAdmin(address registryAdmin) external /* onlyInitializationAdmin */;
->>>>>>> 2711336f
+    function setRegistryAdmin(address _registryAdmin) external /* onlyInitializationAdmin */;
 
 }