--- conflicted
+++ resolved
@@ -13,11 +13,7 @@
      */
 
     /// @dev Calculates and assigns validator fees and bootstrap fund for the time period since the last reward calculation
-<<<<<<< HEAD
     function assignFees(address[] calldata generalCommittee, bool[] calldata compliance) external /* onlyElectionContract */;
-=======
-    function assignFees(address[] calldata generalCommittee, address[] calldata complianceCommittee) external /* onlyElectionContract */;
->>>>>>> c8302deb
 
     /// @return Returns the currently unclaimed orbs token reward balance of the given address.
     function getOrbsBalance(address addr) external view returns (uint256 balance);
