--- conflicted
+++ resolved
@@ -2,21 +2,13 @@
 
 interface IContractRegistry {
 
-<<<<<<< HEAD
-	event ContractAddressUpdated(bytes32 contractId, address addr, bool isManaged);
+	event ContractAddressUpdated(string contractName, address addr, bool managedContract);
 	event ManagerChanged(string role, address newManager);
 
 	/// @dev updates the contracts address and emits a corresponding event
-	function setContracts(bytes32[] calldata contractIds, address[] calldata addrs, bool[] calldata isManaged) external /* onlyFunctionalManager */;
+	/// managedContract indicates whether the contract is managed by the registry and notified on changes
+	function setContract(string calldata contractName, address addr, bool managedContract) external /* onlyRegistryManager */;
 
-=======
-	event ContractAddressUpdated(string contractName, address addr, bool managedContract);
-
-	/// @dev updates the contracts address and emits a corresponding event
-	/// managedContract indicates whether the contract is managed by the registry and notified on changes
-	function setContract(string calldata contractName, address addr, bool managedContract) external /* onlyFunctionalOwner */;
-	
->>>>>>> 54a81a6f
 	/// @dev returns the current address of the given contracts
 	function getContract(string calldata contractName) external view returns (address);
 
@@ -25,7 +17,7 @@
 
 	function getContractIds() external view returns (bytes32[] memory);
 
-	function setManager(string calldata role, address manager) external /* onlyFunctionalManager */;
+	function setManager(string calldata role, address manager) external /* onlyRegistryManager */;
 
 	function getManager(string calldata role) external view returns (address);
 }