pragma solidity 0.5.16;

import "./IContractRegistry.sol";

/// @title Elections contract interface
interface IValidatorsRegistration {
	event ValidatorRegistered(address addr);
	event ValidatorDataUpdated(address addr, bytes4 ip, address orbsAddr, string name, string website, string contact);
	event ValidatorUnregistered(address addr);
	event ValidatorMetadataChanged(address addr, string key, string newValue, string oldValue);

	/*
     * External methods
     */

    /// @dev Called by a participant who wishes to register as a validator
	function registerValidator(bytes4 ip, address orbsAddr, string calldata name, string calldata website, string calldata contact) external;

    /// @dev Called by a participant who wishes to update its propertires
	function updateValidator(bytes4 ip, address orbsAddr, string calldata name, string calldata website, string calldata contact) external;

	/// @dev Called by a participant who wishes to update its IP address (can be call by both main and Orbs addresses)
	function updateValidatorIp(bytes4 ip) external /* onlyWhenActive */;

    /// @dev Called by a participant to update additional validator metadata properties.
    function setMetadata(string calldata key, string calldata value) external;

    /// @dev Called by a participant to get additional validator metadata properties.
    function getMetadata(address addr, string calldata key) external view returns (string memory);

    /// @dev Called by a participant who wishes to unregister
	function unregisterValidator() external;

    /// @dev Returns a validator's data
    /// Used also by the Election contract
	function getValidatorData(address addr) external view returns (bytes4 ip, address orbsAddr, string memory name, string memory website, string memory contact, uint registration_time, uint last_update_time);


	// TODO added the following two getters for the elections contract which only needs ip and orbs address. Using getValidatorData caused "Unused Variables" warnings.

	/// @dev Returns a validator's orbs address
	/// Used also by the Election contract
	function getValidatorOrbsAddress(address addr) external view returns (address orbsAddr);

	function getValidatorsOrbsAddress(address[] calldata addrs) external view returns (address[] memory orbsAddrs);

	/// @dev Returns a validator's ip
	/// Used also by the Election contract
	function getValidatorIp(address addr) external view returns (bytes4 ip);

	/// @dev Returns validator ips
	function getValidatorIps(address[] calldata addr) external view returns (bytes4[] memory ips);


	/// @dev Returns true if the given address is of a registered validator
	/// Used also by the Election contract
	function isRegistered(address addr) external view returns (bool);

	/*
     * Methods restricted to other Orbs contracts
     */

    /// @dev Translates a list validators Ethereum addresses to Orbs addresses
    /// Used by the Election contract
	function getOrbsAddresses(address[] calldata ethereumAddrs) external view returns (address[] memory orbsAddr);

	/// @dev Translates a list validators Orbs addresses to Ethereum addresses
	/// Used by the Election contract
	function getEthereumAddresses(address[] calldata orbsAddrs) external view returns (address[] memory ethereumAddr);

	/// @dev Resolves the ethereum address for a validator, given an Ethereum/Orbs address
<<<<<<< HEAD
	function resolveEthereumAddress(address ethereumOrOrbsAddress) external view returns (address mainAddress);
=======
	function resolveGuardianAddress(address ethereumOrOrbsAddress) external view returns (address mainAddress);
>>>>>>> 3195b4ac

}<|MERGE_RESOLUTION|>--- conflicted
+++ resolved
@@ -69,10 +69,6 @@
 	function getEthereumAddresses(address[] calldata orbsAddrs) external view returns (address[] memory ethereumAddr);
 
 	/// @dev Resolves the ethereum address for a validator, given an Ethereum/Orbs address
-<<<<<<< HEAD
-	function resolveEthereumAddress(address ethereumOrOrbsAddress) external view returns (address mainAddress);
-=======
 	function resolveGuardianAddress(address ethereumOrOrbsAddress) external view returns (address mainAddress);
->>>>>>> 3195b4ac
 
 }