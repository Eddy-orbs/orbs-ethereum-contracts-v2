--- conflicted
+++ resolved
@@ -99,7 +99,7 @@
 
         _;
     }
-    
+
     /*
     * External functions
     */
@@ -493,13 +493,8 @@
         StakingRewardsState memory _stakingRewardsState = stakingRewardsState;
 
         uint256 _stakingRewardsWithdrawnFromWallet = stakingRewardsWithdrawnFromWallet;
-<<<<<<< HEAD
-        uint256 allocated = _stakingRewardsState.unclaimedStakingRewards.sub(_stakingRewardsWithdrawnFromWallet);
-        if (allocated > 0) {
-=======
         if (total > _stakingRewardsWithdrawnFromWallet) {
-            uint256 allocated = _stakingRewardsState.unclaimedStakingRewards.sub(uint96(_stakingRewardsWithdrawnFromWallet));
->>>>>>> b934b507
+            uint256 allocated = _stakingRewardsState.unclaimedStakingRewards.sub(_stakingRewardsWithdrawnFromWallet);
             stakingRewardsWallet.withdraw(allocated);
             _stakingRewardsWithdrawnFromWallet = _stakingRewardsWithdrawnFromWallet.add(allocated);
         }
