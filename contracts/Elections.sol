pragma solidity 0.5.16;

import "@openzeppelin/contracts/math/SafeMath.sol";
import "@openzeppelin/contracts/math/Math.sol";

import "./spec_interfaces/ICommitteeListener.sol";
import "./interfaces/IElections.sol";
import "./spec_interfaces/IValidatorsRegistration.sol";
import "./IStakingContract.sol";
import "./spec_interfaces/ICommittee.sol";
import "./spec_interfaces/ICompliance.sol";
import "./ContractRegistryAccessor.sol";


contract Elections is IElections, ContractRegistryAccessor {
	using SafeMath for uint256;

    uint256 constant BANNING_LOCK_TIMEOUT = 1 weeks;

	mapping (address => mapping (address => uint256)) voteOuts; // by => to => timestamp
	mapping (address => address[]) banningVotes; // by => to[]]
	mapping (address => uint256) accumulatedStakesForBanning; // addr => total stake
	mapping (address => uint256) bannedValidators; // addr => timestamp

	uint minCommitteeSize; // TODO only used as an argument to committee.setMinimumWeight(), should probably not be here
	uint maxDelegationRatio; // TODO consider using a hardcoded constant instead.
	uint8 voteOutPercentageThreshold;
	uint256 voteOutTimeoutSeconds;
	uint256 banningPercentageThreshold;

	modifier onlyDelegationsContract() {
		require(msg.sender == address(getDelegationsContract()), "caller is not the delegations contract");

		_;
	}

	modifier onlyValidatorsRegistrationContract() {
		require(msg.sender == address(getValidatorsRegistrationContract()), "caller is not the validator registrations contract");

		_;
	}

	modifier onlyNotBanned() {
		require(!_isBanned(msg.sender), "caller is a banned validator");

		_;
	}

	constructor(uint _minCommitteeSize, uint8 _maxDelegationRatio, uint8 _voteOutPercentageThreshold, uint256 _voteOutTimeoutSeconds, uint256 _banningPercentageThreshold) public {
		require(_maxDelegationRatio >= 1, "max delegation ration must be at least 1");
		require(_voteOutPercentageThreshold >= 0 && _voteOutPercentageThreshold <= 100, "voteOutPercentageThreshold must be between 0 and 100");
		require(_banningPercentageThreshold >= 0 && _banningPercentageThreshold <= 100, "banningPercentageThreshold must be between 0 and 100");

		minCommitteeSize = _minCommitteeSize;
	    maxDelegationRatio = _maxDelegationRatio;
		voteOutPercentageThreshold = _voteOutPercentageThreshold;
		voteOutTimeoutSeconds = _voteOutTimeoutSeconds;
		banningPercentageThreshold = _banningPercentageThreshold;
	}

	/// @dev Called by: validator registration contract
	/// Notifies a new validator was registered
	function validatorRegistered(address addr) external onlyValidatorsRegistrationContract {
		if (_isBanned(addr)) {
			return;
		}
		addMemberToCommittees(addr);
	}

	/// @dev Called by: validator registration contract
	/// Notifies a new validator was unregistered
	function validatorUnregistered(address addr) external onlyValidatorsRegistrationContract {
		removeMemberFromCommittees(addr);
	}

	/// @dev Called by: validator registration contract
	/// Notifies on a validator compliance change
	function validatorComplianceChanged(address addr, bool isCompliant) external {
		(bool committeeChanged,) = getCommitteeContract().memberComplianceChange(addr, isCompliant);
		if (committeeChanged) {
			assignRewards();
		}
	}

	function notifyReadyForCommittee() external onlyNotBanned {
		address sender = getMainAddrFromOrbsAddr(msg.sender);
		(bool committeeChanged,) = getCommitteeContract().memberReadyToSync(sender, true);
		if (committeeChanged) {
			assignRewards();
		}
<<<<<<< HEAD
=======
		getComplianceCommitteeContract().memberReadyToSync(sender, true);
		getComplianceCommitteeContract().flush();
		if (committeeChanged) {
			assignRewards(); // todo check both committees
		}

>>>>>>> c8302deb
	}

	function notifyReadyToSync() external onlyNotBanned {
		address sender = getMainAddrFromOrbsAddr(msg.sender);
		(bool committeeChanged,) = getCommitteeContract().memberReadyToSync(sender, false);
		if (committeeChanged) {
			assignRewards();
		}
<<<<<<< HEAD
=======
		getComplianceCommitteeContract().memberReadyToSync(sender, false);
		getComplianceCommitteeContract().flush();
		if (committeeChanged) {
			assignRewards(); // todo check both committees
		}

>>>>>>> c8302deb
	}

	function notifyDelegationChange(address newDelegatee, address prevDelegatee, uint256 newStakePrevDelegatee, uint256 newStakeNewDelegatee, uint256 prevGovStakePrevDelegatee, uint256 prevGovStakeNewDelegatee) onlyDelegationsContract external {
        _applyDelegatedStake(prevDelegatee, newStakePrevDelegatee);
		_applyDelegatedStake(newDelegatee, newStakeNewDelegatee);

		_applyStakesToBanningBy(prevDelegatee, prevGovStakePrevDelegatee);
		_applyStakesToBanningBy(newDelegatee, prevGovStakeNewDelegatee);
	}

	function clearCommitteeVoteOuts(address[] memory committee, address votee) private {
		for (uint i = 0; i < committee.length; i++) {
			voteOuts[committee[i]][votee] = 0; // clear vote-outs
		}
	}

	function isCommitteeVoteOutThresholdReached(address[] memory committee, uint256[] memory weights, bool[] memory compliance, address votee) private view returns (bool) {
		uint256 totalCommitteeStake = 0;
		uint256 totalVoteOutStake = 0;
		uint256 totalCompliantStake = 0;
		uint256 totalCompliantVoteOutStake = 0;

		address member;
		uint256 memberStake;
		bool isVoteeCompliant;
		for (uint i = 0; i < committee.length; i++) {
			member = committee[i];
			memberStake = weights[i];

			if (member == votee && compliance[i]) {
				isVoteeCompliant = true;
			}

			totalCommitteeStake = totalCommitteeStake.add(memberStake);
			if (compliance[i]) {
				totalCompliantStake = totalCompliantStake.add(memberStake);
			}

			uint256 votedAt = voteOuts[member][votee];
			if (votedAt != 0 && now.sub(votedAt) < voteOutTimeoutSeconds) {
				totalVoteOutStake = totalVoteOutStake.add(memberStake);
				if (compliance[i]) {
					totalCompliantVoteOutStake = totalCompliantVoteOutStake.add(memberStake);
				}
			}

			// TODO - consider clearing up stale votes from the state (gas efficiency)
		}

		return (totalCommitteeStake > 0 && totalVoteOutStake.mul(100).div(totalCommitteeStake) >= voteOutPercentageThreshold)
			|| (isVoteeCompliant && totalCompliantStake > 0 && totalCompliantVoteOutStake.mul(100).div(totalCompliantStake) >= voteOutPercentageThreshold);
	}

	function voteOut(address addr) external {
		address sender = getMainAddrFromOrbsAddr(msg.sender);
		voteOuts[sender][addr] = now;
		emit VoteOut(sender, addr);

		(address[] memory generalCommittee, uint256[] memory generalWeights, bool[] memory compliance) = getCommitteeContract().getCommittee();

		bool votedOut = isCommitteeVoteOutThresholdReached(generalCommittee, generalWeights, compliance, addr);
		if (votedOut) {
			clearCommitteeVoteOuts(generalCommittee, addr);
			emit VotedOutOfCommittee(addr);
			(bool committeeChanged,) = getCommitteeContract().memberNotReadyToSync(addr);
			if (committeeChanged) {
				assignRewards();
			}
<<<<<<< HEAD
=======
			getComplianceCommitteeContract().memberNotReadyToSync(addr);
			getComplianceCommitteeContract().flush();
			if (committeeChanged) {
				assignRewards(); // todo check both committees
			}

>>>>>>> c8302deb
		}
	}

	function setBanningVotes(address[] calldata validators) external {
		require(validators.length <= 3, "up to 3 concurrent votes are supported");
		for (uint i = 0; i < validators.length; i++) {
			require(validators[i] != address(0), "all votes must non zero addresses");
		}
        _setBanningVotes(msg.sender, validators);
		emit BanningVote(msg.sender, validators);
	}

	function assignRewards() public {
<<<<<<< HEAD
		uint gl01 = gasleft();
		(address[] memory generalCommittee, uint256[] memory generalCommitteeWeights, bool[] memory compliance) = getCommitteeContract().getCommittee();

		emit GasReport("assignRewards: getCommittee", gl01-gasleft());
		gl01 = gasleft();
		getFeesContract().assignFees(generalCommittee, compliance);
		emit GasReport("assignRewards: assignFees", gl01-gasleft());
		gl01 = gasleft();
		getBootstrapRewardsContract().assignRewards(generalCommittee, compliance);
		emit GasReport("assignRewards: bootstrap rewards", gl01-gasleft());
		gl01 = gasleft();
		getStakingRewardsContract().assignRewards(generalCommittee, generalCommitteeWeights);
		emit GasReport("assignRewards: staking rewards", gl01-gasleft());
=======
		(address[] memory generalCommittee, uint256[] memory generalCommitteeWeights) = getGeneralCommitteeContract().getCommittee();
		(address[] memory complianceCommittee,) = getComplianceCommitteeContract().getCommittee();
		getRewardsContract().assignRewards(generalCommittee, generalCommitteeWeights, complianceCommittee);
>>>>>>> c8302deb
	}

	function getTotalGovernanceStake() internal view returns (uint256) {
		return getDelegationsContract().getTotalGovernanceStake();
	}

	function getBanningVotes(address addrs) external view returns (address[] memory) {
		return banningVotes[addrs];
	}

	function getAccumulatedStakesForBanning(address addrs) external view returns (uint256) {
		return accumulatedStakesForBanning[addrs];
	}

	function _applyStakesToBanningBy(address voter, uint256 previousStake) private {
		address[] memory votes = banningVotes[voter];
		uint256 currentStake = getGovernanceEffectiveStake(voter);

		for (uint i = 0; i < votes.length; i++) {
			address validator = votes[i];
			accumulatedStakesForBanning[validator] = accumulatedStakesForBanning[validator].
				sub(previousStake).
				add(currentStake);
			_applyBanningVotesFor(validator);
		}
	}

    function _setBanningVotes(address voter, address[] memory validators) private {
		address[] memory prevAddrs = banningVotes[voter];
		banningVotes[voter] = validators;

		for (uint i = 0; i < prevAddrs.length; i++) {
			address addr = prevAddrs[i];
			bool isRemoved = true;
			for (uint j = 0; j < validators.length; j++) {
				if (addr == validators[j]) {
					isRemoved = false;
					break;
				}
			}
			if (isRemoved) {
				accumulatedStakesForBanning[addr] = accumulatedStakesForBanning[addr].sub(getGovernanceEffectiveStake(msg.sender));
				_applyBanningVotesFor(addr);
			}
		}

		for (uint i = 0; i < validators.length; i++) {
			address addr = validators[i];
			bool isAdded = true;
			for (uint j = 0; j < prevAddrs.length; j++) {
				if (prevAddrs[j] == addr) {
					isAdded = false;
					break;
				}
			}
			if (isAdded) {
				accumulatedStakesForBanning[addr] = accumulatedStakesForBanning[addr].add(getGovernanceEffectiveStake(msg.sender));
			}
			_applyBanningVotesFor(addr); // recheck also if not new
		}
    }

    function _applyBanningVotesFor(address addr) private {
        uint256 banningTimestamp = bannedValidators[addr];
        bool isBanned = banningTimestamp != 0;

        if (isBanned && now.sub(banningTimestamp) >= BANNING_LOCK_TIMEOUT) { // no unbanning after 7 days
            return;
        }

        uint256 banningStake = accumulatedStakesForBanning[addr];
        bool shouldBan = getTotalGovernanceStake() > 0 && banningStake.mul(100).div(getTotalGovernanceStake()) >= banningPercentageThreshold;

        if (isBanned != shouldBan) {
			if (shouldBan) {
                bannedValidators[addr] = now;
				emit Banned(addr);

				removeMemberFromCommittees(addr);
			} else {
                bannedValidators[addr] = 0;
				emit Unbanned(addr);

				addMemberToCommittees(addr);
			}
        }
    }

	function _isBanned(address addr) private view returns (bool){
		return bannedValidators[addr] != 0;
	}

	function notifyStakeChange(address stakeOwner, uint256 newUncappedStake, uint256 prevGovStakeOwner, address delegatee, uint256 prevGovStakeDelegatee) external onlyDelegationsContract {
		_applyDelegatedStake(delegatee, newUncappedStake);

		_applyStakesToBanningBy(delegatee, prevGovStakeDelegatee);
	}

	function notifyStakeChangeBatch(address[] calldata stakeOwners, uint256[] calldata newUncappedStakes, uint256[] calldata prevGovStakeOwners, address[] calldata delegatees, uint256[] calldata prevGovStakeDelegatees) external onlyDelegationsContract {
		require(stakeOwners.length == newUncappedStakes.length, "arrays must be of same length");
		require(stakeOwners.length == prevGovStakeOwners.length, "arrays must be of same length");
		require(stakeOwners.length == delegatees.length, "arrays must be of same length");
		require(stakeOwners.length == prevGovStakeDelegatees.length, "arrays must be of same length");

<<<<<<< HEAD
		for (uint i = 0; i < stakeOwners.length; i++) {

			// this mimics notifyStakeChange. TODO optimize to minimize calls to committe contract assuming similar delegatees are consecutive in order. careful not to break banning logic...
			_applyDelegatedStake(delegatees[i], newUncappedStakes[i]);

			_applyStakesToBanningBy(delegatees[i], prevGovStakeDelegatees[i]);
=======
		address curDelegatee;
		uint totalNewUncapped;
		uint prevGovStake;
		for (uint i = 0; i < stakeOwners.length + 1; i++) {
			if (i == stakeOwners.length || delegatees[i] != curDelegatee) {
				if (curDelegatee != address(0)) {
					// this mimics notifyStakeChange
					_applyDelegatedStake(curDelegatee, totalNewUncapped);
					_applyStakesToBanningBy(curDelegatee, prevGovStake); // totalGovernanceStake must be updated by now // TODO check prevGovStake is correct
				}
				if (i == stakeOwners.length) {
					break;
				}
				curDelegatee = delegatees[i];
				totalNewUncapped = 0;
				prevGovStake = prevGovStakeOwners[i];
			}
			totalNewUncapped += newUncappedStakes[i];
>>>>>>> c8302deb
		}
	}

	function getMainAddrFromOrbsAddr(address orbsAddr) private view returns (address) {
		address[] memory orbsAddrArr = new address[](1);
		orbsAddrArr[0] = orbsAddr;
		address sender = getValidatorsRegistrationContract().getEthereumAddresses(orbsAddrArr)[0];
		require(sender != address(0), "unknown orbs address");
		return sender;
	}

	function _applyDelegatedStake(address addr, uint256 newUncappedStake) private { // TODO newStake is getUncappedStakes(addr) at this point. governance and committee "effective" stakes can also be passed into this method, or alternately, use a getter for newStake also
		emit StakeChanged(addr, getStakingContract().getStakeBalanceOf(addr), newUncappedStake, getGovernanceEffectiveStake(addr), getCommitteeEffectiveStake(addr), getTotalGovernanceStake());

		uint gl01 = gasleft();
<<<<<<< HEAD
		(bool committeeChanged,) = getCommitteeContract().memberWeightChange(addr, getCommitteeEffectiveStake(addr));
=======
		(bool committeeChanged,) = getGeneralCommitteeContract().memberWeightChange(addr, getCommitteeEffectiveStake(addr));
>>>>>>> c8302deb
		emit GasReport("committee call (1)", gl01-gasleft());
		if (committeeChanged) {
			assignRewards();
		}
<<<<<<< HEAD
=======
		gl01 = gasleft();
		getComplianceCommitteeContract().memberWeightChange(addr, getCommitteeEffectiveStake(addr));
		emit GasReport("committee call (3)", gl01-gasleft());

		gl01 = gasleft();
		getComplianceCommitteeContract().flush();
		emit GasReport("committee call (4)", gl01-gasleft());
//		uint gl02 = gasleft();
//		emit GasReport("committee calls: all", gl01-gasleft());
		if (committeeChanged) {
			assignRewards(); // todo check both committees
		}
>>>>>>> c8302deb
	}

	function getCommitteeEffectiveStake(address v) private view returns (uint256) {
		uint256 ownStake =  getStakingContract().getStakeBalanceOf(v);
		if (ownStake == 0) {
			return 0;
		}

		uint256 uncappedStake = getGovernanceEffectiveStake(v);
		uint256 maxRatio = maxDelegationRatio;
		if (uncappedStake.div(ownStake) < maxRatio) {
			return uncappedStake;
		}
		return ownStake.mul(maxRatio); // never overflows
	}
	event GasReport(string label, uint gas);

	function getUncappedStakes(address addr) internal view returns (uint256) {
		return getDelegationsContract().getDelegatedStakes(addr);
	}

	function getGovernanceEffectiveStake(address addr) internal view returns (uint256) {
		return getDelegationsContract().getGovernanceEffectiveStake(addr);
	}

	function removeMemberFromCommittees(address addr) private {
		(bool committeeChanged,) = getCommitteeContract().removeMember(addr);
		if (committeeChanged) {
			assignRewards();
		}
<<<<<<< HEAD
=======
		getComplianceCommitteeContract().removeMember(addr);
		getComplianceCommitteeContract().flush();
		if (committeeChanged) {
			assignRewards(); // todo check both committees
		}

>>>>>>> c8302deb
	}

	function addMemberToCommittees(address addr) private {
		(bool committeeChanged,) = getCommitteeContract().addMember(addr, getCommitteeEffectiveStake(addr), getComplianceContract().isValidatorCompliant(addr));
		if (committeeChanged) {
			assignRewards();
		}
<<<<<<< HEAD
=======
		if (getComplianceContract().isValidatorCompliant(addr)) {
			getComplianceCommitteeContract().addMember(addr, getCommitteeEffectiveStake(addr));
		}
		getComplianceCommitteeContract().flush();
		if (committeeChanged) {
			assignRewards(); // todo check both committees
		}

	}

	function updateComplianceCommitteeMinimumWeight() private {
		address lowestMember = getGeneralCommitteeContract().getLowestCommitteeMember();
		uint256 lowestWeight = getCommitteeEffectiveStake(lowestMember);
		uint gl01 = gasleft();
		getComplianceCommitteeContract().setMinimumWeight(lowestWeight, lowestMember, minCommitteeSize, true);
		emit GasReport("committee call (2)", gl01-gasleft());
>>>>>>> c8302deb
	}

	function compareStrings(string memory a, string memory b) private pure returns (bool) { // TODO find a better way
		return keccak256(abi.encodePacked((a))) == keccak256(abi.encodePacked((b)));
	}

}<|MERGE_RESOLUTION|>--- conflicted
+++ resolved
@@ -88,15 +88,6 @@
 		if (committeeChanged) {
 			assignRewards();
 		}
-<<<<<<< HEAD
-=======
-		getComplianceCommitteeContract().memberReadyToSync(sender, true);
-		getComplianceCommitteeContract().flush();
-		if (committeeChanged) {
-			assignRewards(); // todo check both committees
-		}
-
->>>>>>> c8302deb
 	}
 
 	function notifyReadyToSync() external onlyNotBanned {
@@ -105,15 +96,6 @@
 		if (committeeChanged) {
 			assignRewards();
 		}
-<<<<<<< HEAD
-=======
-		getComplianceCommitteeContract().memberReadyToSync(sender, false);
-		getComplianceCommitteeContract().flush();
-		if (committeeChanged) {
-			assignRewards(); // todo check both committees
-		}
-
->>>>>>> c8302deb
 	}
 
 	function notifyDelegationChange(address newDelegatee, address prevDelegatee, uint256 newStakePrevDelegatee, uint256 newStakeNewDelegatee, uint256 prevGovStakePrevDelegatee, uint256 prevGovStakeNewDelegatee) onlyDelegationsContract external {
@@ -182,15 +164,6 @@
 			if (committeeChanged) {
 				assignRewards();
 			}
-<<<<<<< HEAD
-=======
-			getComplianceCommitteeContract().memberNotReadyToSync(addr);
-			getComplianceCommitteeContract().flush();
-			if (committeeChanged) {
-				assignRewards(); // todo check both committees
-			}
-
->>>>>>> c8302deb
 		}
 	}
 
@@ -203,27 +176,27 @@
 		emit BanningVote(msg.sender, validators);
 	}
 
-	function assignRewards() public {
-<<<<<<< HEAD
-		uint gl01 = gasleft();
-		(address[] memory generalCommittee, uint256[] memory generalCommitteeWeights, bool[] memory compliance) = getCommitteeContract().getCommittee();
-
-		emit GasReport("assignRewards: getCommittee", gl01-gasleft());
-		gl01 = gasleft();
-		getFeesContract().assignFees(generalCommittee, compliance);
-		emit GasReport("assignRewards: assignFees", gl01-gasleft());
-		gl01 = gasleft();
-		getBootstrapRewardsContract().assignRewards(generalCommittee, compliance);
-		emit GasReport("assignRewards: bootstrap rewards", gl01-gasleft());
-		gl01 = gasleft();
-		getStakingRewardsContract().assignRewards(generalCommittee, generalCommitteeWeights);
-		emit GasReport("assignRewards: staking rewards", gl01-gasleft());
-=======
-		(address[] memory generalCommittee, uint256[] memory generalCommitteeWeights) = getGeneralCommitteeContract().getCommittee();
-		(address[] memory complianceCommittee,) = getComplianceCommitteeContract().getCommittee();
-		getRewardsContract().assignRewards(generalCommittee, generalCommitteeWeights, complianceCommittee);
->>>>>>> c8302deb
-	}
+    function assignRewards() public {
+        (address[] memory generalCommittee, uint256[] memory generalCommitteeWeights) = getGeneralCommitteeContract().getCommittee();
+        (address[] memory complianceCommittee,) = getComplianceCommitteeContract().getCommittee();
+        getRewardsContract().assignRewards(generalCommittee, generalCommitteeWeights, complianceCommittee);
+    }
+
+//	function assignRewards() public {
+//		uint gl01 = gasleft();
+//		(address[] memory generalCommittee, uint256[] memory generalCommitteeWeights, bool[] memory compliance) = getCommitteeContract().getCommittee();
+//
+//		emit GasReport("assignRewards: getCommittee", gl01-gasleft());
+//		gl01 = gasleft();
+//		getFeesContract().assignFees(generalCommittee, compliance);
+//		emit GasReport("assignRewards: assignFees", gl01-gasleft());
+//		gl01 = gasleft();
+//		getBootstrapRewardsContract().assignRewards(generalCommittee, compliance);
+//		emit GasReport("assignRewards: bootstrap rewards", gl01-gasleft());
+//		gl01 = gasleft();
+//		getStakingRewardsContract().assignRewards(generalCommittee, generalCommitteeWeights);
+//		emit GasReport("assignRewards: staking rewards", gl01-gasleft());
+//	}
 
 	function getTotalGovernanceStake() internal view returns (uint256) {
 		return getDelegationsContract().getTotalGovernanceStake();
@@ -327,33 +300,12 @@
 		require(stakeOwners.length == delegatees.length, "arrays must be of same length");
 		require(stakeOwners.length == prevGovStakeDelegatees.length, "arrays must be of same length");
 
-<<<<<<< HEAD
 		for (uint i = 0; i < stakeOwners.length; i++) {
 
 			// this mimics notifyStakeChange. TODO optimize to minimize calls to committe contract assuming similar delegatees are consecutive in order. careful not to break banning logic...
 			_applyDelegatedStake(delegatees[i], newUncappedStakes[i]);
 
 			_applyStakesToBanningBy(delegatees[i], prevGovStakeDelegatees[i]);
-=======
-		address curDelegatee;
-		uint totalNewUncapped;
-		uint prevGovStake;
-		for (uint i = 0; i < stakeOwners.length + 1; i++) {
-			if (i == stakeOwners.length || delegatees[i] != curDelegatee) {
-				if (curDelegatee != address(0)) {
-					// this mimics notifyStakeChange
-					_applyDelegatedStake(curDelegatee, totalNewUncapped);
-					_applyStakesToBanningBy(curDelegatee, prevGovStake); // totalGovernanceStake must be updated by now // TODO check prevGovStake is correct
-				}
-				if (i == stakeOwners.length) {
-					break;
-				}
-				curDelegatee = delegatees[i];
-				totalNewUncapped = 0;
-				prevGovStake = prevGovStakeOwners[i];
-			}
-			totalNewUncapped += newUncappedStakes[i];
->>>>>>> c8302deb
 		}
 	}
 
@@ -369,30 +321,11 @@
 		emit StakeChanged(addr, getStakingContract().getStakeBalanceOf(addr), newUncappedStake, getGovernanceEffectiveStake(addr), getCommitteeEffectiveStake(addr), getTotalGovernanceStake());
 
 		uint gl01 = gasleft();
-<<<<<<< HEAD
 		(bool committeeChanged,) = getCommitteeContract().memberWeightChange(addr, getCommitteeEffectiveStake(addr));
-=======
-		(bool committeeChanged,) = getGeneralCommitteeContract().memberWeightChange(addr, getCommitteeEffectiveStake(addr));
->>>>>>> c8302deb
 		emit GasReport("committee call (1)", gl01-gasleft());
 		if (committeeChanged) {
 			assignRewards();
 		}
-<<<<<<< HEAD
-=======
-		gl01 = gasleft();
-		getComplianceCommitteeContract().memberWeightChange(addr, getCommitteeEffectiveStake(addr));
-		emit GasReport("committee call (3)", gl01-gasleft());
-
-		gl01 = gasleft();
-		getComplianceCommitteeContract().flush();
-		emit GasReport("committee call (4)", gl01-gasleft());
-//		uint gl02 = gasleft();
-//		emit GasReport("committee calls: all", gl01-gasleft());
-		if (committeeChanged) {
-			assignRewards(); // todo check both committees
-		}
->>>>>>> c8302deb
 	}
 
 	function getCommitteeEffectiveStake(address v) private view returns (uint256) {
@@ -423,15 +356,6 @@
 		if (committeeChanged) {
 			assignRewards();
 		}
-<<<<<<< HEAD
-=======
-		getComplianceCommitteeContract().removeMember(addr);
-		getComplianceCommitteeContract().flush();
-		if (committeeChanged) {
-			assignRewards(); // todo check both committees
-		}
-
->>>>>>> c8302deb
 	}
 
 	function addMemberToCommittees(address addr) private {
@@ -439,25 +363,6 @@
 		if (committeeChanged) {
 			assignRewards();
 		}
-<<<<<<< HEAD
-=======
-		if (getComplianceContract().isValidatorCompliant(addr)) {
-			getComplianceCommitteeContract().addMember(addr, getCommitteeEffectiveStake(addr));
-		}
-		getComplianceCommitteeContract().flush();
-		if (committeeChanged) {
-			assignRewards(); // todo check both committees
-		}
-
-	}
-
-	function updateComplianceCommitteeMinimumWeight() private {
-		address lowestMember = getGeneralCommitteeContract().getLowestCommitteeMember();
-		uint256 lowestWeight = getCommitteeEffectiveStake(lowestMember);
-		uint gl01 = gasleft();
-		getComplianceCommitteeContract().setMinimumWeight(lowestWeight, lowestMember, minCommitteeSize, true);
-		emit GasReport("committee call (2)", gl01-gasleft());
->>>>>>> c8302deb
 	}
 
 	function compareStrings(string memory a, string memory b) private pure returns (bool) { // TODO find a better way
