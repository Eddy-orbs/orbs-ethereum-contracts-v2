pragma solidity 0.5.16;

import "@openzeppelin/contracts/math/SafeMath.sol";
import "@openzeppelin/contracts/math/Math.sol";

import "./spec_interfaces/ICommitteeListener.sol";
import "./interfaces/IElections.sol";
import "./spec_interfaces/IValidatorsRegistration.sol";
import "./IStakingContract.sol";
import "./spec_interfaces/ICommittee.sol";
import "./spec_interfaces/ICompliance.sol";
import "./ContractRegistryAccessor.sol";


contract Elections is IElections, ContractRegistryAccessor {
	using SafeMath for uint256;

    uint256 constant BANNING_LOCK_TIMEOUT = 1 weeks;

	mapping (address => mapping (address => uint256)) voteOuts; // by => to => timestamp
	mapping (address => address[]) banningVotes; // by => to[]]
	mapping (address => uint256) accumulatedStakesForBanning; // addr => total stake
	mapping (address => uint256) bannedValidators; // addr => timestamp

	uint maxDelegationRatio; // TODO consider using a hardcoded constant instead.
	uint8 voteOutPercentageThreshold;
	uint256 voteOutTimeoutSeconds;
	uint256 banningPercentageThreshold;

	modifier onlyDelegationsContract() {
		require(msg.sender == address(getDelegationsContract()), "caller is not the delegations contract");

		_;
	}

	modifier onlyValidatorsRegistrationContract() {
		require(msg.sender == address(getValidatorsRegistrationContract()), "caller is not the validator registrations contract");

		_;
	}

	modifier onlyNotBanned() {
		require(!_isBanned(msg.sender), "caller is a banned validator");

		_;
	}

	constructor(uint8 _maxDelegationRatio, uint8 _voteOutPercentageThreshold, uint256 _voteOutTimeoutSeconds, uint256 _banningPercentageThreshold) public {
		require(_maxDelegationRatio >= 1, "max delegation ration must be at least 1");
		require(_voteOutPercentageThreshold >= 0 && _voteOutPercentageThreshold <= 100, "voteOutPercentageThreshold must be between 0 and 100");
		require(_banningPercentageThreshold >= 0 && _banningPercentageThreshold <= 100, "banningPercentageThreshold must be between 0 and 100");

	    maxDelegationRatio = _maxDelegationRatio;
		voteOutPercentageThreshold = _voteOutPercentageThreshold;
		voteOutTimeoutSeconds = _voteOutTimeoutSeconds;
		banningPercentageThreshold = _banningPercentageThreshold;
	}

	/// @dev Called by: validator registration contract
	/// Notifies a new validator was registered
	function validatorRegistered(address addr) external onlyValidatorsRegistrationContract {
		if (_isBanned(addr)) {
			return;
		}
		addMemberToCommittees(addr);
	}

	/// @dev Called by: validator registration contract
	/// Notifies a new validator was unregistered
	function validatorUnregistered(address addr) external onlyValidatorsRegistrationContract {
		removeMemberFromCommittees(addr);
	}

	/// @dev Called by: validator registration contract
	/// Notifies on a validator compliance change
	function validatorComplianceChanged(address addr, bool isCompliant) external {
		(bool committeeChanged,) = getCommitteeContract().memberComplianceChange(addr, isCompliant);
		if (committeeChanged) {
			assignRewards();
		}
	}

	function notifyReadyForCommittee() external onlyNotBanned {
		address sender = getMainAddrFromOrbsAddr(msg.sender);
		(bool committeeChanged,) = getCommitteeContract().memberReadyToSync(sender, true);
		if (committeeChanged) {
			assignRewards();
		}
	}

	function notifyReadyToSync() external onlyNotBanned {
		address sender = getMainAddrFromOrbsAddr(msg.sender);
		(bool committeeChanged,) = getCommitteeContract().memberReadyToSync(sender, false);
		if (committeeChanged) {
			assignRewards();
		}
	}

	function notifyDelegationChange(address newDelegatee, address prevDelegatee, uint256 newStakePrevDelegatee, uint256 newStakeNewDelegatee, uint256 prevGovStakePrevDelegatee, uint256 prevGovStakeNewDelegatee) onlyDelegationsContract external {
        _applyDelegatedStake(prevDelegatee, newStakePrevDelegatee);
		_applyDelegatedStake(newDelegatee, newStakeNewDelegatee);

		_applyStakesToBanningBy(prevDelegatee, prevGovStakePrevDelegatee);
		_applyStakesToBanningBy(newDelegatee, prevGovStakeNewDelegatee);
	}

	function clearCommitteeVoteOuts(address[] memory committee, address votee) private {
		for (uint i = 0; i < committee.length; i++) {
			voteOuts[committee[i]][votee] = 0; // clear vote-outs
		}
	}

	function isCommitteeVoteOutThresholdReached(address[] memory committee, uint256[] memory weights, bool[] memory compliance, address votee) private view returns (bool) {
		uint256 totalCommitteeStake = 0;
		uint256 totalVoteOutStake = 0;
		uint256 totalCompliantStake = 0;
		uint256 totalCompliantVoteOutStake = 0;

		address member;
		uint256 memberStake;
		bool isVoteeCompliant;
		for (uint i = 0; i < committee.length; i++) {
			member = committee[i];
			memberStake = weights[i];

			if (member == votee && compliance[i]) {
				isVoteeCompliant = true;
			}

			totalCommitteeStake = totalCommitteeStake.add(memberStake);
			if (compliance[i]) {
				totalCompliantStake = totalCompliantStake.add(memberStake);
			}

			uint256 votedAt = voteOuts[member][votee];
			if (votedAt != 0 && now.sub(votedAt) < voteOutTimeoutSeconds) {
				totalVoteOutStake = totalVoteOutStake.add(memberStake);
				if (compliance[i]) {
					totalCompliantVoteOutStake = totalCompliantVoteOutStake.add(memberStake);
				}
			}

			// TODO - consider clearing up stale votes from the state (gas efficiency)
		}

		return (totalCommitteeStake > 0 && totalVoteOutStake.mul(100).div(totalCommitteeStake) >= voteOutPercentageThreshold)
			|| (isVoteeCompliant && totalCompliantStake > 0 && totalCompliantVoteOutStake.mul(100).div(totalCompliantStake) >= voteOutPercentageThreshold);
	}

	function voteOut(address addr) external {
		address sender = getMainAddrFromOrbsAddr(msg.sender);
		voteOuts[sender][addr] = now;
		emit VoteOut(sender, addr);

		(address[] memory generalCommittee, uint256[] memory generalWeights, bool[] memory compliance) = getCommitteeContract().getCommittee();

		bool votedOut = isCommitteeVoteOutThresholdReached(generalCommittee, generalWeights, compliance, addr);
		if (votedOut) {
			clearCommitteeVoteOuts(generalCommittee, addr);
			emit VotedOutOfCommittee(addr);
			(bool committeeChanged,) = getCommitteeContract().memberNotReadyToSync(addr);
			if (committeeChanged) {
				assignRewards();
			}
		}
	}

	function setBanningVotes(address[] calldata validators) external {
		require(validators.length <= 3, "up to 3 concurrent votes are supported");
		for (uint i = 0; i < validators.length; i++) {
			require(validators[i] != address(0), "all votes must non zero addresses");
		}
        _setBanningVotes(msg.sender, validators);
		emit BanningVote(msg.sender, validators);
	}

<<<<<<< HEAD
    function assignRewards() public {
		(address[] memory committee, uint256[] memory committeeWeights, bool[] memory compliance) = getCommitteeContract().getCommittee();
        getRewardsContract().assignRewards(committee, committeeWeights, compliance);
    }

//	function assignRewards() public {
//		uint gl01 = gasleft();
//		(address[] memory generalCommittee, uint256[] memory generalCommitteeWeights, bool[] memory compliance) = getCommitteeContract().getCommittee();
//
//		emit GasReport("assignRewards: getCommittee", gl01-gasleft());
//		gl01 = gasleft();
//		getFeesContract().assignFees(generalCommittee, compliance);
//		emit GasReport("assignRewards: assignFees", gl01-gasleft());
//		gl01 = gasleft();
//		getBootstrapRewardsContract().assignRewards(generalCommittee, compliance);
//		emit GasReport("assignRewards: bootstrap rewards", gl01-gasleft());
//		gl01 = gasleft();
//		getStakingRewardsContract().assignRewards(generalCommittee, generalCommitteeWeights);
//		emit GasReport("assignRewards: staking rewards", gl01-gasleft());
//	}
=======
	function assignRewards() public {
		(address[] memory generalCommittee, uint256[] memory generalCommitteeWeights, bool[] memory compliance) = getCommitteeContract().getCommittee();
		getFeesContract().assignFees(generalCommittee, compliance);
		getBootstrapRewardsContract().assignRewards(generalCommittee, compliance);
		getStakingRewardsContract().assignRewards(generalCommittee, generalCommitteeWeights);
	}
>>>>>>> 2d3dd3fd

	function getTotalGovernanceStake() internal view returns (uint256) {
		return getDelegationsContract().getTotalGovernanceStake();
	}

	function getBanningVotes(address addrs) external view returns (address[] memory) {
		return banningVotes[addrs];
	}

	function getAccumulatedStakesForBanning(address addrs) external view returns (uint256) {
		return accumulatedStakesForBanning[addrs];
	}

	function _applyStakesToBanningBy(address voter, uint256 previousStake) private {
		address[] memory votes = banningVotes[voter];
		uint256 currentStake = getGovernanceEffectiveStake(voter);

		for (uint i = 0; i < votes.length; i++) {
			address validator = votes[i];
			accumulatedStakesForBanning[validator] = accumulatedStakesForBanning[validator].
				sub(previousStake).
				add(currentStake);
			_applyBanningVotesFor(validator);
		}
	}

    function _setBanningVotes(address voter, address[] memory validators) private {
		address[] memory prevAddrs = banningVotes[voter];
		banningVotes[voter] = validators;

		for (uint i = 0; i < prevAddrs.length; i++) {
			address addr = prevAddrs[i];
			bool isRemoved = true;
			for (uint j = 0; j < validators.length; j++) {
				if (addr == validators[j]) {
					isRemoved = false;
					break;
				}
			}
			if (isRemoved) {
				accumulatedStakesForBanning[addr] = accumulatedStakesForBanning[addr].sub(getGovernanceEffectiveStake(msg.sender));
				_applyBanningVotesFor(addr);
			}
		}

		for (uint i = 0; i < validators.length; i++) {
			address addr = validators[i];
			bool isAdded = true;
			for (uint j = 0; j < prevAddrs.length; j++) {
				if (prevAddrs[j] == addr) {
					isAdded = false;
					break;
				}
			}
			if (isAdded) {
				accumulatedStakesForBanning[addr] = accumulatedStakesForBanning[addr].add(getGovernanceEffectiveStake(msg.sender));
			}
			_applyBanningVotesFor(addr); // recheck also if not new
		}
    }

    function _applyBanningVotesFor(address addr) private {
        uint256 banningTimestamp = bannedValidators[addr];
        bool isBanned = banningTimestamp != 0;

        if (isBanned && now.sub(banningTimestamp) >= BANNING_LOCK_TIMEOUT) { // no unbanning after 7 days
            return;
        }

        uint256 banningStake = accumulatedStakesForBanning[addr];
        bool shouldBan = getTotalGovernanceStake() > 0 && banningStake.mul(100).div(getTotalGovernanceStake()) >= banningPercentageThreshold;

        if (isBanned != shouldBan) {
			if (shouldBan) {
                bannedValidators[addr] = now;
				emit Banned(addr);

				removeMemberFromCommittees(addr);
			} else {
                bannedValidators[addr] = 0;
				emit Unbanned(addr);

				addMemberToCommittees(addr);
			}
        }
    }

	function _isBanned(address addr) private view returns (bool){
		return bannedValidators[addr] != 0;
	}

	function notifyStakeChange(address stakeOwner, uint256 newUncappedStake, uint256 prevGovStakeOwner, address delegatee, uint256 prevGovStakeDelegatee) external onlyDelegationsContract {
		_applyDelegatedStake(delegatee, newUncappedStake);

		_applyStakesToBanningBy(delegatee, prevGovStakeDelegatee);
	}

	function notifyStakeChangeBatch(address[] calldata stakeOwners, uint256[] calldata newUncappedStakes, uint256[] calldata prevGovStakeOwners, address[] calldata delegatees, uint256[] calldata prevGovStakeDelegatees) external onlyDelegationsContract {
		require(stakeOwners.length == newUncappedStakes.length, "arrays must be of same length");
		require(stakeOwners.length == prevGovStakeOwners.length, "arrays must be of same length");
		require(stakeOwners.length == delegatees.length, "arrays must be of same length");
		require(stakeOwners.length == prevGovStakeDelegatees.length, "arrays must be of same length");

		for (uint i = 0; i < stakeOwners.length; i++) {

			// this mimics notifyStakeChange. TODO optimize to minimize calls to committe contract assuming similar delegatees are consecutive in order. careful not to break banning logic...
			_applyDelegatedStake(delegatees[i], newUncappedStakes[i]);

			_applyStakesToBanningBy(delegatees[i], prevGovStakeDelegatees[i]);
		}
	}

	function getMainAddrFromOrbsAddr(address orbsAddr) private view returns (address) {
		address[] memory orbsAddrArr = new address[](1);
		orbsAddrArr[0] = orbsAddr;
		address sender = getValidatorsRegistrationContract().getEthereumAddresses(orbsAddrArr)[0];
		require(sender != address(0), "unknown orbs address");
		return sender;
	}

	function _applyDelegatedStake(address addr, uint256 newUncappedStake) private { // TODO newStake is getUncappedStakes(addr) at this point. governance and committee "effective" stakes can also be passed into this method, or alternately, use a getter for newStake also
		emit StakeChanged(addr, getStakingContract().getStakeBalanceOf(addr), newUncappedStake, getGovernanceEffectiveStake(addr), getCommitteeEffectiveStake(addr), getTotalGovernanceStake());

		(bool committeeChanged,) = getCommitteeContract().memberWeightChange(addr, getCommitteeEffectiveStake(addr));
		if (committeeChanged) {
			assignRewards();
		}
	}

	function getCommitteeEffectiveStake(address v) private view returns (uint256) {
		uint256 ownStake =  getStakingContract().getStakeBalanceOf(v);
		bool isSelfDelegating = getDelegationsContract().getDelegation(v) == v; // TODO optimized three sequential calls to delegations in this function
		if (!isSelfDelegating || ownStake == 0) {
			return 0;
		}

		uint256 uncappedStake = getUncappedStakes(v);
		uint256 maxRatio = maxDelegationRatio;
		if (uncappedStake.div(ownStake) < maxRatio) {
			return uncappedStake;
		}
		return ownStake.mul(maxRatio); // never overflows
	}

	function getUncappedStakes(address addr) internal view returns (uint256) {
		return getDelegationsContract().getDelegatedStakes(addr);
	}

	function getGovernanceEffectiveStake(address addr) internal view returns (uint256) {
		return getDelegationsContract().getGovernanceEffectiveStake(addr);
	}

	function removeMemberFromCommittees(address addr) private {
		(bool committeeChanged,) = getCommitteeContract().removeMember(addr);
		if (committeeChanged) {
			assignRewards();
		}
	}

	function addMemberToCommittees(address addr) private {
		(bool committeeChanged,) = getCommitteeContract().addMember(addr, getCommitteeEffectiveStake(addr), getComplianceContract().isValidatorCompliant(addr));
		if (committeeChanged) {
			assignRewards();
		}
	}

	function compareStrings(string memory a, string memory b) private pure returns (bool) { // TODO find a better way
		return keccak256(abi.encodePacked((a))) == keccak256(abi.encodePacked((b)));
	}

}<|MERGE_RESOLUTION|>--- conflicted
+++ resolved
@@ -174,35 +174,10 @@
 		emit BanningVote(msg.sender, validators);
 	}
 
-<<<<<<< HEAD
     function assignRewards() public {
 		(address[] memory committee, uint256[] memory committeeWeights, bool[] memory compliance) = getCommitteeContract().getCommittee();
         getRewardsContract().assignRewards(committee, committeeWeights, compliance);
     }
-
-//	function assignRewards() public {
-//		uint gl01 = gasleft();
-//		(address[] memory generalCommittee, uint256[] memory generalCommitteeWeights, bool[] memory compliance) = getCommitteeContract().getCommittee();
-//
-//		emit GasReport("assignRewards: getCommittee", gl01-gasleft());
-//		gl01 = gasleft();
-//		getFeesContract().assignFees(generalCommittee, compliance);
-//		emit GasReport("assignRewards: assignFees", gl01-gasleft());
-//		gl01 = gasleft();
-//		getBootstrapRewardsContract().assignRewards(generalCommittee, compliance);
-//		emit GasReport("assignRewards: bootstrap rewards", gl01-gasleft());
-//		gl01 = gasleft();
-//		getStakingRewardsContract().assignRewards(generalCommittee, generalCommitteeWeights);
-//		emit GasReport("assignRewards: staking rewards", gl01-gasleft());
-//	}
-=======
-	function assignRewards() public {
-		(address[] memory generalCommittee, uint256[] memory generalCommitteeWeights, bool[] memory compliance) = getCommitteeContract().getCommittee();
-		getFeesContract().assignFees(generalCommittee, compliance);
-		getBootstrapRewardsContract().assignRewards(generalCommittee, compliance);
-		getStakingRewardsContract().assignRewards(generalCommittee, generalCommitteeWeights);
-	}
->>>>>>> 2d3dd3fd
 
 	function getTotalGovernanceStake() internal view returns (uint256) {
 		return getDelegationsContract().getTotalGovernanceStake();
