--- conflicted
+++ resolved
@@ -45,17 +45,7 @@
 		_;
 	}
 
-<<<<<<< HEAD
-	modifier onlyNotBanned() {
-		require(!_isBanned(msg.sender), "caller is a banned validator");
-
-		_;
-	}
-
 	constructor(uint32 _maxDelegationRatio, uint8 _voteUnreadyPercentageThreshold, uint32 _voteUnreadyTimeoutSeconds, uint8 _voteOutPercentageThreshold) public {
-=======
-	constructor(uint32 _maxDelegationRatio, uint8 _voteOutPercentageThreshold, uint32 _voteOutTimeoutSeconds, uint8 _banningPercentageThreshold) public {
->>>>>>> 97dc701e
 		require(_maxDelegationRatio >= 1, "max delegation ration must be at least 1");
 		require(_voteUnreadyPercentageThreshold >= 0 && _voteUnreadyPercentageThreshold <= 100, "voteUnreadyPercentageThreshold must be between 0 and 100");
 		require(_voteOutPercentageThreshold >= 0 && _voteOutPercentageThreshold <= 100, "voteOutPercentageThreshold must be between 0 and 100");
@@ -90,37 +80,24 @@
 		getCommitteeContract().memberComplianceChange(addr, isCompliant);
 	}
 
-<<<<<<< HEAD
-	function readyForCommittee() external onlyNotBanned {
-		address sender = getMainAddrFromOrbsAddr(msg.sender);
-		emit ValidatorStatusUpdated(sender, true, true);
-		getCommitteeContract().memberReadyToSync(sender, true);
-	}
-
-	function readyToSync() external onlyNotBanned {
-		address sender = getMainAddrFromOrbsAddr(msg.sender);
-		emit ValidatorStatusUpdated(sender, true, false);
-		getCommitteeContract().memberReadyToSync(sender, false);
-=======
-	function requireNotBanned(address addr) private view {
-		require(!_isBanned(addr), "caller is a banned validator");
-	}
-
-	function notifyReadyForCommittee() external {
+	function requireNotVotedOut(address addr) private view {
+		require(!_isBanned(addr), "caller is voted-out");
+	}
+
+	function readyForCommittee() external {
 		address guardianAddr = getValidatorsRegistrationContract().resolveGuardianAddress(msg.sender); // this validates registration
-		requireNotBanned(guardianAddr);
+		requireNotVotedOut(guardianAddr);
 
 		emit ValidatorStatusUpdated(guardianAddr, true, true);
 		getCommitteeContract().memberReadyToSync(guardianAddr, true);
 	}
 
-	function notifyReadyToSync() external {
+	function readyToSync() external {
 		address guardianAddr = getValidatorsRegistrationContract().resolveGuardianAddress(msg.sender); // this validates registration
-		requireNotBanned(guardianAddr);
+		requireNotVotedOut(guardianAddr);
 
 		emit ValidatorStatusUpdated(guardianAddr, true, false);
 		getCommitteeContract().memberReadyToSync(guardianAddr, false);
->>>>>>> 97dc701e
 	}
 
 	function clearCommitteeUnreadyVotes(address[] memory committee, address votee) private {
