pragma solidity 0.5.16;

import "@openzeppelin/contracts/math/SafeMath.sol";
import "@openzeppelin/contracts/math/Math.sol";

import "./spec_interfaces/ICommitteeListener.sol";
import "./spec_interfaces/IDelegation.sol";
import "./interfaces/IElections.sol";
import "./spec_interfaces/IGuardiansRegistration.sol";
import "./IStakingContract.sol";
import "./spec_interfaces/ICommittee.sol";
import "./spec_interfaces/ICertification.sol";
import "./ContractRegistryAccessor.sol";
import "./WithClaimableFunctionalOwnership.sol";


contract Elections is IElections, ContractRegistryAccessor, WithClaimableFunctionalOwnership, Lockable {
	using SafeMath for uint256;

	mapping (address => mapping (address => uint256)) votedUnreadyVotes; // by => to => timestamp
	mapping (address => uint256) votersStake;
	mapping (address => address) voteOutVotes; // by => to
	mapping (address => uint256) accumulatedStakesForVoteOut; // addr => total stake
	mapping (address => bool) votedOutGuardians;

	struct Settings {
		uint32 voteUnreadyTimeoutSeconds;
		uint32 minSelfStakePercentMille;
		uint8 voteUnreadyPercentageThreshold;
		uint8 voteOutPercentageThreshold;
	}
	Settings settings;

	modifier onlyDelegationsContract() {
		require(msg.sender == address(getDelegationsContract()), "caller is not the delegations contract");

		_;
	}

	modifier onlyGuardiansRegistrationContract() {
		require(msg.sender == address(getGuardiansRegistrationContract()), "caller is not the guardian registrations contract");

		_;
	}

	constructor(uint32 minSelfStakePercentMille, uint8 voteUnreadyPercentageThreshold, uint32 voteUnreadyTimeoutSeconds, uint8 voteOutPercentageThreshold) public {
		require(minSelfStakePercentMille <= 100000, "minSelfStakePercentMille must be at most 100000");
		require(voteUnreadyPercentageThreshold >= 0 && voteUnreadyPercentageThreshold <= 100, "voteUnreadyPercentageThreshold must be between 0 and 100");
		require(voteOutPercentageThreshold >= 0 && voteOutPercentageThreshold <= 100, "voteOutPercentageThreshold must be between 0 and 100");

		settings = Settings({
			minSelfStakePercentMille: minSelfStakePercentMille,
			voteUnreadyPercentageThreshold: voteUnreadyPercentageThreshold,
			voteUnreadyTimeoutSeconds: voteUnreadyTimeoutSeconds,
			voteOutPercentageThreshold: voteOutPercentageThreshold
		});
	}

	/// @dev Called by: guardian registration contract
	/// Notifies a new guardian was registered
	function guardianRegistered(address addr) external {}

	/// @dev Called by: guardian registration contract
	/// Notifies a new guardian was unregistered
	function guardianUnregistered(address addr) external onlyGuardiansRegistrationContract {
		emit GuardianStatusUpdated(addr, false, false);
		getCommitteeContract().removeMember(addr);
	}

	/// @dev Called by: guardian registration contract
	/// Notifies on a guardian certification change
	function guardianCertificationChanged(address addr, bool isCertified) external {
		getCommitteeContract().memberCertificationChange(addr, isCertified);
	}

	function requireNotVotedOut(address addr) private view {
		require(!isVotedOut(addr), "caller is voted-out");
	}

	function readyForCommittee() external {
		address guardianAddr = getGuardiansRegistrationContract().resolveGuardianAddress(msg.sender); // this validates registration
		require(!isVotedOut(guardianAddr), "caller is voted-out");

		emit GuardianStatusUpdated(guardianAddr, true, true);
		getCommitteeContract().addMember(guardianAddr, getCommitteeEffectiveStake(guardianAddr, settings), getCertificationContract().isGuardianCertified(guardianAddr));
	}

	function readyToSync() external {
		address guardianAddr = getGuardiansRegistrationContract().resolveGuardianAddress(msg.sender); // this validates registration
		require(!isVotedOut(guardianAddr), "caller is voted-out");

		emit GuardianStatusUpdated(guardianAddr, true, false);
		getCommitteeContract().removeMember(guardianAddr);
	}

	function clearCommitteeUnreadyVotes(address[] memory committee, address votee) private {
		for (uint i = 0; i < committee.length; i++) {
			votedUnreadyVotes[committee[i]][votee] = 0; // clear vote-outs
		}
	}

	function isCommitteeVoteUnreadyThresholdReached(address[] memory committee, uint256[] memory weights, bool[] memory certification, address votee) private returns (bool) {
		Settings memory _settings = settings;

		uint256 totalCommitteeStake = 0;
		uint256 totalVoteUnreadyStake = 0;
		uint256 totalCertifiedStake = 0;
		uint256 totalCertifiedVoteUnreadyStake = 0;

		address member;
		uint256 memberStake;
		bool isVoteeCertified;
		for (uint i = 0; i < committee.length; i++) {
			member = committee[i];
			memberStake = weights[i];

			if (member == votee && certification[i]) {
				isVoteeCertified = true;
			}

			totalCommitteeStake = totalCommitteeStake.add(memberStake);
			if (certification[i]) {
				totalCertifiedStake = totalCertifiedStake.add(memberStake);
			}

			uint256 votedAt = votedUnreadyVotes[member][votee];
			if (votedAt != 0) {
				if (now.sub(votedAt) < _settings.voteUnreadyTimeoutSeconds) {
					// Vote is valid
					totalVoteUnreadyStake = totalVoteUnreadyStake.add(memberStake);
					if (certification[i]) {
						totalCertifiedVoteUnreadyStake = totalCertifiedVoteUnreadyStake.add(memberStake);
					}
				} else {
					// Vote is stale, delete from state
					votedUnreadyVotes[member][votee] = 0;
				}
			}
		}

		return (totalCommitteeStake > 0 && totalVoteUnreadyStake.mul(100).div(totalCommitteeStake) >= _settings.voteUnreadyPercentageThreshold)
			|| (isVoteeCertified && totalCertifiedStake > 0 && totalCertifiedVoteUnreadyStake.mul(100).div(totalCertifiedStake) >= _settings.voteUnreadyPercentageThreshold);
	}

	function voteUnready(address subjectAddr) external onlyWhenActive {
		address sender = getGuardiansRegistrationContract().resolveGuardianAddress(msg.sender);
		votedUnreadyVotes[sender][subjectAddr] = now;
		emit VoteUnreadyCasted(sender, subjectAddr);

		(address[] memory generalCommittee, uint256[] memory generalWeights, bool[] memory certification) = getCommitteeContract().getCommittee();

		bool votedUnready = isCommitteeVoteUnreadyThresholdReached(generalCommittee, generalWeights, certification, subjectAddr);
		if (votedUnready) {
			clearCommitteeUnreadyVotes(generalCommittee, subjectAddr);
			emit GuardianVotedUnready(subjectAddr);
			emit GuardianStatusUpdated(subjectAddr, false, false);
            getCommitteeContract().removeMember(subjectAddr);
		}
	}

	function voteOut(address subject) external onlyWhenActive {
		Settings memory _settings = settings;

		address prevSubject = voteOutVotes[msg.sender];
		voteOutVotes[msg.sender] = subject;

		uint256 voterStake = getDelegationsContract().getDelegatedStakes(msg.sender);

		if (prevSubject == address(0)) {
			votersStake[msg.sender] = voterStake;
		}

		if (subject == address(0)) {
			delete votersStake[msg.sender];
		}

		uint totalStake = getDelegationsContract().getTotalDelegatedStake();

		if (prevSubject != address(0) && prevSubject != subject) {
			_applyVoteOutVotesFor(prevSubject, 0, voterStake, totalStake, _settings);
		}

		if (subject != address(0)) {
			uint voteStakeAdded = prevSubject != subject ? voterStake : 0;
			_applyVoteOutVotesFor(subject, voteStakeAdded, 0, totalStake, _settings); // recheck also if not new
		}
		emit VoteOutCasted(msg.sender, subject);
	}

	function calcGovernanceEffectiveStake(bool selfDelegating, uint256 totalDelegatedStake) private pure returns (uint256) {
		return selfDelegating ? totalDelegatedStake : 0;
	}

	function getVoteOutVote(address addr) external view returns (address) {
		return voteOutVotes[addr];
	}

	function getAccumulatedStakesForVoteOut(address addr) external view returns (uint256) {
		return accumulatedStakesForVoteOut[addr];
	}

	function _applyStakesToVoteOutBy(address voter, uint256 currentVoterStake, uint256 totalGovernanceStake, Settings memory _settings) private {
		address subjectAddr = voteOutVotes[voter];
		if (subjectAddr == address(0)) return;

		uint256 prevVoterStake = votersStake[voter];
		votersStake[voter] = currentVoterStake;

		_applyVoteOutVotesFor(subjectAddr, currentVoterStake, prevVoterStake, totalGovernanceStake, _settings);
	}

    function _applyVoteOutVotesFor(address subjectAddr, uint256 voteOutStakeAdded, uint256 voteOutStakeRemoved, uint256 totalGovernanceStake, Settings memory _settings) private {
		if (isVotedOut(subjectAddr)) {
			return;
		}

		uint256 accumulated = accumulatedStakesForVoteOut[subjectAddr].
			sub(voteOutStakeRemoved).
			add(voteOutStakeAdded);

		bool shouldBeVotedOut = totalGovernanceStake > 0 && accumulated.mul(100).div(totalGovernanceStake) >= _settings.voteOutPercentageThreshold;
		if (shouldBeVotedOut) {
			votedOutGuardians[subjectAddr] = true;
			emit GuardianVotedOut(subjectAddr);

			emit GuardianStatusUpdated(subjectAddr, false, false);
			getCommitteeContract().removeMember(subjectAddr);

			accumulated = 0;
		}

		accumulatedStakesForVoteOut[subjectAddr] = accumulated;
	}

	function isVotedOut(address addr) private view returns (bool) {
		return votedOutGuardians[addr];
	}

	function delegatedStakeChange(address addr, uint256 selfStake, uint256 delegatedStake, uint256 totalDelegatedStake) external onlyDelegationsContract onlyWhenActive {
		Settings memory _settings = settings;
		_applyDelegatedStake(addr, selfStake, delegatedStake, _settings);
		_applyStakesToVoteOutBy(addr, delegatedStake, totalDelegatedStake, _settings);
	}

	function _applyDelegatedStake(address addr, uint256 selfStake, uint256 delegatedStake, Settings memory _settings) private {
		uint effectiveStake = getCommitteeEffectiveStake(selfStake, delegatedStake, _settings);
		emit StakeChanged(addr, selfStake, delegatedStake, effectiveStake);

		getCommitteeContract().memberWeightChange(addr, effectiveStake);
	}

<<<<<<< HEAD
	function getCommitteeEffectiveStake(uint256 selfStake, uint256 delegatedStake, Settings memory _settings) private view returns (uint256) {
=======
	function getCommitteeEffectiveStake(uint256 selfStake, uint256 delegatedStake, Settings memory _settings) private pure returns (uint256) {
		if (selfStake == 0) {
			return 0;
		}

>>>>>>> 3e0f66d8
		if (selfStake.mul(100000) >= delegatedStake.mul(_settings.minSelfStakePercentMille)) {
			return delegatedStake;
		}

		return selfStake.mul(100000).div(_settings.minSelfStakePercentMille); // never overflows or divides by zero
	}

	function getCommitteeEffectiveStake(address v, Settings memory _settings) private view returns (uint256) {
		return getCommitteeEffectiveStake(getStakingContract().getStakeBalanceOf(v), getDelegationsContract().getDelegatedStakes(v), _settings);
	}

	function removeMemberFromCommittees(address addr) private {
		getCommitteeContract().removeMember(addr);
	}

	function addMemberToCommittees(address addr, Settings memory _settings) private {
		getCommitteeContract().addMember(addr, getCommitteeEffectiveStake(addr, _settings), getCertificationContract().isGuardianCertified(addr));
	}

	function setVoteUnreadyTimeoutSeconds(uint32 voteUnreadyTimeoutSeconds) external onlyFunctionalOwner /* todo onlyWhenActive */ {
		emit VoteUnreadyTimeoutSecondsChanged(voteUnreadyTimeoutSeconds, settings.voteUnreadyTimeoutSeconds);
		settings.voteUnreadyTimeoutSeconds = voteUnreadyTimeoutSeconds;
	}

	function setMinSelfStakePercentMille(uint32 minSelfStakePercentMille) external onlyFunctionalOwner /* todo onlyWhenActive */ {
		require(minSelfStakePercentMille <= 100000, "minSelfStakePercentMille must be 100000 at most");
		emit MinSelfStakePercentMilleChanged(minSelfStakePercentMille, settings.minSelfStakePercentMille);
		settings.minSelfStakePercentMille = minSelfStakePercentMille;
	}

	function setVoteOutPercentageThreshold(uint8 voteOutPercentageThreshold) external onlyFunctionalOwner /* todo onlyWhenActive */ {
		require(voteOutPercentageThreshold <= 100, "voteOutPercentageThreshold must not be larger than 100");
		emit VoteOutPercentageThresholdChanged(voteOutPercentageThreshold, settings.voteOutPercentageThreshold);
		settings.voteOutPercentageThreshold = voteOutPercentageThreshold;
	}

	function setVoteUnreadyPercentageThreshold(uint8 voteUnreadyPercentageThreshold) external onlyFunctionalOwner /* todo onlyWhenActive */ {
		require(voteUnreadyPercentageThreshold <= 100, "voteUnreadyPercentageThreshold must not be larger than 100");
		emit VoteUnreadyPercentageThresholdChanged(voteUnreadyPercentageThreshold, settings.voteUnreadyPercentageThreshold);
		settings.voteUnreadyPercentageThreshold = voteUnreadyPercentageThreshold;
	}

	function getSettings() external view returns (
		uint32 voteUnreadyTimeoutSeconds,
		uint32 minSelfStakePercentMille,
		uint8 voteUnreadyPercentageThreshold,
		uint8 voteOutPercentageThreshold
	) {
		Settings memory _settings = settings;
		voteUnreadyTimeoutSeconds = _settings.voteUnreadyTimeoutSeconds;
		minSelfStakePercentMille = _settings.minSelfStakePercentMille;
		voteUnreadyPercentageThreshold = _settings.voteUnreadyPercentageThreshold;
		voteOutPercentageThreshold = _settings.voteUnreadyPercentageThreshold;
	}

}<|MERGE_RESOLUTION|>--- conflicted
+++ resolved
@@ -249,15 +249,7 @@
 		getCommitteeContract().memberWeightChange(addr, effectiveStake);
 	}
 
-<<<<<<< HEAD
-	function getCommitteeEffectiveStake(uint256 selfStake, uint256 delegatedStake, Settings memory _settings) private view returns (uint256) {
-=======
 	function getCommitteeEffectiveStake(uint256 selfStake, uint256 delegatedStake, Settings memory _settings) private pure returns (uint256) {
-		if (selfStake == 0) {
-			return 0;
-		}
-
->>>>>>> 3e0f66d8
 		if (selfStake.mul(100000) >= delegatedStake.mul(_settings.minSelfStakePercentMille)) {
 			return delegatedStake;
 		}
