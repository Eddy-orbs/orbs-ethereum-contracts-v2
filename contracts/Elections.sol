--- conflicted
+++ resolved
@@ -294,33 +294,12 @@
 		require(stakeOwners.length == delegatees.length, "arrays must be of same length");
 		require(stakeOwners.length == prevGovStakeDelegatees.length, "arrays must be of same length");
 
-<<<<<<< HEAD
-		address curDelegatee;
-		uint totalNewUncapped;
-		uint prevGovStake;
-		for (uint i = 0; i < stakeOwners.length + 1; i++) {
-			if (i == stakeOwners.length || delegatees[i] != curDelegatee) {
-				if (curDelegatee != address(0)) {
-					// this mimics notifyStakeChange
-					_applyDelegatedStake(curDelegatee, totalNewUncapped);
-					_applyStakesToBanningBy(curDelegatee, prevGovStake); // totalGovernanceStake must be updated by now // TODO check prevGovStake is correct
-				}
-				if (i == stakeOwners.length) {
-					break;
-				}
-				curDelegatee = delegatees[i];
-				totalNewUncapped = 0;
-				prevGovStake = prevGovStakeOwners[i];
-			}
-			totalNewUncapped += newUncappedStakes[i];
-=======
 		for (uint i = 0; i < stakeOwners.length; i++) {
 
 			// this mimics notifyStakeChange. TODO optimize to minimize calls to committe contract assuming similar delegatees are consecutive in order. careful not to break banning logic...
 			_applyDelegatedStake(delegatees[i], newUncappedStakes[i]);
 
 			_applyStakesToBanningBy(delegatees[i], prevGovStakeDelegatees[i]);
->>>>>>> f1568a27
 		}
 	}
 
