// SPDX-License-Identifier: MIT

pragma solidity 0.6.12;

import "@openzeppelin/contracts/math/SafeMath.sol";

import "./spec_interfaces/IElections.sol";
import "./spec_interfaces/IDelegations.sol";
import "./spec_interfaces/IGuardiansRegistration.sol";
import "./spec_interfaces/ICommittee.sol";
import "./spec_interfaces/ICertification.sol";
import "./ManagedContract.sol";

/// @title Elections contract
contract Elections is IElections, ManagedContract {
	using SafeMath for uint256;

	uint32 constant PERCENT_MILLIE_BASE = 100000;

	mapping(address => mapping(address => uint256)) voteUnreadyVotes; // by => to => expiration
	mapping(address => uint256) public votersStake;
	mapping(address => address) voteOutVotes; // by => to
	mapping(address => uint256) accumulatedStakesForVoteOut; // addr => total stake
	mapping(address => bool) votedOutGuardians;

	struct Settings {
		uint32 minSelfStakePercentMille;
		uint32 voteUnreadyPercentMilleThreshold;
		uint32 voteOutPercentMilleThreshold;
	}
	Settings settings;

    /// Constructor
    /// @param _contractRegistry is the contract registry address
    /// @param _registryAdmin is the registry admin address
	/// @param minSelfStakePercentMille is the minimum self stake in percent-mille (0-100,000) 
	/// @param voteUnreadyPercentMilleThreshold is the minimum vote-unready threshold in percent-mille (0-100,000)
	/// @param voteOutPercentMilleThreshold is the minimum vote-out threshold in percent-mille (0-100,000)
	constructor(IContractRegistry _contractRegistry, address _registryAdmin, uint32 minSelfStakePercentMille, uint32 voteUnreadyPercentMilleThreshold, uint32 voteOutPercentMilleThreshold) ManagedContract(_contractRegistry, _registryAdmin) public {
		setMinSelfStakePercentMille(minSelfStakePercentMille);
		setVoteOutPercentMilleThreshold(voteOutPercentMilleThreshold);
		setVoteUnreadyPercentMilleThreshold(voteUnreadyPercentMilleThreshold);
	}

	modifier onlyDelegationsContract() {
		require(msg.sender == address(delegationsContract), "caller is not the delegations contract");

		_;
	}

	modifier onlyGuardiansRegistrationContract() {
		require(msg.sender == address(guardianRegistrationContract), "caller is not the guardian registrations contract");

		_;
	}

	modifier onlyCertificationContract() {
		require(msg.sender == address(certificationContract), "caller is not the certification contract");

		_;
	}

	/*
	 * External functions
	 */

	/// Notifies that the guardian is ready to sync with other nodes
	/// @dev ready to sync state is not managed in the contract that only emits an event
	/// @dev readyToSync clears the readyForCommittee state
	function readyToSync() external override onlyWhenActive {
		address guardian = guardianRegistrationContract.resolveGuardianAddress(msg.sender); // this validates registration
		require(!isVotedOut(guardian), "caller is voted-out");

		emit GuardianStatusUpdated(guardian, true, false);

		committeeContract.removeMember(guardian);
	}

	/// Notifies that the guardian is ready to join the committee
	/// @dev a qualified guardian calling readyForCommittee is added to the committee
	function readyForCommittee() external override onlyWhenActive {
		_readyForCommittee(msg.sender);
	}

	/// Checks if a guardian is qualified to join the committee
	/// @dev when true, calling readyForCommittee() will result in adding the guardian to the committee
	/// @dev called periodically by guardians to check if they are qualified to join the committee
	/// @param guardian is the guardian to check
	/// @return canJoin indicating that the guardian can join the current committee
	function canJoinCommittee(address guardian) external view override returns (bool) {
		guardian = guardianRegistrationContract.resolveGuardianAddress(guardian); // this validates registration

		if (isVotedOut(guardian)) {
			return false;
		}

		uint256 effectiveStake = getGuardianEffectiveStake(guardian, settings);
		return committeeContract.checkAddMember(guardian, effectiveStake);
	}

	/// Returns an address effective stake
	/// The effective stake is derived from a guardian delegate stake and selfs stake  
	/// @return effectiveStake is the guardian's effective stake
	function getEffectiveStake(address guardian) external override view returns (uint effectiveStake) {
		return getGuardianEffectiveStake(guardian, settings);
	}

	/// Returns the current committee along with the guardians' Orbs address and IP
	/// @return committee is a list of the committee members' guardian addresses
	/// @return weights is a list of the committee members' weight (effective stake)
	/// @return orbsAddrs is a list of the committee members' orbs address
	/// @return certification is a list of bool indicating the committee members certification
	/// @return ips is a list of the committee members' ip
	function getCommittee() external override view returns (address[] memory committee, uint256[] memory weights, address[] memory orbsAddrs, bool[] memory certification, bytes4[] memory ips) {
		IGuardiansRegistration _guardianRegistrationContract = guardianRegistrationContract;
		(committee, weights, certification) = committeeContract.getCommittee();
		orbsAddrs = _guardianRegistrationContract.getGuardiansOrbsAddress(committee);
		ips = _guardianRegistrationContract.getGuardianIps(committee);
	}

	// Vote-unready

	/// Casts an unready vote on a subject guardian
	/// @dev Called by a guardian as part of the automatic vote-unready flow
	/// @dev The transaction may be sent from the guardian or orbs address.
	/// @param subject is the subject guardian to vote out
	/// @param voteExpiration is the expiration time of the vote unready to prevent counting of a vote that is already irrelevant.
	function voteUnready(address subject, uint voteExpiration) external override onlyWhenActive {
		require(voteExpiration >= block.timestamp, "vote expiration time must not be in the past");

		address voter = guardianRegistrationContract.resolveGuardianAddress(msg.sender);
		voteUnreadyVotes[voter][subject] = voteExpiration;
		emit VoteUnreadyCasted(voter, subject, voteExpiration);

		(address[] memory generalCommittee, uint256[] memory generalWeights, bool[] memory certification) = committeeContract.getCommittee();

		bool votedUnready = isCommitteeVoteUnreadyThresholdReached(generalCommittee, generalWeights, certification, subject);
		if (votedUnready) {
			clearCommitteeUnreadyVotes(generalCommittee, subject);
			emit GuardianVotedUnready(subject);

			emit GuardianStatusUpdated(subject, false, false);
			committeeContract.removeMember(subject);
		}
	}

	/// Returns the current vote unready vote for a voter and a subject pair
	/// @param voter is the voting guardian address
	/// @param subject is the subject guardian address
	/// @return valid indicates whether there is a valid vote
	/// @return expiration returns the votes expiration time
	function getVoteUnreadyVote(address voter, address subject) public override view returns (bool valid, uint256 expiration) {
		expiration = voteUnreadyVotes[voter][subject];
		valid = expiration != 0 && block.timestamp < expiration;
	}

	/// Returns the current vote-unready status of a subject guardian.
	/// @dev the committee and certification data is used to check the certified and committee threshold
	/// @param subject is the subject guardian address
	/// @return committee is a list of the current committee members
	/// @return weights is a list of the current committee members weight
	/// @return certification is a list of bool indicating the committee members certification
	/// @return votes is a list of bool indicating the members that votes the subject unready
	/// @return subjectInCommittee indicates that the subject is in the committee
	/// @return subjectInCertifiedCommittee indicates that the subject is in the certified committee
	function getVoteUnreadyStatus(address subject) external override view returns (address[] memory committee, uint256[] memory weights, bool[] memory certification, bool[] memory votes, bool subjectInCommittee, bool subjectInCertifiedCommittee) {
		(committee, weights, certification) = committeeContract.getCommittee();

		votes = new bool[](committee.length);
		for (uint i = 0; i < committee.length; i++) {
			address memberAddr = committee[i];
			if (block.timestamp < voteUnreadyVotes[memberAddr][subject]) {
				votes[i] = true;
			}

			if (memberAddr == subject) {
				subjectInCommittee = true;
				subjectInCertifiedCommittee = certification[i];
			}
		}
	}

	// Vote-out

	/// Casts a voteOut vote by the sender to the given address
	/// @dev the transaction is sent from the guardian address
	/// @param subject is the subject guardian address
	function voteOut(address subject) external override onlyWhenActive {
		Settings memory _settings = settings;

		address voter = msg.sender;
		address prevSubject = voteOutVotes[voter];

		voteOutVotes[voter] = subject;
		emit VoteOutCasted(voter, subject);

		uint256 voterStake = delegationsContract.getDelegatedStake(voter);

		if (prevSubject == address(0)) {
			votersStake[voter] = voterStake;
		}

		if (subject == address(0)) {
			delete votersStake[voter];
		}

		uint totalStake = delegationsContract.getTotalDelegatedStake();

		if (prevSubject != address(0) && prevSubject != subject) {
			applyVoteOutVotesFor(prevSubject, 0, voterStake, totalStake, _settings);
		}

		if (subject != address(0)) {
			uint voteStakeAdded = prevSubject != subject ? voterStake : 0;
			applyVoteOutVotesFor(subject, voteStakeAdded, 0, totalStake, _settings); // recheck also if not new
		}
	}

	/// Returns the subject address the addr has voted-out against
	/// @param voter is the voting guardian address
	/// @return subject is the subject the voter has voted out
	function getVoteOutVote(address voter) external override view returns (address) {
		return voteOutVotes[voter];
	}

	/// Returns the governance voteOut status of a guardian.
	/// @dev A guardian is voted out if votedStake / totalDelegatedStake (in percent mille) > threshold
	/// @param subject is the subject guardian address
	/// @return votedOut indicates whether the subject was voted out
	/// @return votedStake is the total stake voting against the subject
	/// @return totalDelegatedStake is the total delegated stake
	function getVoteOutStatus(address subject) external override view returns (bool votedOut, uint votedStake, uint totalDelegatedStake) {
		votedOut = isVotedOut(subject);
		votedStake = accumulatedStakesForVoteOut[subject];
		totalDelegatedStake = delegationsContract.getTotalDelegatedStake();
	}

	/*
	 * Notification functions from other PoS contracts
	 */

<<<<<<< HEAD
	/// Notifies a delegated stake change event
	/// @dev Called by: delegation contract
	/// @param delegate is the delegate to update
	/// @param selfStake is the delegate self stake (0 if not self-delegating)
	/// @param delegatedStake is the delegate delegated stake (0 if not self-delegating)
	/// @param totalDelegatedStake is the total delegated stake
	function delegatedStakeChange(address delegate, uint256 selfStake, uint256 delegatedStake, uint256 totalDelegatedStake) external override onlyDelegationsContract onlyWhenActive {
=======
	function delegatedStakeChange(address delegate, uint256 selfDelegatedStake, uint256 delegatedStake, uint256 totalDelegatedStake) external override onlyDelegationsContract onlyWhenActive {
>>>>>>> 7b976469
		Settings memory _settings = settings;

		uint effectiveStake = calcEffectiveStake(selfDelegatedStake, delegatedStake, _settings);
		emit StakeChanged(delegate, selfDelegatedStake, delegatedStake, effectiveStake);

		committeeContract.memberWeightChange(delegate, effectiveStake);

		applyStakesToVoteOutBy(delegate, delegatedStake, totalDelegatedStake, _settings);
	}

	/// Notifies a new guardian was unregistered
	/// @dev Called by: guardian registration contract
	/// @dev when a guardian unregisters its status is updated to not ready to sync and is removed from the committee
	/// @param guardian is the address of the guardian that unregistered
	function guardianUnregistered(address guardian) external override onlyGuardiansRegistrationContract onlyWhenActive {
		emit GuardianStatusUpdated(guardian, false, false);
		committeeContract.removeMember(guardian);
	}

	/// Notifies on a guardian certification change
	/// @dev Called by: guardian registration contract
	/// @param guardian is the address of the guardian to update
	/// @param isCertified indicates whether the guardian is certified
	function guardianCertificationChanged(address guardian, bool isCertified) external override onlyCertificationContract onlyWhenActive {
		committeeContract.memberCertificationChange(guardian, isCertified);
	}

	/*
     * Governance functions
	 */

	/// Sets the minimum self stake requirement for the effective stake
	/// @dev governance function called only by the functional manager
	/// @param minSelfStakePercentMille is the minimum self stake in percent-mille (0-100,000) 
	function setMinSelfStakePercentMille(uint32 minSelfStakePercentMille) public override onlyFunctionalManager {
		require(minSelfStakePercentMille <= PERCENT_MILLIE_BASE, "minSelfStakePercentMille must be 100000 at most");
		emit MinSelfStakePercentMilleChanged(minSelfStakePercentMille, settings.minSelfStakePercentMille);
		settings.minSelfStakePercentMille = minSelfStakePercentMille;
	}

	/// Returns the minimum self-stake required for the effective stake
	/// @return minSelfStakePercentMille is the minimum self stake in percent-mille 
	function getMinSelfStakePercentMille() external override view returns (uint32) {
		return settings.minSelfStakePercentMille;
	}

	/// Sets the vote-out threshold
	/// @dev governance function called only by the functional manager
	/// @param voteOutPercentMilleThreshold is the minimum threshold in percent-mille (0-100,000)
	function setVoteOutPercentMilleThreshold(uint32 voteOutPercentMilleThreshold) public override onlyFunctionalManager {
		require(voteOutPercentMilleThreshold <= PERCENT_MILLIE_BASE, "voteOutPercentMilleThreshold must not be larger than 100000");
		emit VoteOutPercentMilleThresholdChanged(voteOutPercentMilleThreshold, settings.voteOutPercentMilleThreshold);
		settings.voteOutPercentMilleThreshold = voteOutPercentMilleThreshold;
	}

	/// Returns the vote-out threshold
	/// @return voteOutPercentMilleThreshold is the minimum threshold in percent-mille
	function getVoteOutPercentMilleThreshold() external override view returns (uint32) {
		return settings.voteOutPercentMilleThreshold;
	}

	/// Sets the vote-unready threshold
	/// @dev governance function called only by the functional manager
	/// @param voteUnreadyPercentMilleThreshold is the minimum threshold in percent-mille (0-100,000)
	function setVoteUnreadyPercentMilleThreshold(uint32 voteUnreadyPercentMilleThreshold) public override onlyFunctionalManager {
		require(voteUnreadyPercentMilleThreshold <= PERCENT_MILLIE_BASE, "voteUnreadyPercentMilleThreshold must not be larger than 100000");
		emit VoteUnreadyPercentMilleThresholdChanged(voteUnreadyPercentMilleThreshold, settings.voteUnreadyPercentMilleThreshold);
		settings.voteUnreadyPercentMilleThreshold = voteUnreadyPercentMilleThreshold;
	}

	/// Returns the vote-unready threshold
	/// @return voteUnreadyPercentMilleThreshold is the minimum threshold in percent-mille
	function getVoteUnreadyPercentMilleThreshold() external override view returns (uint32) {
		return settings.voteUnreadyPercentMilleThreshold;
	}

	/// Returns the contract's settings 
	/// @return minSelfStakePercentMille is the minimum self stake in percent-mille
	/// @return voteUnreadyPercentMilleThreshold is the minimum threshold in percent-mille
	/// @return voteOutPercentMilleThreshold is the minimum threshold in percent-mille
	function getSettings() external override view returns (
		uint32 minSelfStakePercentMille,
		uint32 voteUnreadyPercentMilleThreshold,
		uint32 voteOutPercentMilleThreshold
	) {
		Settings memory _settings = settings;
		minSelfStakePercentMille = _settings.minSelfStakePercentMille;
		voteUnreadyPercentMilleThreshold = _settings.voteUnreadyPercentMilleThreshold;
		voteOutPercentMilleThreshold = _settings.voteOutPercentMilleThreshold;
	}

	/// Initializes the ready for committee notification for the committee guardians
	/// @dev governance function called only by the initialization manager during migration 
	/// @dev identical behaviour as if each guardian sent readyForCommittee() 
	/// @param guardians a list of guardians addresses to update
	function initReadyForCommittee(address[] calldata guardians) external override onlyInitializationAdmin {
		for (uint i = 0; i < guardians.length; i++) {
			_readyForCommittee(guardians[i]);
		}
	}

	/*
     * Private functions
	 */


	/// Handles a readyForCommittee notification
	/// @dev may be called with either the guardian address or the guardian's orbs address
	/// @dev notifies the committee contract that will add the guardian if qualified
	/// @param guardian is the guardian ready for committee
	function _readyForCommittee(address guardian) private {
		guardian = guardianRegistrationContract.resolveGuardianAddress(guardian); // this validates registration
		require(!isVotedOut(guardian), "caller is voted-out");

		emit GuardianStatusUpdated(guardian, true, true);

		uint256 effectiveStake = getGuardianEffectiveStake(guardian, settings);
		committeeContract.addMember(guardian, effectiveStake, certificationContract.isGuardianCertified(guardian));
	}

	/// Calculates a guardian effective stake based on its self-stake and delegated stake
	function calcEffectiveStake(uint256 selfStake, uint256 delegatedStake, Settings memory _settings) private pure returns (uint256) {
		if (selfStake.mul(PERCENT_MILLIE_BASE) >= delegatedStake.mul(_settings.minSelfStakePercentMille)) {
			return delegatedStake;
		}
		return selfStake.mul(PERCENT_MILLIE_BASE).div(_settings.minSelfStakePercentMille); // never overflows or divides by zero
	}

<<<<<<< HEAD
	/// Returns a guardians stake and delegated stake information
	/// @dev returns the same information as emitted in the StakeChanged event
	/// @dev retrieves the relevant information from the delegation contract
	function getGuardianStakeInfo(address guardian, Settings memory _settings) private view returns (uint256 selfStake, uint256 effectiveStake, uint256 delegatedStake) {
=======
	function getGuardianEffectiveStake(address guardian, Settings memory _settings) private view returns (uint256 effectiveStake) {
>>>>>>> 7b976469
		IDelegations _delegationsContract = delegationsContract;
		(,uint256 selfStake) = _delegationsContract.getDelegationInfo(guardian);
		uint256 delegatedStake = _delegationsContract.getDelegatedStake(guardian);
		return calcEffectiveStake(selfStake, delegatedStake, _settings);
	}

	// Vote-unready

	/// Checks if the vote unready threshold was reached for a given subject
	/// @dev a subject is voted-unready if either it reaches the threshold in the general committee or a certified subject reaches the threshold in the certified committee
	/// @param committee is a list of the current committee members
	/// @param weights is a list of the current committee members weight
	/// @param certification is a list of bool indicating the committee members certification
	/// @param subject is the subject guardian address
	/// @return thresholdReached is a bool indicating that the threshold was reached
	function isCommitteeVoteUnreadyThresholdReached(address[] memory committee, uint256[] memory weights, bool[] memory certification, address subject) private returns (bool) {
		Settings memory _settings = settings;

		uint256 totalCommitteeStake = 0;
		uint256 totalVoteUnreadyStake = 0;
		uint256 totalCertifiedStake = 0;
		uint256 totalCertifiedVoteUnreadyStake = 0;

		address member;
		uint256 memberStake;
		bool isSubjectCertified;
		for (uint i = 0; i < committee.length; i++) {
			member = committee[i];
			memberStake = weights[i];

			if (member == subject && certification[i]) {
				isSubjectCertified = true;
			}

			totalCommitteeStake = totalCommitteeStake.add(memberStake);
			if (certification[i]) {
				totalCertifiedStake = totalCertifiedStake.add(memberStake);
			}

			(bool valid, uint256 expiration) = getVoteUnreadyVote(member, subject);
			if (valid) {
				totalVoteUnreadyStake = totalVoteUnreadyStake.add(memberStake);
				if (certification[i]) {
					totalCertifiedVoteUnreadyStake = totalCertifiedVoteUnreadyStake.add(memberStake);
				}
			} else if (expiration != 0) {
				// Vote is stale, delete from state
				delete voteUnreadyVotes[member][subject];
			}
		}

		return (
			totalCommitteeStake > 0 &&
			totalVoteUnreadyStake.mul(PERCENT_MILLIE_BASE) >= uint256(_settings.voteUnreadyPercentMilleThreshold).mul(totalCommitteeStake)
		) || (
			isSubjectCertified &&
			totalCertifiedStake > 0 &&
			totalCertifiedVoteUnreadyStake.mul(PERCENT_MILLIE_BASE) >= uint256(_settings.voteUnreadyPercentMilleThreshold).mul(totalCertifiedStake)
		);
	}

	/// Clears the committee members vote-unready state upon declaring a guardian unready
	/// @param committee is a list of the current committee members
	/// @param subject is the subject guardian address
	function clearCommitteeUnreadyVotes(address[] memory committee, address subject) private {
		for (uint i = 0; i < committee.length; i++) {
			voteUnreadyVotes[committee[i]][subject] = 0; // clear vote-outs
		}
	}

	// Vote-out

	/// Updates the vote-out state upon a stake change notification
	/// @param voter is the voter address
	/// @param currentVoterStake is the voter delegated stake
	/// @param totalDelegatedStake is the total delegated stake
	/// @param _settings is the contract settings struct
	function applyStakesToVoteOutBy(address voter, uint256 currentVoterStake, uint256 totalDelegatedStake, Settings memory _settings) private {
		address subject = voteOutVotes[voter];
		if (subject == address(0)) return;

		uint256 prevVoterStake = votersStake[voter];
		votersStake[voter] = currentVoterStake;

		applyVoteOutVotesFor(subject, currentVoterStake, prevVoterStake, totalDelegatedStake, _settings);
	}

	/// Applies updates in a vote-out subject state and checks whether its threshold was reached
	/// @param subject is the vote-out subject
	/// @param voteOutStakeAdded is the added votes against the subject
	/// @param voteOutStakeRemoved is the removed votes against the subject
	/// @param totalDelegatedStake is the total delegated stake used to check the vote-out threshold
	/// @param _settings is the contract settings struct
    function applyVoteOutVotesFor(address subject, uint256 voteOutStakeAdded, uint256 voteOutStakeRemoved, uint256 totalDelegatedStake, Settings memory _settings) private {
		if (isVotedOut(subject)) {
			return;
		}

		uint256 accumulated = accumulatedStakesForVoteOut[subject].
			sub(voteOutStakeRemoved).
			add(voteOutStakeAdded);

		bool shouldBeVotedOut = totalDelegatedStake > 0 && accumulated.mul(PERCENT_MILLIE_BASE) >= uint256(_settings.voteOutPercentMilleThreshold).mul(totalDelegatedStake);
		if (shouldBeVotedOut) {
			votedOutGuardians[subject] = true;
			emit GuardianVotedOut(subject);

			emit GuardianStatusUpdated(subject, false, false);
			committeeContract.removeMember(subject);
		}

		accumulatedStakesForVoteOut[subject] = accumulated;
	}

	/// Checks whether a guardian was voted out
	function isVotedOut(address guardian) private view returns (bool) {
		return votedOutGuardians[guardian];
	}

	/*
     * Contracts topology / registry interface
     */

	ICommittee committeeContract;
	IDelegations delegationsContract;
	IGuardiansRegistration guardianRegistrationContract;
	ICertification certificationContract;

	/// Refreshes the address of the other contracts the contract interacts with
    /// @dev called by the registry contract upon an update of a contract in the registry
	function refreshContracts() external override {
		committeeContract = ICommittee(getCommitteeContract());
		delegationsContract = IDelegations(getDelegationsContract());
		guardianRegistrationContract = IGuardiansRegistration(getGuardiansRegistrationContract());
		certificationContract = ICertification(getCertificationContract());
	}

}<|MERGE_RESOLUTION|>--- conflicted
+++ resolved
@@ -239,17 +239,13 @@
 	 * Notification functions from other PoS contracts
 	 */
 
-<<<<<<< HEAD
 	/// Notifies a delegated stake change event
 	/// @dev Called by: delegation contract
 	/// @param delegate is the delegate to update
-	/// @param selfStake is the delegate self stake (0 if not self-delegating)
+	/// @param selfDelegatedStake is the delegate self stake (0 if not self-delegating)
 	/// @param delegatedStake is the delegate delegated stake (0 if not self-delegating)
 	/// @param totalDelegatedStake is the total delegated stake
-	function delegatedStakeChange(address delegate, uint256 selfStake, uint256 delegatedStake, uint256 totalDelegatedStake) external override onlyDelegationsContract onlyWhenActive {
-=======
 	function delegatedStakeChange(address delegate, uint256 selfDelegatedStake, uint256 delegatedStake, uint256 totalDelegatedStake) external override onlyDelegationsContract onlyWhenActive {
->>>>>>> 7b976469
 		Settings memory _settings = settings;
 
 		uint effectiveStake = calcEffectiveStake(selfDelegatedStake, delegatedStake, _settings);
@@ -378,14 +374,12 @@
 		return selfStake.mul(PERCENT_MILLIE_BASE).div(_settings.minSelfStakePercentMille); // never overflows or divides by zero
 	}
 
-<<<<<<< HEAD
-	/// Returns a guardians stake and delegated stake information
-	/// @dev returns the same information as emitted in the StakeChanged event
-	/// @dev retrieves the relevant information from the delegation contract
-	function getGuardianStakeInfo(address guardian, Settings memory _settings) private view returns (uint256 selfStake, uint256 effectiveStake, uint256 delegatedStake) {
-=======
+	/// Returns the effective state of a guardian 
+	/// @dev calls the delegation contract to retrieve the guardian current stake and delegated stake
+	/// @param guardian is the guardian to query
+	/// @param _settings is the contract settings struct
+	/// @return effectiveStake is the guardian's effective stake
 	function getGuardianEffectiveStake(address guardian, Settings memory _settings) private view returns (uint256 effectiveStake) {
->>>>>>> 7b976469
 		IDelegations _delegationsContract = delegationsContract;
 		(,uint256 selfStake) = _delegationsContract.getDelegationInfo(guardian);
 		uint256 delegatedStake = _delegationsContract.getDelegatedStake(guardian);
