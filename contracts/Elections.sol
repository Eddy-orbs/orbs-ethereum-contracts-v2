pragma solidity 0.5.16;

import "@openzeppelin/contracts/math/SafeMath.sol";
import "@openzeppelin/contracts/math/Math.sol";

import "./spec_interfaces/ICommitteeListener.sol";
import "./interfaces/IElections.sol";
import "./spec_interfaces/IValidatorsRegistration.sol";
import "./IStakingContract.sol";
import "./spec_interfaces/ICommittee.sol";
import "./spec_interfaces/ICompliance.sol";
import "./ContractRegistryAccessor.sol";


contract Elections is IElections, IStakeChangeNotifier, ContractRegistryAccessor {
	using SafeMath for uint256;

    uint256 constant BANNING_LOCK_TIMEOUT = 1 weeks;

	// TODO consider using structs instead of multiple mappings
	mapping (address => uint256) ownStakes;
	mapping (address => uint256) uncappedStakes;
	uint256 totalGovernanceStake;

	mapping (address => address) delegations;
	mapping (address => mapping (address => uint256)) voteOuts; // by => to => timestamp
	mapping (address => address[]) banningVotes; // by => to[]]
	mapping (address => uint256) accumulatedStakesForBanning; // addr => total stake
	mapping (address => uint256) bannedValidators; // addr => timestamp

	uint minCommitteeSize; // TODO only used as an argument to committee.setMinimumWeight(), should probably not be here
	uint maxDelegationRatio; // TODO consider using a hardcoded constant instead.
	uint8 voteOutPercentageThreshold;
	uint256 voteOutTimeoutSeconds;
	uint256 banningPercentageThreshold;

	modifier onlyStakingContract() {
		require(msg.sender == address(getStakingContract()), "caller is not the staking contract");

		_;
	}

	modifier onlyValidatorsRegistrationContract() {
		require(msg.sender == address(getValidatorsRegistrationContract()), "caller is not the validator registrations contract");

		_;
	}

	modifier onlyComplianceContract() {
		require(msg.sender == address(getComplianceContract()), "caller is not the validator registrations contract");

		_;
	}

	modifier onlyNotBanned() {
		require(!_isBanned(msg.sender), "caller is a banned validator");

		_;
	}

	constructor(uint _minCommitteeSize, uint8 _maxDelegationRatio, uint8 _voteOutPercentageThreshold, uint256 _voteOutTimeoutSeconds, uint256 _banningPercentageThreshold) public {
		require(_maxDelegationRatio >= 1, "max delegation ration must be at least 1");
		require(_voteOutPercentageThreshold >= 0 && _voteOutPercentageThreshold <= 100, "voteOutPercentageThreshold must be between 0 and 100");
		require(_banningPercentageThreshold >= 0 && _banningPercentageThreshold <= 100, "banningPercentageThreshold must be between 0 and 100");

		minCommitteeSize = _minCommitteeSize;
	    maxDelegationRatio = _maxDelegationRatio;
		voteOutPercentageThreshold = _voteOutPercentageThreshold;
		voteOutTimeoutSeconds = _voteOutTimeoutSeconds;
		banningPercentageThreshold = _banningPercentageThreshold;
	}

	/// @dev Called by: validator registration contract
	/// Notifies a new validator was registered
	function validatorRegistered(address addr) external onlyValidatorsRegistrationContract {
		if (_isBanned(addr)) {
			return;
		}
		addMemberToCommittees(addr);
	}

	/// @dev Called by: validator registration contract
	/// Notifies a new validator was unregistered
	function validatorUnregistered(address addr) external onlyValidatorsRegistrationContract {
		removeMemberFromCommittees(addr);
	}

	/// @dev Called by: validator registration contract
	/// Notifies on a validator compliance change
	function validatorComplianceChanged(address addr, string calldata complianceType) external onlyComplianceContract {
		if (_isBanned(addr)) {
			return;
		}

<<<<<<< HEAD
		if (isComplianceType(conformanceType)) {
			getComplianceCommitteeContract().addMember(addr, getCommitteeEffectiveStake(addr));
=======
		if (isComplianceType(complianceType)) {
			complianceCommitteeContract().addMember(addr, getCommitteeEffectiveStake(addr));
>>>>>>> 2e5205c8
		} else {
			getComplianceCommitteeContract().removeMember(addr);
		}
	}

	function notifyReadyForCommittee() external onlyNotBanned {
		address sender = getMainAddrFromOrbsAddr(msg.sender);
		(bool committeeChanged,) = getGeneralCommitteeContract().memberReadyForCommittee(sender);
		if (committeeChanged) {
			updateComplianceCommitteeMinimumWeight();
		}
		getComplianceCommitteeContract().memberReadyForCommittee(sender);
	}

	function notifyReadyToSync() external onlyNotBanned {
		address sender = getMainAddrFromOrbsAddr(msg.sender);
		(bool committeeChanged,) = getGeneralCommitteeContract().memberReadyToSync(sender);
		if (committeeChanged) {
			updateComplianceCommitteeMinimumWeight();
		}
		getComplianceCommitteeContract().memberReadyToSync(sender);
	}

	function delegate(address to) external {
		address prevDelegatee = delegations[msg.sender];
        if (prevDelegatee == address(0)) {
            prevDelegatee = msg.sender;
        }

		uint256 prevGovStakePrevDelegatee = getGovernanceEffectiveStake(prevDelegatee);
		uint256 prevGovStakeNewDelegatee = getGovernanceEffectiveStake(to);

		delegations[msg.sender] = to; // delegation!
		emit Delegated(msg.sender, to);

		uint256 stake = ownStakes[msg.sender];

        _applyDelegatedStake(prevDelegatee, uncappedStakes[prevDelegatee].sub(stake), prevGovStakePrevDelegatee);
		_applyDelegatedStake(to, uncappedStakes[to].add(stake), prevGovStakeNewDelegatee);

		_applyStakesToBanningBy(prevDelegatee, prevGovStakePrevDelegatee);
		_applyStakesToBanningBy(to, prevGovStakeNewDelegatee);
	}

	function clearCommitteeVoteOuts(address[] memory committee, address votee) private {
		for (uint i = 0; i < committee.length; i++) {
			voteOuts[committee[i]][votee] = 0; // clear vote-outs
		}
	}

	function isCommitteeVoteOutThresholdReached(address[] memory committee, uint256[] memory weights, address votee) private view returns (bool) {
		uint256 totalCommitteeStake = 0;
		uint256 totalVoteOutStake = 0;

		for (uint i = 0; i < committee.length; i++) {
			address member = committee[i];
			uint256 memberStake = weights[i];

			totalCommitteeStake = totalCommitteeStake.add(memberStake);
			uint256 votedAt = voteOuts[member][votee];
			if (votedAt != 0 && now.sub(votedAt) < voteOutTimeoutSeconds) {
				totalVoteOutStake = totalVoteOutStake.add(memberStake);
			}
			// TODO - consider clearing up stale votes from the state (gas efficiency)
		}

		return (totalCommitteeStake > 0 && totalVoteOutStake.mul(100).div(totalCommitteeStake) >= voteOutPercentageThreshold);
	}

	function voteOut(address addr) external {
		address sender = getMainAddrFromOrbsAddr(msg.sender);
		voteOuts[sender][addr] = now;
		emit VoteOut(sender, addr);

		(address[] memory generalCommittee, uint256[] memory generalWeights) = getGeneralCommitteeContract().getCommittee();

		bool votedOut = isCommitteeVoteOutThresholdReached(generalCommittee, generalWeights, addr);
		if (votedOut) {
			clearCommitteeVoteOuts(generalCommittee, addr);
		} else if (isComplianceValidator(addr)) {
			(address[] memory complianceCommittee, uint256[] memory complianceWeights) = getComplianceCommitteeContract().getCommittee();
			votedOut = isCommitteeVoteOutThresholdReached(complianceCommittee, complianceWeights, addr);
			if (votedOut) {
				clearCommitteeVoteOuts(complianceCommittee, addr);
			}
		}

		if (votedOut) {
			emit VotedOutOfCommittee(addr);

			(bool committeeChanged,) = getGeneralCommitteeContract().memberNotReadyToSync(addr);
			if (committeeChanged) {
				updateComplianceCommitteeMinimumWeight();
			}
			getComplianceCommitteeContract().memberNotReadyToSync(addr);
		}
	}

	function setBanningVotes(address[] calldata validators) external {
		require(validators.length <= 3, "up to 3 concurrent votes are supported");
		for (uint i = 0; i < validators.length; i++) {
			require(validators[i] != address(0), "all votes must non zero addresses");
		}
        _setBanningVotes(msg.sender, validators);
		emit BanningVote(msg.sender, validators);
	}

	function getTotalGovernanceStake() external view returns (uint256) {
		return totalGovernanceStake;
	}

	function getBanningVotes(address addrs) external view returns (address[] memory) {
		return banningVotes[addrs];
	}

	function getAccumulatedStakesForBanning(address addrs) external view returns (uint256) {
		return accumulatedStakesForBanning[addrs];
	}

	function _applyStakesToBanningBy(address voter, uint256 previousStake) private {
		address[] memory votes = banningVotes[voter];
		uint256 currentStake = getGovernanceEffectiveStake(voter);

		for (uint i = 0; i < votes.length; i++) {
			address validator = votes[i];
			accumulatedStakesForBanning[validator] = accumulatedStakesForBanning[validator].
				sub(previousStake).
				add(currentStake);
			_applyBanningVotesFor(validator);
		}
	}

    function _setBanningVotes(address voter, address[] memory validators) private {
		address[] memory prevAddrs = banningVotes[voter];
		banningVotes[voter] = validators;

		for (uint i = 0; i < prevAddrs.length; i++) {
			address addr = prevAddrs[i];
			bool isRemoved = true;
			for (uint j = 0; j < validators.length; j++) {
				if (addr == validators[j]) {
					isRemoved = false;
					break;
				}
			}
			if (isRemoved) {
				accumulatedStakesForBanning[addr] = accumulatedStakesForBanning[addr].sub(getGovernanceEffectiveStake(msg.sender));
				_applyBanningVotesFor(addr);
			}
		}

		for (uint i = 0; i < validators.length; i++) {
			address addr = validators[i];
			bool isAdded = true;
			for (uint j = 0; j < prevAddrs.length; j++) {
				if (prevAddrs[j] == addr) {
					isAdded = false;
					break;
				}
			}
			if (isAdded) {
				accumulatedStakesForBanning[addr] = accumulatedStakesForBanning[addr].add(getGovernanceEffectiveStake(msg.sender));
			}
			_applyBanningVotesFor(addr); // recheck also if not new
		}
    }

    function _applyBanningVotesFor(address addr) private {
        uint256 banningTimestamp = bannedValidators[addr];
        bool isBanned = banningTimestamp != 0;

        if (isBanned && now.sub(banningTimestamp) >= BANNING_LOCK_TIMEOUT) { // no unbanning after 7 days
            return;
        }

        uint256 banningStake = accumulatedStakesForBanning[addr];
        bool shouldBan = totalGovernanceStake > 0 && banningStake.mul(100).div(totalGovernanceStake) >= banningPercentageThreshold;

        if (isBanned != shouldBan) {
			if (shouldBan) {
                bannedValidators[addr] = now;
				emit Banned(addr);

				removeMemberFromCommittees(addr);
			} else {
                bannedValidators[addr] = 0;
				emit Unbanned(addr);

				addMemberToCommittees(addr);
			}
        }
    }

	function _isBanned(address addr) private view returns (bool){
		return bannedValidators[addr] != 0;
	}

    function stakeChangeBatch(address[] calldata _stakeOwners, uint256[] calldata _amounts, bool[] calldata _signs,
		uint256[] calldata _updatedStakes) external onlyStakingContract {
		require(_stakeOwners.length == _amounts.length, "_stakeOwners, _amounts - array length mismatch");
		require(_stakeOwners.length == _signs.length, "_stakeOwners, _signs - array length mismatch");
		require(_stakeOwners.length == _updatedStakes.length, "_stakeOwners, _updatedStakes - array length mismatch");

		for (uint i = 0; i < _stakeOwners.length; i++) {
			_stakeChange(_stakeOwners[i], _amounts[i], _signs[i], _updatedStakes[i]);
		}
	}

	function getDelegation(address delegator) external view returns (address) {
		if (_isSelfDelegating(delegator)) {
			return delegator;
		}
		return delegations[delegator];
	}

	function stakeChange(address _stakeOwner, uint256 _amount, bool _sign, uint256 _updatedStake) external onlyStakingContract {
		_stakeChange(_stakeOwner, _amount, _sign, _updatedStake);
	}

	function _stakeChange(address _stakeOwner, uint256 _amount, bool _sign, uint256 /* _updatedStake */) private {
		address delegatee = delegations[_stakeOwner];
		if (delegatee == address(0)) {
			delegatee = _stakeOwner;
		}

		uint256 prevGovStakeOwner = getGovernanceEffectiveStake(_stakeOwner);
		uint256 prevGovStakeDelegatee = getGovernanceEffectiveStake(delegatee);

		uint256 newUncappedStake;
		uint256 newOwnStake;
		if (_sign) {
			newOwnStake = ownStakes[_stakeOwner].add(_amount);
			newUncappedStake = uncappedStakes[delegatee].add(_amount);
		} else {
			newOwnStake = ownStakes[_stakeOwner].sub(_amount);
			newUncappedStake = uncappedStakes[delegatee].sub(_amount);
		}
		ownStakes[_stakeOwner] = newOwnStake;

		_applyDelegatedStake(delegatee, newUncappedStake, prevGovStakeDelegatee);

		_applyStakesToBanningBy(_stakeOwner, prevGovStakeOwner); // totalGovernanceStake must be updated by now
		_applyStakesToBanningBy(delegatee, prevGovStakeDelegatee); // totalGovernanceStake must be updated by now
	}

	function stakeMigration(address _stakeOwner, uint256 _amount) external onlyStakingContract {}

	function refreshStakes(address[] calldata addrs) external {
		IStakingContract staking = getStakingContract();

		for (uint i = 0; i < addrs.length; i++) {
			address staker = addrs[i];
			uint256 newOwnStake = staking.getStakeBalanceOf(staker);
			uint256 oldOwnStake = ownStakes[staker];
			if (newOwnStake > oldOwnStake) {
				_stakeChange(staker, newOwnStake - oldOwnStake, true, newOwnStake);
			} else if (oldOwnStake > newOwnStake) {
				_stakeChange(staker, oldOwnStake - newOwnStake, false, newOwnStake);
			}
		}
	}

	function getMainAddrFromOrbsAddr(address orbsAddr) private view returns (address) {
		address[] memory orbsAddrArr = new address[](1);
		orbsAddrArr[0] = orbsAddr;
		address sender = getValidatorsRegistrationContract().getEthereumAddresses(orbsAddrArr)[0];
		require(sender != address(0), "unknown orbs address");
		return sender;
	}

	function _isSelfDelegating(address validator) private view returns (bool) {
		return delegations[validator] == address(0) || delegations[validator] == validator;
	}

	function _applyDelegatedStake(address addr, uint256 newStake, uint256 prevGovStake) private {
		uncappedStakes[addr] = newStake;

		uint256 currentGovStake = getGovernanceEffectiveStake(addr);
		totalGovernanceStake = totalGovernanceStake.sub(prevGovStake).add(currentGovStake);

		emit StakeChanged(addr, ownStakes[addr], newStake, getGovernanceEffectiveStake(addr), getCommitteeEffectiveStake(addr), totalGovernanceStake);

		(bool committeeChanged,) = getGeneralCommitteeContract().memberWeightChange(addr, getCommitteeEffectiveStake(addr));
		if (committeeChanged) {
			updateComplianceCommitteeMinimumWeight();
		}
		getComplianceCommitteeContract().memberWeightChange(addr, getCommitteeEffectiveStake(addr));

	}

	function getCommitteeEffectiveStake(address v) private view returns (uint256) {
		uint256 ownStake = ownStakes[v];
		if (!_isSelfDelegating(v) || ownStake == 0) {
			return 0;
		}

		uint256 uncappedStake = uncappedStakes[v];
		uint256 maxRatio = maxDelegationRatio;
		if (uncappedStake.div(ownStake) < maxRatio) {
			return uncappedStake;
		}
		return ownStake.mul(maxRatio); // never overflows
	}

	function getGovernanceEffectiveStake(address v) public view returns (uint256) {
		if (!_isSelfDelegating(v)) {
			return 0;
		}
		return uncappedStakes[v];
	}

	function removeMemberFromCommittees(address addr) private {
		(bool committeeChanged,) = getGeneralCommitteeContract().removeMember(addr);
		if (committeeChanged) {
			updateComplianceCommitteeMinimumWeight();
		}
		getComplianceCommitteeContract().removeMember(addr);
	}

	function addMemberToCommittees(address addr) private {
		(bool committeeChanged,) = getGeneralCommitteeContract().addMember(addr, getCommitteeEffectiveStake(addr));
		if (committeeChanged) {
			updateComplianceCommitteeMinimumWeight();
		}
		if (isComplianceValidator(addr)) {
			getComplianceCommitteeContract().addMember(addr, getCommitteeEffectiveStake(addr));
		}
	}

	function updateComplianceCommitteeMinimumWeight() private {
		address lowestMember = getGeneralCommitteeContract().getLowestCommitteeMember();
		uint256 lowestWeight = getCommitteeEffectiveStake(lowestMember);
		getComplianceCommitteeContract().setMinimumWeight(lowestWeight, lowestMember, minCommitteeSize);
	}

	function compareStrings(string memory a, string memory b) private pure returns (bool) { // TODO find a better way
		return keccak256(abi.encodePacked((a))) == keccak256(abi.encodePacked((b)));
	}

	function isComplianceType(string memory compliance) private pure returns (bool) {
		return compareStrings(compliance, "Compliance"); // TODO where should this constant be?
	}

	function isComplianceValidator(address addr) private view returns (bool) {
		string memory compliance = getComplianceContract().getValidatorCompliance(addr);
		return isComplianceType(compliance);
	}

}<|MERGE_RESOLUTION|>--- conflicted
+++ resolved
@@ -92,13 +92,8 @@
 			return;
 		}
 
-<<<<<<< HEAD
-		if (isComplianceType(conformanceType)) {
-			getComplianceCommitteeContract().addMember(addr, getCommitteeEffectiveStake(addr));
-=======
 		if (isComplianceType(complianceType)) {
-			complianceCommitteeContract().addMember(addr, getCommitteeEffectiveStake(addr));
->>>>>>> 2e5205c8
+            getComplianceCommitteeContract().addMember(addr, getCommitteeEffectiveStake(addr));
 		} else {
 			getComplianceCommitteeContract().removeMember(addr);
 		}
