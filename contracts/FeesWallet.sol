// SPDX-License-Identifier: MIT

pragma solidity 0.6.12;

import "@openzeppelin/contracts/token/ERC20/IERC20.sol";
import "@openzeppelin/contracts/math/Math.sol";
import "@openzeppelin/contracts/math/SafeMath.sol";

import "./spec_interfaces/IMigratableFeesWallet.sol";
import "./spec_interfaces/IFeesWallet.sol";
import "./ManagedContract.sol";

/// @title Fees Wallet contract interface, manages the fee buckets
contract FeesWallet is IFeesWallet, ManagedContract {
    using SafeMath for uint256;

    uint256 constant BUCKET_TIME_PERIOD = 30 days;
    uint constant MAX_FEE_BUCKET_ITERATIONS = 24;

    IERC20 public token;
    mapping(uint256 => uint256) public buckets;
    uint256 public lastCollectedAt;

    /// Constructor
    /// @param _contractRegistry is the contract registry address
    /// @param _registryAdmin is the registry admin address
    /// @param _token is the token used for virtual chains fees 
    constructor(IContractRegistry _contractRegistry, address _registryAdmin, IERC20 _token) ManagedContract(_contractRegistry, _registryAdmin) public {
        token = _token;
        lastCollectedAt = block.timestamp;
    }

    modifier onlyRewardsContract() {
        require(msg.sender == rewardsContract, "caller is not the rewards contract");

        _;
    }

    /*
     *   External methods
     */

<<<<<<< HEAD
    /// Top-ups the fee pool with the given amount at the given rate
    /// @dev Called by: subscriptions contract. (not enforced)
    /// @dev fills the rewards in 30 days buckets based on the monthlyRate
    /// @param amount is the amount to fill
    /// @param monthlyRate is the monthly rate
    /// @param fromTimestamp is the to start fill the buckets, determines the first bucket to fill and the amount filled in the first bucket.
=======
    /// @dev collect fees from the buckets since the last call and transfers the amount back.
    /// Called by: only Rewards contract.
    function collectFees() external override onlyRewardsContract returns (uint256 collectedFees)  {
        (uint256 _collectedFees, uint[] memory bucketsWithdrawn, uint[] memory amountsWithdrawn, uint[] memory newTotals) = _getOutstandingFees(block.timestamp);

        for (uint i = 0; i < bucketsWithdrawn.length; i++) {
            buckets[bucketsWithdrawn[i]] = newTotals[i];
            emit FeesWithdrawnFromBucket(bucketsWithdrawn[i], amountsWithdrawn[i], newTotals[i]);
        }

        lastCollectedAt = block.timestamp;

        require(token.transfer(msg.sender, _collectedFees), "FeesWallet::failed to transfer collected fees to rewards");
        return _collectedFees;
    }

    function getOutstandingFees(uint256 currentTime) external override view returns (uint256 outstandingFees)  {
        require(currentTime >= block.timestamp, "currentTime must not be in the past");
        (outstandingFees,,,) = _getOutstandingFees(currentTime);
    }

    /// @dev Called by: subscriptions contract.
    /// Top-ups the fee pool with the given amount at the given rate (typically called by the subscriptions contract).
>>>>>>> 7bbfecda
    function fillFeeBuckets(uint256 amount, uint256 monthlyRate, uint256 fromTimestamp) external override onlyWhenActive {
        uint256 bucket = _bucketTime(fromTimestamp);
        require(bucket >= _bucketTime(block.timestamp), "FeeWallet::cannot fill bucket from the past");

        uint256 _amount = amount;

        // add the partial amount to the first bucket
        uint256 bucketAmount = Math.min(amount, monthlyRate.mul(BUCKET_TIME_PERIOD.sub(fromTimestamp % BUCKET_TIME_PERIOD)).div(BUCKET_TIME_PERIOD));
        fillFeeBucket(bucket, bucketAmount);
        _amount = _amount.sub(bucketAmount);

        // following buckets are added with the monthly rate
        while (_amount > 0) {
            bucket = bucket.add(BUCKET_TIME_PERIOD);
            bucketAmount = Math.min(monthlyRate, _amount);
            fillFeeBucket(bucket, bucketAmount);

            _amount = _amount.sub(bucketAmount);
        }

        require(token.transferFrom(msg.sender, address(this), amount), "failed to transfer fees into fee wallet");
    }

    /// Collect fees from the buckets since the last call and transfers the amount back.
    /// @dev Called by: only FeesAndBootstrapRewards contract
    /// @dev The amount to collect may be queried before collect by calling getOutstandingFees
    /// @return collectedFees the amount of fees collected and transferred
    function collectFees() external override onlyRewardsContract returns (uint256 collectedFees)  {
        (uint256 _collectedFees, uint[] memory bucketsWithdrawn, uint[] memory amountsWithdrawn, uint[] memory newTotals) = _getOutstandingFees(block.timestamp);

        for (uint i = 0; i < bucketsWithdrawn.length; i++) {
            buckets[bucketsWithdrawn[i]] = newTotals[i];
            emit FeesWithdrawnFromBucket(bucketsWithdrawn[i], amountsWithdrawn[i], newTotals[i]);
        }

        lastCollectedAt = block.timestamp;

        require(token.transfer(msg.sender, _collectedFees), "FeesWallet::failed to transfer collected fees to rewards");
        return _collectedFees;
    }

    /// Returns the amount of fees that are currently available for withdrawal
    /// @param currentTime is the time to check the pending fees for
    /// @return outstandingFees is the amount of pending fees to collect at time currentTime
    function getOutstandingFees(uint256 currentTime) external override view returns (uint256 outstandingFees)  {
        require(currentTime >= block.timestamp, "currentTime must not be in the past");
        (outstandingFees,,,) = _getOutstandingFees(currentTime);
    }

    /*
     * Governance functions
     */

    /// Migrates the fees of a bucket starting at startTimestamp.
    /// @dev governance function called only by the migration manager
    /// @dev Calls acceptBucketMigration in the destination contract.
    /// @param destination is the address of the new FeesWallet contract
    /// @param bucketStartTime is the start time of the bucket to migration, must be a bucket's valid start time
    function migrateBucket(IMigratableFeesWallet destination, uint256 bucketStartTime) external override onlyMigrationManager {
        require(_bucketTime(bucketStartTime) == bucketStartTime,  "bucketStartTime must be the  start time of a bucket");

        uint bucketAmount = buckets[bucketStartTime];
        if (bucketAmount == 0) return;

        buckets[bucketStartTime] = 0;
        emit FeesWithdrawnFromBucket(bucketStartTime, bucketAmount, 0);

        token.approve(address(destination), bucketAmount);
        destination.acceptBucketMigration(bucketStartTime, bucketAmount);
    }

    /// Accepts a fees bucket balance from a previous fees wallet as part of the fees wallet migration
    /// @dev Called by the old FeesWallet contract.
    /// @dev Part of the IMigratableFeesWallet interface.
    /// @dev assumes the caller approved the amount prior to calling
    /// @param bucketStartTime is the start time of the bucket to migration, must be a bucket's valid start time
    /// @param amount is the amount to migrate (transfer) to the bucket
    function acceptBucketMigration(uint256 bucketStartTime, uint256 amount) external override {
        require(_bucketTime(bucketStartTime) == bucketStartTime,  "bucketStartTime must be the  start time of a bucket");
        fillFeeBucket(bucketStartTime, amount);
        require(token.transferFrom(msg.sender, address(this), amount), "failed to transfer fees into fee wallet on bucket migration");
    }

    /// Emergency withdraw the contract funds
    /// @dev governance function called only by the migration manager
    /// @dev used in emergencies only, where migrateBucket is not a suitable solution
    /// @param erc20 is the erc20 address of the token to withdraw
    function emergencyWithdraw(address erc20) external override onlyMigrationManager {
        IERC20 _token = IERC20(erc20);
        emit EmergencyWithdrawal(msg.sender, address(_token));
        require(_token.transfer(msg.sender, _token.balanceOf(address(this))), "FeesWallet::emergencyWithdraw - transfer failed");
    }

    /*
    * Private methods
    */

    /// Fills a bucket with the given amount and emits a corresponding event
    function fillFeeBucket(uint256 bucketId, uint256 amount) private {
        uint256 bucketTotal = buckets[bucketId].add(amount);
        buckets[bucketId] = bucketTotal;
        emit FeesAddedToBucket(bucketId, amount, bucketTotal);
    }

    /// Returns the amount of fees that are currently available for withdrawal
    /// Private function utilized by collectFees and getOutstandingFees
    /// @dev the buckets details returned by the function are used for the corresponding events generation
    /// @param currentTime is the time to check the pending fees for
    /// @return outstandingFees is the amount of pending fees to collect at time currentTime 
    /// @return bucketsWithdrawn is the list of buckets that fees were withdrawn from
    /// @return withdrawnAmounts is the list of amounts withdrawn from the buckets
    /// @return newTotals is the updated total of the buckets
    function _getOutstandingFees(uint256 currentTime) private view returns (uint256 outstandingFees, uint[] memory bucketsWithdrawn, uint[] memory withdrawnAmounts, uint[] memory newTotals)  {
        uint _lastCollectedAt = lastCollectedAt;
        uint nUpdatedBuckets = _bucketTime(currentTime).sub(_bucketTime(_lastCollectedAt)).div(BUCKET_TIME_PERIOD).add(1);
        bucketsWithdrawn = new uint[](nUpdatedBuckets);
        withdrawnAmounts = new uint[](nUpdatedBuckets);
        newTotals = new uint[](nUpdatedBuckets);
        uint bucketsPayed = 0;
        while (bucketsPayed < MAX_FEE_BUCKET_ITERATIONS && _lastCollectedAt < currentTime) {
            uint256 bucketStart = _bucketTime(_lastCollectedAt);
            uint256 bucketEnd = bucketStart.add(BUCKET_TIME_PERIOD);
            uint256 payUntil = Math.min(bucketEnd, currentTime);
            uint256 bucketDuration = payUntil.sub(_lastCollectedAt);
            uint256 remainingBucketTime = bucketEnd.sub(_lastCollectedAt);

            uint256 bucketTotal = buckets[bucketStart];
            uint256 amount = bucketTotal.mul(bucketDuration).div(remainingBucketTime);
            outstandingFees = outstandingFees.add(amount);
            bucketTotal = bucketTotal.sub(amount);

            bucketsWithdrawn[bucketsPayed] = bucketStart;
            withdrawnAmounts[bucketsPayed] = amount;
            newTotals[bucketsPayed] = bucketTotal;

            _lastCollectedAt = payUntil;
            bucketsPayed++;
        }
    }

    /// Returns the start time of a bucket, used also to identify the bucket
    function _bucketTime(uint256 time) private pure returns (uint256) {
        return time.sub(time % BUCKET_TIME_PERIOD);
    }

    /*
     * Contracts topology / registry interface
     */

    address rewardsContract;

    /// Refreshes the address of the other contracts the contract interacts with
    /// @dev called by the registry contract upon an update of a contract in the registry
    function refreshContracts() external override {
        rewardsContract = getFeesAndBootstrapRewardsContract();
    }
}<|MERGE_RESOLUTION|>--- conflicted
+++ resolved
@@ -24,7 +24,7 @@
     /// Constructor
     /// @param _contractRegistry is the contract registry address
     /// @param _registryAdmin is the registry admin address
-    /// @param _token is the token used for virtual chains fees 
+    /// @param _token is the token used for virtual chains fees
     constructor(IContractRegistry _contractRegistry, address _registryAdmin, IERC20 _token) ManagedContract(_contractRegistry, _registryAdmin) public {
         token = _token;
         lastCollectedAt = block.timestamp;
@@ -40,38 +40,12 @@
      *   External methods
      */
 
-<<<<<<< HEAD
     /// Top-ups the fee pool with the given amount at the given rate
     /// @dev Called by: subscriptions contract. (not enforced)
     /// @dev fills the rewards in 30 days buckets based on the monthlyRate
     /// @param amount is the amount to fill
     /// @param monthlyRate is the monthly rate
     /// @param fromTimestamp is the to start fill the buckets, determines the first bucket to fill and the amount filled in the first bucket.
-=======
-    /// @dev collect fees from the buckets since the last call and transfers the amount back.
-    /// Called by: only Rewards contract.
-    function collectFees() external override onlyRewardsContract returns (uint256 collectedFees)  {
-        (uint256 _collectedFees, uint[] memory bucketsWithdrawn, uint[] memory amountsWithdrawn, uint[] memory newTotals) = _getOutstandingFees(block.timestamp);
-
-        for (uint i = 0; i < bucketsWithdrawn.length; i++) {
-            buckets[bucketsWithdrawn[i]] = newTotals[i];
-            emit FeesWithdrawnFromBucket(bucketsWithdrawn[i], amountsWithdrawn[i], newTotals[i]);
-        }
-
-        lastCollectedAt = block.timestamp;
-
-        require(token.transfer(msg.sender, _collectedFees), "FeesWallet::failed to transfer collected fees to rewards");
-        return _collectedFees;
-    }
-
-    function getOutstandingFees(uint256 currentTime) external override view returns (uint256 outstandingFees)  {
-        require(currentTime >= block.timestamp, "currentTime must not be in the past");
-        (outstandingFees,,,) = _getOutstandingFees(currentTime);
-    }
-
-    /// @dev Called by: subscriptions contract.
-    /// Top-ups the fee pool with the given amount at the given rate (typically called by the subscriptions contract).
->>>>>>> 7bbfecda
     function fillFeeBuckets(uint256 amount, uint256 monthlyRate, uint256 fromTimestamp) external override onlyWhenActive {
         uint256 bucket = _bucketTime(fromTimestamp);
         require(bucket >= _bucketTime(block.timestamp), "FeeWallet::cannot fill bucket from the past");
@@ -180,7 +154,7 @@
     /// Private function utilized by collectFees and getOutstandingFees
     /// @dev the buckets details returned by the function are used for the corresponding events generation
     /// @param currentTime is the time to check the pending fees for
-    /// @return outstandingFees is the amount of pending fees to collect at time currentTime 
+    /// @return outstandingFees is the amount of pending fees to collect at time currentTime
     /// @return bucketsWithdrawn is the list of buckets that fees were withdrawn from
     /// @return withdrawnAmounts is the list of amounts withdrawn from the buckets
     /// @return newTotals is the updated total of the buckets
