--- conflicted
+++ resolved
@@ -30,28 +30,13 @@
     }
 
     function setProtocolVersion(string calldata deploymentSubset, uint256 protocolVersion, uint256 asOfBlock) external onlyOwner {
-<<<<<<< HEAD
         require(deploymentSubsets[deploymentSubset].exists, "deployment subset does not exist");
-        require(asOfBlock > block.number, "protocol update can only take place in the future");
+        require(asOfBlock > block.number, "protocol update can only be scheduled for a future block");
 
         if (deploymentSubsets[deploymentSubset].asOfBlock <= block.number) {
             deploymentSubsets[deploymentSubset].currentVersion = deploymentSubsets[deploymentSubset].nextVersion;
-=======
-        if (!deploymentSubsets[deploymentSubset].exists) {
-            require(asOfBlock == 0, "initial protocol version must be from block 0");
-            deploymentSubsets[deploymentSubset].currentVersion = protocolVersion;
-            deploymentSubsets[deploymentSubset].exists = true;
-        } else {
-            uint currentAsOfBlock = deploymentSubsets[deploymentSubset].asOfBlock;
-            if (currentAsOfBlock <= block.number) {
-                deploymentSubsets[deploymentSubset].currentVersion = deploymentSubsets[deploymentSubset].nextVersion;
-            }
-
-            require(asOfBlock > block.number, "protocol update can only be scheduled for a future block");
-            require(protocolVersion > deploymentSubsets[deploymentSubset].currentVersion, "protocol version must be later than current version");
->>>>>>> 50456488
         }
-        require(protocolVersion > deploymentSubsets[deploymentSubset].currentVersion, "protocol downgrade is not supported");
+        require(protocolVersion > deploymentSubsets[deploymentSubset].currentVersion, "protocol version must be later than current version");
 
         deploymentSubsets[deploymentSubset].nextVersion = protocolVersion;
         deploymentSubsets[deploymentSubset].asOfBlock = asOfBlock;
