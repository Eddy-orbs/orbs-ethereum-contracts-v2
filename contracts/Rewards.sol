pragma solidity 0.5.16;

import "@openzeppelin/contracts/math/SafeMath.sol";
import "@openzeppelin/contracts/math/Math.sol";
import "@openzeppelin/contracts/token/ERC20/IERC20.sol";

import "./spec_interfaces/IContractRegistry.sol";
import "./spec_interfaces/ICommittee.sol";
import "./spec_interfaces/IProtocolWallet.sol";
import "./ContractRegistryAccessor.sol";
import "./Erc20AccessorWithTokenGranularity.sol";
import "./WithClaimableFunctionalOwnership.sol";
import "./spec_interfaces/IGuardiansWallet.sol";

contract Rewards is IRewards, ContractRegistryAccessor, ERC20AccessorWithTokenGranularity, WithClaimableFunctionalOwnership, Lockable {
    using SafeMath for uint256;
    using SafeMath for uint48;

    struct Settings {
        uint48 generalCommitteeAnnualBootstrap;
        uint48 certificationCommitteeAnnualBootstrap;
        uint48 annualRateInPercentMille;
        uint48 annualCap;
    }
    Settings settings;

    uint256 constant feeBucketTimePeriod = 30 days;
    mapping(uint256 => uint256) generalFeePoolBuckets;
    mapping(uint256 => uint256) certifiedFeePoolBuckets;

    IERC20 bootstrapToken;
    IERC20 erc20;

    uint256 lastAssignedAt;

    modifier onlyCommitteeContract() {
        require(msg.sender == address(getCommitteeContract()), "caller is not the committee contract");

        _;
    }

    constructor(IERC20 _erc20, IERC20 _bootstrapToken) public {
        require(address(_bootstrapToken) != address(0), "bootstrapToken must not be 0");
        require(address(_erc20) != address(0), "erc20 must not be 0");

        erc20 = _erc20;
        bootstrapToken = _bootstrapToken;

        // TODO - The initial lastPayedAt should be set in the first assignRewards.
        lastAssignedAt = now;
    }

    // bootstrap rewards

    function setGeneralCommitteeAnnualBootstrap(uint256 annual_amount) external onlyFunctionalOwner onlyWhenActive {
        settings.generalCommitteeAnnualBootstrap = toUint48Granularity(annual_amount);
    }

    function setCertificationCommitteeAnnualBootstrap(uint256 annual_amount) external onlyFunctionalOwner onlyWhenActive {
        settings.certificationCommitteeAnnualBootstrap = toUint48Granularity(annual_amount);
    }

<<<<<<< HEAD
=======
    function setMaxDelegatorsStakingRewardsPercentMille(uint32 maxDelegatorsStakingRewardsPercentMille) external onlyFunctionalOwner onlyWhenActive {
        require(maxDelegatorsStakingRewardsPercentMille <= 100000, "maxDelegatorsStakingRewardsPercentMille must not be larger than 100000");
        settings.maxDelegatorsStakingRewardsPercentMille = maxDelegatorsStakingRewardsPercentMille;
        emit MaxDelegatorsStakingRewardsChanged(maxDelegatorsStakingRewardsPercentMille);
    }

    function topUpBootstrapPool(uint256 amount) external onlyWhenActive {
        uint48 _amount48 = toUint48Granularity(amount);
        uint48 bootstrapPool = poolsAndTotalBalances.bootstrapPool + _amount48;
        poolsAndTotalBalances.bootstrapPool = bootstrapPool;

        IERC20 _bootstrapToken = bootstrapToken;
        require(transferFrom(_bootstrapToken, msg.sender, address(this), _amount48), "Rewards::topUpFixedPool - insufficient allowance");

        IProtocolWallet wallet = getBootstrapRewardsWallet();
        require(_bootstrapToken.approve(address(wallet), amount), "Rewards::topUpBootstrapPool - approve failed");
        wallet.topUp(amount);

        emit BootstrapAddedToPool(amount, toUint256Granularity(bootstrapPool));
    }

    function getBootstrapBalance(address addr) external view returns (uint256) {
        return toUint256Granularity(balances[addr].bootstrapRewards);
    }

>>>>>>> 90f57d67
    function assignRewards() public onlyWhenActive {
        (address[] memory committee, uint256[] memory weights, bool[] memory certification) = getCommitteeContract().getCommittee();
        _assignRewardsToCommittee(committee, weights, certification);
    }

    function assignRewardsToCommittee(address[] calldata committee, uint256[] calldata committeeWeights, bool[] calldata certification) external onlyCommitteeContract onlyWhenActive {
        _assignRewardsToCommittee(committee, committeeWeights, certification);
    }

    function _assignRewardsToCommittee(address[] memory committee, uint256[] memory committeeWeights, bool[] memory certification) private {
        Settings memory _settings = settings;

        (uint256[] memory bootstrapRewards, uint256 totalBootstrapRewards) = collectBootstrapRewards(_settings, committee, certification);
        (uint256[] memory fees, uint256 totalFees) = collectFees(committee, certification);
        (uint256[] memory stakingRewards, uint256 totalStakingRewards) = collectStakingRewards(committee, committeeWeights, _settings);

<<<<<<< HEAD
        lastAssignedAt = now;
=======
        Balance memory balance;
        for (uint i = 0; i < committee.length; i++) {
            balance = balances[committee[i]];

            balance.bootstrapRewards += toUint48Granularity(certification[i] ? certifiedGuardianBootstrap : generalGuardianBootstrap);
            balance.fees += toUint48Granularity(certification[i] ? certifiedGuardianFee : generalGuardianFee);
            balance.stakingRewards += toUint48Granularity(stakingRewards[i]);

            totals.bootstrapRewardsTotalBalance += toUint48Granularity(certification[i] ? certifiedGuardianBootstrap : generalGuardianBootstrap);
            totals.feesTotalBalance += toUint48Granularity(certification[i] ? certifiedGuardianFee : generalGuardianFee);
            totals.stakingRewardsTotalBalance += toUint48Granularity(stakingRewards[i]);

            balances[committee[i]] = balance;
        }
>>>>>>> 90f57d67

        getStakingRewardsWallet().withdraw(totalStakingRewards);
        getBootstrapRewardsWallet().withdraw(totalBootstrapRewards);

        IGuardiansWallet guardianWallet = getGuardiansWallet();
        erc20.approve(address(guardianWallet), totalStakingRewards.add(totalFees));
        bootstrapToken.approve(address(guardianWallet), totalBootstrapRewards);

        guardianWallet.assignRewardsToGuardians(committee, stakingRewards, fees, bootstrapRewards);
    }

    function collectBootstrapRewards(Settings memory _settings, address[] memory committee, bool[] memory certification) private view returns (uint256[] memory bootstrapRewards, uint256 totalBootstrapRewards){
        bootstrapRewards = new uint256[](committee.length);
        uint256 duration = now.sub(lastAssignedAt);

        uint256 generalGuardianBootstrap = toUint256Granularity(uint48(_settings.generalCommitteeAnnualBootstrap.mul(duration).div(365 days)));
        uint256 certifiedGuardianBootstrap = generalGuardianBootstrap + toUint256Granularity(uint48(_settings.certificationCommitteeAnnualBootstrap.mul(duration).div(365 days)));

        for (uint i = 0; i < committee.length; i++) {
            bootstrapRewards[i] = certification[i] ? certifiedGuardianBootstrap : generalGuardianBootstrap;
            totalBootstrapRewards = totalBootstrapRewards.add(bootstrapRewards[i]);
        }
    }

    // staking rewards

    function setAnnualStakingRewardsRate(uint256 annual_rate_in_percent_mille, uint256 annual_cap) external onlyFunctionalOwner onlyWhenActive {
        Settings memory _settings = settings;
        _settings.annualRateInPercentMille = uint48(annual_rate_in_percent_mille);
        _settings.annualCap = toUint48Granularity(annual_cap);
        settings = _settings;
    }

<<<<<<< HEAD
=======
    function topUpStakingRewardsPool(uint256 amount) external onlyWhenActive {
        uint48 amount48 = toUint48Granularity(amount);
        uint48 total48 = poolsAndTotalBalances.stakingPool + amount48;
        poolsAndTotalBalances.stakingPool = total48;

        IERC20 _erc20 = erc20;
        require(_erc20.transferFrom(msg.sender, address(this), amount), "Rewards::topUpProRataPool - insufficient allowance");

        IProtocolWallet wallet = getStakingRewardsWallet();
        require(_erc20.approve(address(wallet), amount), "Rewards::topUpProRataPool - approve failed");
        wallet.topUp(amount);

        emit StakingRewardsAddedToPool(amount, toUint256Granularity(total48));
    }

    function getStakingRewardBalance(address addr) external view returns (uint256) {
        return toUint256Granularity(balances[addr].stakingRewards);
    }

>>>>>>> 90f57d67
    function getLastRewardAssignmentTime() external view returns (uint256) {
        return lastAssignedAt;
    }

    function collectStakingRewards(address[] memory committee, uint256[] memory weights, Settings memory _settings) private view returns (uint256[] memory assignedRewards, uint256 total) {
        // TODO we often do integer division for rate related calculation, which floors the result. Do we need to address this?
        // TODO for an empty committee or a committee with 0 total stake the divided amounts will be locked in the contract FOREVER
        assignedRewards = new uint256[](committee.length);

        uint256 totalWeight = 0;
        for (uint i = 0; i < committee.length; i++) {
            totalWeight = totalWeight.add(weights[i]);
        }

        if (totalWeight > 0) { // TODO - handle the case of totalStake == 0. consider also an empty committee. consider returning a boolean saying if the amount was successfully distributed or not and handle on caller side.
            uint256 duration = now.sub(lastAssignedAt);

<<<<<<< HEAD
            uint annualRateInPercentMille = Math.min(uint(_settings.annualRateInPercentMille), toUint256Granularity(_settings.annualCap).mul(100000).div(totalWeight)); // todo make 100000 constant?
=======
            uint annualRateInPercentMille = Math.min(uint(_settings.annualRateInPercentMille), toUint256Granularity(_settings.annualCap).mul(100000).div(totalWeight));
            uint48 curAmount;
>>>>>>> 90f57d67
            for (uint i = 0; i < committee.length; i++) {
                assignedRewards[i] = weights[i].mul(annualRateInPercentMille).mul(duration).div(36500000 days);
                total += assignedRewards[i];
            }
        }
    }

    uint constant MAX_FEE_BUCKET_ITERATIONS = 24;

    function collectFees(address[] memory committee, bool[] memory certification) private returns (uint256[] memory fees, uint256 totalFees) {
        // TODO we often do integer division for rate related calculation, which floors the result. Do we need to address this?
        // TODO for an empty committee or a committee with 0 total stake the divided amounts will be locked in the contract FOREVER

        // Fee pool
        uint _lastAssignedAt = lastAssignedAt;
        uint bucketsPayed = 0;
        uint generalFeePoolAmount = 0;
        uint certificationFeePoolAmount = 0;
        while (bucketsPayed < MAX_FEE_BUCKET_ITERATIONS && _lastAssignedAt < now) {
            uint256 bucketStart = _bucketTime(_lastAssignedAt);
            uint256 bucketEnd = bucketStart.add(feeBucketTimePeriod);
            uint256 payUntil = Math.min(bucketEnd, now);
            uint256 bucketDuration = payUntil.sub(_lastAssignedAt);
            uint256 remainingBucketTime = bucketEnd.sub(_lastAssignedAt);

            uint256 bucketTotal = generalFeePoolBuckets[bucketStart];
            uint256 amount = bucketTotal * bucketDuration / remainingBucketTime;
            generalFeePoolAmount += amount;
            bucketTotal = bucketTotal.sub(amount);
            generalFeePoolBuckets[bucketStart] = bucketTotal;
            emit FeesWithdrawnFromBucket(bucketStart, amount, bucketTotal, false);

            bucketTotal = certifiedFeePoolBuckets[bucketStart];
            amount = bucketTotal * bucketDuration / remainingBucketTime;
            certificationFeePoolAmount += amount;
            bucketTotal = bucketTotal.sub(amount);
            certifiedFeePoolBuckets[bucketStart] = bucketTotal;
            emit FeesWithdrawnFromBucket(bucketStart, amount, bucketTotal, true);

            _lastAssignedAt = payUntil;

            assert(_lastAssignedAt <= bucketEnd);
            if (_lastAssignedAt == bucketEnd) {
                delete generalFeePoolBuckets[bucketStart];
                delete certifiedFeePoolBuckets[bucketStart];
            }

            bucketsPayed++;
        }

        uint256 generalGuardianFee = divideFees(committee, certification, generalFeePoolAmount, false);
        uint256 certifiedGuardianFee = generalGuardianFee + divideFees(committee, certification, certificationFeePoolAmount, true);

        fees = new uint256[](committee.length);
        for (uint i = 0; i < committee.length; i++) {
            fees[i] = certification[i] ? certifiedGuardianFee : generalGuardianFee;
            totalFees = totalFees.add(fees[i]);
        }
    }

    function divideFees(address[] memory committee, bool[] memory certification, uint256 amount, bool isCertified) private returns (uint256 guardianFee) {
        uint n = committee.length;
        if (isCertified)  {
            n = 0;
            for (uint i = 0; i < committee.length; i++) {
                if (certification[i]) n++;
            }
        }
        if (n > 0) {
            guardianFee = toUint256Granularity(toUint48Granularity(amount.div(n)));
        }

        uint256 remainder = amount.sub(guardianFee.mul(n));
        if (remainder > 0) {
            fillFeeBucket(_bucketTime(now), remainder, isCertified);
        }
    }

    function fillGeneralFeeBuckets(uint256 amount, uint256 monthlyRate, uint256 fromTimestamp) external onlyWhenActive {
        fillFeeBuckets(amount, monthlyRate, fromTimestamp, false);
    }

    function fillCertificationFeeBuckets(uint256 amount, uint256 monthlyRate, uint256 fromTimestamp) external onlyWhenActive {
        fillFeeBuckets(amount, monthlyRate, fromTimestamp, true);
    }

    function fillFeeBucket(uint256 bucketId, uint256 amount, bool isCertified) private {
        uint256 total;
        if (isCertified) {
            total = certifiedFeePoolBuckets[bucketId].add(amount);
            certifiedFeePoolBuckets[bucketId] = total;
        } else {
            total = generalFeePoolBuckets[bucketId].add(amount);
            generalFeePoolBuckets[bucketId] = total;
        }

        emit FeesAddedToBucket(bucketId, amount, total, isCertified);
    }

    function fillFeeBuckets(uint256 amount, uint256 monthlyRate, uint256 fromTimestamp, bool isCertified) private {
        assignRewards(); // to handle rate change in the middle of a bucket time period (TBD - this is nice to have, consider removing)

        uint256 bucket = _bucketTime(fromTimestamp);
        uint256 _amount = amount;

        // add the partial amount to the first bucket
        uint256 bucketAmount = Math.min(amount, monthlyRate.mul(feeBucketTimePeriod - fromTimestamp % feeBucketTimePeriod).div(feeBucketTimePeriod));
        fillFeeBucket(bucket, bucketAmount, isCertified);
        _amount = _amount.sub(bucketAmount);

        // following buckets are added with the monthly rate
        while (_amount > 0) {
            bucket = bucket.add(feeBucketTimePeriod);
            bucketAmount = Math.min(monthlyRate, _amount);
            fillFeeBucket(bucket, bucketAmount, isCertified);
            _amount = _amount.sub(bucketAmount);
        }

        assert(_amount == 0);

        require(erc20.transferFrom(msg.sender, address(this), amount), "failed to transfer subscription fees from subscriptions to rewards");
    }

    function _bucketTime(uint256 time) private pure returns (uint256) {
        return time - time % feeBucketTimePeriod;
    }

}<|MERGE_RESOLUTION|>--- conflicted
+++ resolved
@@ -60,34 +60,6 @@
         settings.certificationCommitteeAnnualBootstrap = toUint48Granularity(annual_amount);
     }
 
-<<<<<<< HEAD
-=======
-    function setMaxDelegatorsStakingRewardsPercentMille(uint32 maxDelegatorsStakingRewardsPercentMille) external onlyFunctionalOwner onlyWhenActive {
-        require(maxDelegatorsStakingRewardsPercentMille <= 100000, "maxDelegatorsStakingRewardsPercentMille must not be larger than 100000");
-        settings.maxDelegatorsStakingRewardsPercentMille = maxDelegatorsStakingRewardsPercentMille;
-        emit MaxDelegatorsStakingRewardsChanged(maxDelegatorsStakingRewardsPercentMille);
-    }
-
-    function topUpBootstrapPool(uint256 amount) external onlyWhenActive {
-        uint48 _amount48 = toUint48Granularity(amount);
-        uint48 bootstrapPool = poolsAndTotalBalances.bootstrapPool + _amount48;
-        poolsAndTotalBalances.bootstrapPool = bootstrapPool;
-
-        IERC20 _bootstrapToken = bootstrapToken;
-        require(transferFrom(_bootstrapToken, msg.sender, address(this), _amount48), "Rewards::topUpFixedPool - insufficient allowance");
-
-        IProtocolWallet wallet = getBootstrapRewardsWallet();
-        require(_bootstrapToken.approve(address(wallet), amount), "Rewards::topUpBootstrapPool - approve failed");
-        wallet.topUp(amount);
-
-        emit BootstrapAddedToPool(amount, toUint256Granularity(bootstrapPool));
-    }
-
-    function getBootstrapBalance(address addr) external view returns (uint256) {
-        return toUint256Granularity(balances[addr].bootstrapRewards);
-    }
-
->>>>>>> 90f57d67
     function assignRewards() public onlyWhenActive {
         (address[] memory committee, uint256[] memory weights, bool[] memory certification) = getCommitteeContract().getCommittee();
         _assignRewardsToCommittee(committee, weights, certification);
@@ -104,24 +76,7 @@
         (uint256[] memory fees, uint256 totalFees) = collectFees(committee, certification);
         (uint256[] memory stakingRewards, uint256 totalStakingRewards) = collectStakingRewards(committee, committeeWeights, _settings);
 
-<<<<<<< HEAD
         lastAssignedAt = now;
-=======
-        Balance memory balance;
-        for (uint i = 0; i < committee.length; i++) {
-            balance = balances[committee[i]];
-
-            balance.bootstrapRewards += toUint48Granularity(certification[i] ? certifiedGuardianBootstrap : generalGuardianBootstrap);
-            balance.fees += toUint48Granularity(certification[i] ? certifiedGuardianFee : generalGuardianFee);
-            balance.stakingRewards += toUint48Granularity(stakingRewards[i]);
-
-            totals.bootstrapRewardsTotalBalance += toUint48Granularity(certification[i] ? certifiedGuardianBootstrap : generalGuardianBootstrap);
-            totals.feesTotalBalance += toUint48Granularity(certification[i] ? certifiedGuardianFee : generalGuardianFee);
-            totals.stakingRewardsTotalBalance += toUint48Granularity(stakingRewards[i]);
-
-            balances[committee[i]] = balance;
-        }
->>>>>>> 90f57d67
 
         getStakingRewardsWallet().withdraw(totalStakingRewards);
         getBootstrapRewardsWallet().withdraw(totalBootstrapRewards);
@@ -155,28 +110,6 @@
         settings = _settings;
     }
 
-<<<<<<< HEAD
-=======
-    function topUpStakingRewardsPool(uint256 amount) external onlyWhenActive {
-        uint48 amount48 = toUint48Granularity(amount);
-        uint48 total48 = poolsAndTotalBalances.stakingPool + amount48;
-        poolsAndTotalBalances.stakingPool = total48;
-
-        IERC20 _erc20 = erc20;
-        require(_erc20.transferFrom(msg.sender, address(this), amount), "Rewards::topUpProRataPool - insufficient allowance");
-
-        IProtocolWallet wallet = getStakingRewardsWallet();
-        require(_erc20.approve(address(wallet), amount), "Rewards::topUpProRataPool - approve failed");
-        wallet.topUp(amount);
-
-        emit StakingRewardsAddedToPool(amount, toUint256Granularity(total48));
-    }
-
-    function getStakingRewardBalance(address addr) external view returns (uint256) {
-        return toUint256Granularity(balances[addr].stakingRewards);
-    }
-
->>>>>>> 90f57d67
     function getLastRewardAssignmentTime() external view returns (uint256) {
         return lastAssignedAt;
     }
@@ -194,12 +127,7 @@
         if (totalWeight > 0) { // TODO - handle the case of totalStake == 0. consider also an empty committee. consider returning a boolean saying if the amount was successfully distributed or not and handle on caller side.
             uint256 duration = now.sub(lastAssignedAt);
 
-<<<<<<< HEAD
             uint annualRateInPercentMille = Math.min(uint(_settings.annualRateInPercentMille), toUint256Granularity(_settings.annualCap).mul(100000).div(totalWeight)); // todo make 100000 constant?
-=======
-            uint annualRateInPercentMille = Math.min(uint(_settings.annualRateInPercentMille), toUint256Granularity(_settings.annualCap).mul(100000).div(totalWeight));
-            uint48 curAmount;
->>>>>>> 90f57d67
             for (uint i = 0; i < committee.length; i++) {
                 assignedRewards[i] = weights[i].mul(annualRateInPercentMille).mul(duration).div(36500000 days);
                 total += assignedRewards[i];
