--- conflicted
+++ resolved
@@ -40,22 +40,8 @@
     IERC20 erc20;
     uint256 lastAssignedAt;
 
-<<<<<<< HEAD
-    address rewardsGovernor;
-
-    // TODO - add functionality similar to ownable (transfer governance, etc)
-    modifier onlyRewardsGovernor() {
-        require(msg.sender == rewardsGovernor, "caller is not the rewards governor");
-
-        _;
-    }
-
     modifier onlyCommitteeContract() {
         require(msg.sender == address(getCommitteeContract()), "caller is not the committee contract");
-=======
-    modifier onlyElectionsContract() {
-        require(msg.sender == address(getElectionsContract()), "caller is not the elections");
->>>>>>> 1e7af27b
 
         _;
     }
@@ -72,25 +58,13 @@
 
     // bootstrap rewards
 
-<<<<<<< HEAD
-    function setGeneralCommitteeAnnualBootstrap(uint256 annual_amount) external {
+    function setGeneralCommitteeAnnualBootstrap(uint256 annual_amount) external onlyFunctionalOwner {
         assignRewards();
         bootstrapAndStaking.generalCommitteeAnnualBootstrap = toUint48Granularity(annual_amount);
     }
 
-    function setComplianceCommitteeAnnualBootstrap(uint256 annual_amount) external {
+    function setComplianceCommitteeAnnualBootstrap(uint256 annual_amount) external onlyFunctionalOwner {
         assignRewards();
-=======
-    function setGeneralCommitteeAnnualBootstrap(uint256 annual_amount) external onlyFunctionalOwner {
-        (address[] memory generalCommittee, uint256[] memory weights, bool[] memory compliance) = getCommitteeContract().getCommittee();
-        _assignRewards(generalCommittee, weights, compliance);
-        bootstrapAndStaking.generalCommitteeAnnualBootstrap = toUint48Granularity(annual_amount);
-    }
-
-    function setComplianceCommitteeAnnualBootstrap(uint256 annual_amount) external onlyFunctionalOwner {
-        (address[] memory generalCommittee, uint256[] memory weights, bool[] memory compliance) = getCommitteeContract().getCommittee();
-        _assignRewards(generalCommittee, weights, compliance);
->>>>>>> 1e7af27b
         bootstrapAndStaking.complianceCommitteeAnnualBootstrap = toUint48Granularity(annual_amount);
     }
 
@@ -162,14 +136,8 @@
 
     // staking rewards
 
-<<<<<<< HEAD
-    function setAnnualStakingRewardsRate(uint256 annual_rate_in_percent_mille, uint256 annual_cap) external onlyRewardsGovernor {
+    function setAnnualStakingRewardsRate(uint256 annual_rate_in_percent_mille, uint256 annual_cap) external onlyFunctionalOwner {
         assignRewards();
-=======
-    function setAnnualStakingRewardsRate(uint256 annual_rate_in_percent_mille, uint256 annual_cap) external onlyFunctionalOwner {
-        (address[] memory committee, uint256[] memory weights, bool[] memory compliance) = getCommitteeContract().getCommittee();
-        _assignRewards(committee, weights, compliance);
->>>>>>> 1e7af27b
         BootstrapAndStaking memory pools = bootstrapAndStaking;
         pools.annualRateInPercentMille = uint48(annual_rate_in_percent_mille);
         pools.annualCap = toUint48Granularity(annual_cap);
