--- conflicted
+++ resolved
@@ -137,20 +137,12 @@
             // TODO ignore the pool here, update only on withdrawal
 
             uint256 duration = now.sub(lastPayedAt);
-<<<<<<< HEAD
             uint48 amountPerGeneralValidator = uint48(Math.min(uint(pools.generalCommitteeAnnualBootstrap).mul(duration).div(365 days), pools.bootstrapPool.div(committee.length)));
+            pools.bootstrapPool = uint48(pools.bootstrapPool.sub(amountPerGeneralValidator * committee.length));
+
             uint48 amountPerCompliantValidator = uint48(nCompliance == 0 ? 0 :
                 Math.min(uint(pools.complianceCommitteeAnnualBootstrap).mul(duration).div(365 days), pools.bootstrapPool.div(nCompliance)));
-
-            pools.bootstrapPool = uint48(pools.bootstrapPool.sub(amountPerGeneralValidator * committee.length).sub(amountPerCompliantValidator * nCompliance));
-=======
-            uint256 amountPerGeneralValidator = Math.min(pools.generalCommitteeAnnualBootstrap.mul(duration).div(365 days), pools.bootstrapPool.div(committee.length));
-            pools.bootstrapPool = pools.bootstrapPool.sub(amountPerGeneralValidator * committee.length);
-
-            uint256 amountPerCompliantValidator = nCompliance == 0 ? 0 :
-                Math.min(pools.complianceCommitteeAnnualBootstrap.mul(duration).div(365 days), pools.bootstrapPool.div(nCompliance));
-            pools.bootstrapPool = pools.bootstrapPool.sub(amountPerCompliantValidator * nCompliance);
->>>>>>> c3a493ec
+            pools.bootstrapPool = uint48(pools.bootstrapPool.sub(amountPerCompliantValidator * nCompliance));
 
             for (uint i = 0; i < committee.length; i++) {
                 assignedRewards[i] = uint48(amountPerGeneralValidator + (compliance[i] ? amountPerCompliantValidator : 0)); // todo may overflow
@@ -203,7 +195,8 @@
         if (totalWeight > 0) { // TODO - handle the case of totalStake == 0. consider also an empty committee. consider returning a boolean saying if the amount was successfully distributed or not and handle on caller side.
             uint256 duration = now.sub(lastPayedAt);
 
-<<<<<<< HEAD
+            // TODO ignore the pool here, update only on withdrawal
+
             uint256 annualAmount = Math.min(uint(pools.annualRateInPercentMille).mul(totalWeight).div(100000), toUint256Granularity(pools.annualCap));
             uint48 amount = uint48(Math.min(uint(toUint48Granularity(uint(annualAmount).mul(duration).div(365 days))), uint(pools.stakingPool)));
             pools.stakingPool = uint48(pools.stakingPool.sub(amount));
@@ -211,17 +204,6 @@
             uint48 curAmount;
             for (uint i = 0; i < committee.length; i++) {
                 curAmount = uint48(uint(amount).mul(weights[i]).div(totalWeight)); // todo may overflow
-=======
-            // TODO ignore the pool here, update only on withdrawal
-
-            uint256 annualAmount = Math.min(pools.annualRateInPercentMille.mul(totalWeight).div(100000), pools.annualCap);
-            uint256 amount = Math.min(annualAmount.mul(duration).div(365 days), pools.stakingPool);
-            pools.stakingPool = pools.stakingPool.sub(amount);
-
-            uint256 curAmount;
-            for (uint i = 0; i < committee.length; i++) {
-                curAmount = amount.mul(weights[i]).div(totalWeight);
->>>>>>> c3a493ec
                 assignedRewards[i] = curAmount;
                 totalAssigned = totalAssigned.add(curAmount);
             }
@@ -244,12 +226,8 @@
 
     function distributeOrbsTokenStakingRewards(uint256 totalAmount, uint256 fromBlock, uint256 toBlock, uint split, uint txIndex, address[] calldata to, uint256[] calldata amounts) external {
         require(to.length == amounts.length, "expected to and amounts to be of same length");
-<<<<<<< HEAD
         uint48 totalAmount_uint48 = toUint48Granularity(totalAmount);
         require(totalAmount == toUint256Granularity(totalAmount_uint48), "totalAmount must divide by 1e15");
-        require(totalAmount_uint48 <= balances[msg.sender].stakingRewards, "not enough balance for this distribution");
-=======
->>>>>>> c3a493ec
 
         DistributorBatchState memory ds = distributorBatchState[msg.sender];
         bool firstTxBySender = ds.nextTxIndex == 0;
@@ -273,13 +251,9 @@
             distributorBatchState[msg.sender].nextTxIndex = txIndex + 1;
         }
 
-<<<<<<< HEAD
+        require(totalAmount_uint48 <= balances[msg.sender].stakingRewards, "not enough balance for this distribution");
+
         balances[msg.sender].stakingRewards = uint48(balances[msg.sender].stakingRewards.sub(totalAmount_uint48)); // todo may underflow
-=======
-        require(totalAmount <= balances[msg.sender].stakingRewards, "not enough balance for this distribution");
-
-        balances[msg.sender].stakingRewards = balances[msg.sender].stakingRewards.sub(totalAmount);
->>>>>>> c3a493ec
 
         IStakingContract stakingContract = getStakingContract();
         approve(erc20, address(stakingContract), totalAmount_uint48);
@@ -350,14 +324,8 @@
         }
         if (n == 0) return;
 
-<<<<<<< HEAD
         uint48 totalAssigned = 0;
         uint48 curAmount = toUint48Granularity(amount.div(n));
-=======
-        uint256 totalAssigned = 0;
-
-        uint256 curAmount = amount.div(n);
->>>>>>> c3a493ec
         for (uint i = 0; i < committee.length; i++) {
             if (!isCompliant || compliance[i]) {
                 assignedFees[i] = uint48(assignedFees[i].add(curAmount)); // todo may overflow
