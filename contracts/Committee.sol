pragma solidity 0.5.16;

import "./spec_interfaces/ICommittee.sol";
import "@openzeppelin/contracts/ownership/Ownable.sol";
import "./spec_interfaces/IValidatorsRegistration.sol";
import "@openzeppelin/contracts/math/Math.sol";
import "./ContractRegistryAccessor.sol";

/// @title Elections contract interface
contract Committee is ICommittee, ContractRegistryAccessor {
	address[] participantAddresses;

	struct MemberData { // TODO can be reduced to 1 state entry
		uint128 weight;
		uint48 readyToSyncTimestamp;
		bool isMember; // exists
		bool readyForCommittee;
		bool isCompliant;

		bool isStandby;
		bool inCommittee;
	}
	mapping (address => MemberData) membersData;

	struct Member {
		address addr;
		MemberData data;
	} // Never in state, only in memory

	struct Participant {
		MemberData data;
		address addr;
		uint8 pos;

		bool shouldBeInCommittee;
		bool shouldBeStandby;
	} // Never in state, only in memory

	struct Settings { // TODO can be reduced to 2-3 state entries
		uint48 readyToSyncTimeout;
		uint8 maxCommitteeSize;
		uint8 maxStandbys;
	}
	Settings settings;

	uint256 weightSortIndicesOneBasedBytes;

	// Derived properties
	struct CommitteeInfo {
		uint64 committeeBitmap;
		uint8 standbysCount;
		uint8 committeeSize;
	}
	CommitteeInfo committeeInfo;

	modifier onlyElectionsContract() {
		require(msg.sender == address(getElectionsContract()), "caller is not the elections");

		_;
	}

	constructor(uint _maxCommitteeSize, uint _maxStandbys, uint256 _readyToSyncTimeout) public {
		require(_maxCommitteeSize > 0, "maxCommitteeSize must be larger than 0");
		require(_maxStandbys > 0, "maxStandbys must be larger than 0");
		require(_maxCommitteeSize + _maxStandbys <= 32, "maxCommitteeSize + maxStandbys must be 32 at most");
		require(_readyToSyncTimeout > 0, "readyToSyncTimeout must be larger than 0");
		require(_maxStandbys > 0, "maxStandbys must be larger than 0");
		settings = Settings({
			maxCommitteeSize: uint8(_maxCommitteeSize),
			maxStandbys: uint8(_maxStandbys),
			readyToSyncTimeout: uint48(_readyToSyncTimeout)
		});
	}

	/*
	 * Methods restricted to other Orbs contracts
	 */

	/// @dev Called by: Elections contract
	/// Notifies a weight change for sorting to a relevant committee member.
	/// weight = 0 indicates removal of the member from the committee (for example on unregister, voteUnready, voteOut)
	function memberWeightChange(address addr, uint256 weight) external onlyElectionsContract returns (bool committeeChanged, bool standbysChanged) {
		require(uint256(uint128(weight)) == weight, "weight is out of range");

		MemberData memory memberData = membersData[addr];
		if (!memberData.isMember) {
			return (false, false);
		}
		memberData.weight = uint128(weight);
		return _rankAndUpdateMember(Member({
			addr: addr,
			data: memberData
		}));
	}

	function memberReadyToSync(address addr, bool readyForCommittee) external onlyElectionsContract returns (bool committeeChanged, bool standbysChanged) {
		MemberData memory memberData = membersData[addr];
		if (!memberData.isMember) {
			return (false, false);
		}

		memberData.readyToSyncTimestamp = uint48(now);
		memberData.readyForCommittee = readyForCommittee;
		return _rankAndUpdateMember(Member({
			addr: addr,
			data: memberData
		}));
	}

	function memberNotReadyToSync(address addr) external onlyElectionsContract returns (bool committeeChanged, bool standbysChanged) {
		MemberData memory memberData = membersData[addr];
		if (!memberData.isMember) {
			return (false, false);
		}

		memberData.readyToSyncTimestamp = 0;
		memberData.readyForCommittee = false;
		return _rankAndUpdateMember(Member({
			addr: addr,
			data: memberData
		}));
	}

	function memberComplianceChange(address addr, bool isCompliant) external onlyElectionsContract returns (bool commiteeChanged, bool standbysChanged) {
		MemberData memory memberData = membersData[addr];
		if (!memberData.isMember) {
			return (false, false);
		}

		memberData.isCompliant = isCompliant;
		return _rankAndUpdateMember(Member({
			addr: addr,
			data: memberData
		}));
	}

	function addMember(address addr, uint256 weight, bool isCompliant) external onlyElectionsContract returns (bool committeeChanged, bool standbysChanged) {
		require(uint256(uint128(weight)) == weight, "weight is out of range");

		if (membersData[addr].isMember) {
			return (false, false);
		}

		return _rankAndUpdateMember(Member({
			addr: addr,
			data: MemberData({
				isMember: true,
				readyForCommittee: false,
				readyToSyncTimestamp: 0,
				weight: uint128(weight),
				isCompliant: isCompliant,
				isStandby: false,
				inCommittee: false
				})
		}));
	}

	/// @dev Called by: Elections contract
	/// Notifies a a member removal for example due to voteOut / voteUnready
	function removeMember(address addr) external onlyElectionsContract returns (bool committeeChanged, bool standbysChanged) {
		MemberData memory memberData = membersData[addr];
		memberData.isMember = false;
		(committeeChanged, standbysChanged) = _rankAndUpdateMember(Member({
			addr: addr,
			data: memberData
		}));
		delete membersData[addr];
	}

	/// @dev Called by: Elections contract
	/// Returns the committee members and their weights
	function getCommittee() external view returns (address[] memory addrs, uint256[] memory weights, bool[] memory compliance) {
		return _getCommittee();
	}

	/// @dev Returns the standy (out of committee) members and their weights
	function getStandbys() external view returns (address[] memory addrs, uint256[] memory weights) {
		return _getStandbys();
	}

	/// @dev Called by: Elections contract
	/// Returns the committee members and their weights
	function _getCommittee() public view returns (address[] memory addrs, uint256[] memory weights, bool[] memory compliance) {
		CommitteeInfo memory _committeeInfo = committeeInfo;
		uint bitmap = uint(_committeeInfo.committeeBitmap);
		uint committeeSize = _committeeInfo.committeeSize;

		addrs = new address[](committeeSize);
		weights = new uint[](committeeSize);
		compliance = new bool[](committeeSize);
		uint aInd = 0;
		uint pInd = 0;
		MemberData memory md;
		bitmap = uint(_committeeInfo.committeeBitmap);
		while (bitmap != 0) {
			if (bitmap & 1 == 1) {
				addrs[aInd] = participantAddresses[pInd];
				md = membersData[addrs[aInd]];
				weights[aInd] = md.weight;
				compliance[aInd] = md.isCompliant;
				aInd++;
			}
			bitmap >>= 1;
			pInd++;
		}
	}

	/// @dev Returns the standby (out of committee) members and their weights
	function _getStandbys() public view returns (address[] memory addrs, uint256[] memory weights) {
		CommitteeInfo memory _committeeInfo = committeeInfo;
		uint bitmap = uint(_committeeInfo.committeeBitmap);
		uint standbysCount = uint(_committeeInfo.standbysCount);

		addrs = new address[](standbysCount);
		weights = new uint[](standbysCount);
		bitmap = uint(_committeeInfo.committeeBitmap);
		uint aInd = 0;
		uint pInd;
		address addr;
		while (aInd < standbysCount) {
			if (bitmap & 1 == 0) {
				addr = participantAddresses[pInd];
				if (addr != address(0)) {
					addrs[aInd] = addr;
					weights[aInd] = uint(membersData[addr].weight);
					aInd++;
				}
			}
			bitmap = bitmap >> 1;
			pInd++;
		}
	}

	/*
     * Getters
     */

	/// @dev returns the current committee
	/// used also by the rewards and fees contracts
	function getCommitteeInfo() external view returns (address[] memory addrs, uint256[] memory weights, address[] memory orbsAddrs, bytes4[] memory ips) { // todo also compliance
		(address[] memory _committee, uint256[] memory _weights,) = _getCommittee();
		return (_committee, _weights, _loadOrbsAddresses(_committee), _loadIps(_committee));
	}

	/// @dev returns the current standbys (out of commiteee) topology
	function getStandbysInfo() external view returns (address[] memory addrs, uint256[] memory weights, address[] memory orbsAddrs, bytes4[] memory ips) {
		(address[] memory _standbys, uint256[] memory _weights) = _getStandbys();
		return (_standbys, _weights, _loadOrbsAddresses(_standbys), _loadIps(_standbys));
	}

	/*
	 * Private
	 */

	function _loadOrbsAddresses(address[] memory addrs) private view returns (address[] memory) {
		return getValidatorsRegistrationContract().getValidatorsOrbsAddress(addrs);
	}

	function _loadIps(address[] memory addrs) private view returns (bytes4[] memory) {
		bytes4[] memory ips = new bytes4[](addrs.length);
		IValidatorsRegistration validatorsRegistrationContract = getValidatorsRegistrationContract();
		for (uint i = 0; i < addrs.length; i++) {
			ips[i] = validatorsRegistrationContract.getValidatorIp(addrs[i]);
		}
		return ips;
	}

	function _rankAndUpdateMember(Member memory member) private returns (bool committeeChanged, bool standbysChanged) {
		(committeeChanged, standbysChanged) = _rankMember(member);
		membersData[member.addr] = member.data;
	}

	function _rankMember(Member memory member) private returns (bool committeeChanged, bool standbysChanged) {
		Settings memory _settings = settings;

		bool isParticipant = member.data.inCommittee || member.data.isStandby;
		if (!isParticipant && !qualifiesAsStandby(member)) {
			return (false, false);
		}

		return updateOnMemberChange(member, _settings);
	}

	function isReadyToSyncStale(uint48 timestamp, bool currentlyInCommittee, Settings memory _settings) private view returns (bool) {
		return timestamp == 0 || !currentlyInCommittee && timestamp <= uint48(now) - _settings.readyToSyncTimeout;
	}

	function qualifiesAsStandby(Member memory member) private pure returns (bool) {
		return member.data.isMember && member.data.readyToSyncTimestamp != 0 && member.data.weight != 0;
	}

	function qualifiesAsStandby(Participant memory p) private pure returns (bool) {
		return qualifiesAsStandby(Member({
			data: p.data,
			addr: p.addr
		}));
	}

	function qualifiesForCommittee(Participant memory participant, Settings memory _settings, uint committeeSize) private view returns (bool) {
		return (
			participant.data.isMember &&
			participant.data.weight > 0 &&
			participant.data.readyForCommittee &&
			!isReadyToSyncStale(participant.data.readyToSyncTimestamp, participant.data.inCommittee, _settings) &&
			committeeSize < _settings.maxCommitteeSize
		);
	}

	function updateOnMemberChange(Member memory member, Settings memory _settings) private returns (bool committeeChanged, bool standbysChanged) {
		committeeChanged = member.data.inCommittee;
		standbysChanged = member.data.isStandby;

		address[] memory _participantsAddresses = participantAddresses;
		(Participant[] memory _participants, Participant memory memberAsParticipant) = loadParticipantsSortedByWeights(_participantsAddresses, member); // override stored member with preloaded one

		CommitteeInfo memory newCommitteeInfo;

		uint maxPos;
		Participant memory p;
		uint256 newWeightSortIndicesOneBasedBytes;
		bool changed;
		for (uint i = 0; i < _participants.length; i++) {
			p = _participants[i];
			if (qualifiesForCommittee(p, _settings, newCommitteeInfo.committeeSize)) {
				p.shouldBeInCommittee = true;
				newCommitteeInfo.committeeSize++;
				newCommitteeInfo.committeeBitmap |= uint64(uint(1) << p.pos);
			} else if (
				newCommitteeInfo.standbysCount < _settings.maxStandbys &&
				qualifiesAsStandby(p) &&
				!isReadyToSyncStale(p.data.readyToSyncTimestamp, p.data.inCommittee, _settings)
			) {
				p.shouldBeStandby = true;
				newCommitteeInfo.standbysCount++;
			}
		}

		for (uint i = 0; i < _participants.length; i++) {
			p = _participants[i];
			changed = false;
			if (p.shouldBeStandby != p.data.isStandby) {
				if (
					!p.shouldBeInCommittee && p.data.isStandby &&
					newCommitteeInfo.standbysCount < _settings.maxStandbys &&
					qualifiesAsStandby(p)
				) {
					p.shouldBeStandby = true;
					newCommitteeInfo.standbysCount++;
				}
				if (p.shouldBeStandby != p.data.isStandby) {
					p.data.isStandby = p.shouldBeStandby;
					if (p.shouldBeStandby && p.data.inCommittee) {
						p.data.readyToSyncTimestamp = uint48(now); // A committee member just became a standby, set its timestamp to now so will not be considered as timed-out
					}
					changed = true;
					standbysChanged = true;
				}
			}
			if (p.shouldBeInCommittee != p.data.inCommittee) {
				p.data.inCommittee = p.shouldBeInCommittee;
				changed = true;
				committeeChanged = true;
			}
			if (changed) {
				membersData[p.addr] = p.data;
			}
			if (!p.data.inCommittee && !p.data.isStandby) {
				// no longer a participant
				if (p.pos < _participantsAddresses.length) {
					participantAddresses[p.pos] = address(0);
				}
			} else {
				newWeightSortIndicesOneBasedBytes = (newWeightSortIndicesOneBasedBytes << 8) | uint8(p.pos + 1);
				if (maxPos < p.pos) maxPos = p.pos;
			}
		}

		// check if member is a new participant
		if (
			(memberAsParticipant.data.inCommittee || memberAsParticipant.data.isStandby) &&
			(_participantsAddresses.length == memberAsParticipant.pos || _participantsAddresses[memberAsParticipant.pos] == address(0))
		) {
			if (_participantsAddresses.length == memberAsParticipant.pos) {
				participantAddresses.length++;
				maxPos = memberAsParticipant.pos;
			}
			participantAddresses[memberAsParticipant.pos] = memberAsParticipant.addr;
		}

		if (_participantsAddresses.length > maxPos + 1) {
			participantAddresses.length = maxPos + 1;
		}

		weightSortIndicesOneBasedBytes = newWeightSortIndicesOneBasedBytes;
		committeeInfo = newCommitteeInfo; // todo check if changed before writing

		notifyChanges(_participants, newCommitteeInfo.committeeSize, newCommitteeInfo.standbysCount, committeeChanged, standbysChanged);
	}

	function notifyChanges(Participant[] memory participants, uint committeeSize, uint standbysCount, bool committeeChanged, bool standbysChanged) private {
		Participant memory p;
		uint ind;

		if (committeeChanged) {
			address[] memory committeeAddrs = new address[](committeeSize);
			uint[] memory committeeWeights = new uint[](committeeSize);
			bool[] memory committeeCompliance = new bool[](committeeSize); // todo - bitmap?
			ind = 0;
			for (uint i = 0; i < participants.length; i++) {
				p = participants[i];
				if (p.data.inCommittee) {
					committeeAddrs[ind] = p.addr;
					committeeCompliance[ind] = p.data.isCompliant;
					committeeWeights[ind++] = p.data.weight;
				}
			}
			_notifyCommitteeChanged(committeeAddrs, committeeWeights, committeeCompliance);
		}
		if (standbysChanged) {
			address[] memory standbyAddrs = new address[](standbysCount);
			uint[] memory standbyWeights = new uint[](standbysCount);
			bool[] memory standbysCompliance = new bool[](standbysCount); // todo - bitmap?
			ind = 0;
			for (uint i = 0; i < participants.length; i++) {
				p = participants[i];
				if (p.data.isStandby) {
					standbyAddrs[ind] = p.addr;
					standbysCompliance[ind] = p.data.isCompliant;
					standbyWeights[ind++] = p.data.weight;
				}
			}
			_notifyStandbysChanged(standbyAddrs, standbyWeights, standbysCompliance);
		}
	}

<<<<<<< HEAD
	function loadParticipantsSortedByWeights(address[] memory participantsAddrs, Member memory preloadedMember) private returns (Participant[] memory _participants, Participant memory memberAsParticipant) {
//		uint gl01 = gasleft();
=======
	function loadParticipantsSortedByWeights(address[] memory participantsAddrs, Member memory preloadedMember) private view returns (Participant[] memory _participants, Participant memory memberAsParticipant) {
>>>>>>> 2d3dd3fd
		uint nParticipants;
		bool newMember = !preloadedMember.data.inCommittee && !preloadedMember.data.isStandby;
		address addr;
		uint firstFreeSlot = participantsAddrs.length;
		for (uint i = 0; i < participantsAddrs.length; i++) {
			addr = participantsAddrs[i];
			if (addr != address(0)) {
				nParticipants++;
			} else if (firstFreeSlot == participantsAddrs.length) {
				firstFreeSlot = i;
			}
		}
		if (newMember) nParticipants++;

		uint sortBytes = weightSortIndicesOneBasedBytes;
		_participants = new Participant[](nParticipants);
		uint pind = nParticipants - 1;
		uint pos;

		Participant memory p;
		MemberData memory md;
		uint preloadedInd = uint(-1);
		uint preloadedPos = uint(-1);
		while (sortBytes != 0) {
			pos = uint(sortBytes & 0xFF) - 1;
			addr = participantsAddrs[pos];
			if (addr != preloadedMember.addr) {
				md = membersData[addr];
				if (
					preloadedInd == uint(-1) && (
					md.weight > preloadedMember.data.weight || (md.weight == preloadedMember.data.weight && uint(addr) > uint(preloadedMember.addr)))
				) {
					p = _participants[pind];
					p.addr = preloadedMember.addr;
					p.data = preloadedMember.data;
					preloadedInd = pind;
					memberAsParticipant = p;
					pind--;
				}
				p = _participants[pind];
				p.addr = addr;
				p.data = md;
				p.pos = uint8(pos);
				pind--;
			} else {
				preloadedPos = pos;
			}
			sortBytes = sortBytes >> 8;
		}

		if (preloadedInd == uint(-1)) {
			preloadedInd = 0;
			p = _participants[preloadedInd];
			p.addr = preloadedMember.addr;
			p.data = preloadedMember.data;
			memberAsParticipant = p;
		}
		if (newMember) {
			_participants[preloadedInd].pos = uint8(firstFreeSlot);
		} else {
			_participants[preloadedInd].pos = uint8(preloadedPos);
		}
	}

	function _notifyStandbysChanged(address[] memory addrs, uint256[] memory weights, bool[] memory compliance) private {
		emit StandbysChanged(addrs, getValidatorsRegistrationContract().getValidatorsOrbsAddress(addrs), weights, compliance);
	}

	function _notifyCommitteeChanged(address[] memory addrs, uint256[] memory weights, bool[] memory compliance) private {
		emit CommitteeChanged(addrs, getValidatorsRegistrationContract().getValidatorsOrbsAddress(addrs), weights, compliance);
	}
}<|MERGE_RESOLUTION|>--- conflicted
+++ resolved
@@ -433,12 +433,7 @@
 		}
 	}
 
-<<<<<<< HEAD
-	function loadParticipantsSortedByWeights(address[] memory participantsAddrs, Member memory preloadedMember) private returns (Participant[] memory _participants, Participant memory memberAsParticipant) {
-//		uint gl01 = gasleft();
-=======
 	function loadParticipantsSortedByWeights(address[] memory participantsAddrs, Member memory preloadedMember) private view returns (Participant[] memory _participants, Participant memory memberAsParticipant) {
->>>>>>> 2d3dd3fd
 		uint nParticipants;
 		bool newMember = !preloadedMember.data.inCommittee && !preloadedMember.data.isStandby;
 		address addr;
