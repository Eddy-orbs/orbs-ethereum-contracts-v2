pragma solidity 0.5.16;

import "./spec_interfaces/ICommittee.sol";
<<<<<<< HEAD
import "@openzeppelin/contracts/ownership/Ownable.sol";
import "./spec_interfaces/IValidatorsRegistration.sol";
import "@openzeppelin/contracts/math/Math.sol";

/// @title Elections contract interface
contract Committee is ICommittee, Ownable {
	address[] participants;
=======
import "./ContractRegistryAccessor.sol";

/// @title Elections contract interface
contract Committee is ICommittee, ContractRegistryAccessor {
	address[] topology;
>>>>>>> 486d8e0c

	struct MemberData { // TODO can be reduced to 1 state entry
		bool isMember; // exists
		bool readyForCommittee;
		uint256 readyToSyncTimestamp;
		uint256 weight;

		bool isStandby;
		bool inCommittee;
	}
	mapping (address => MemberData) membersData;

	struct Member {
		address addr;
		MemberData data;
	} // Never in state, only in memory

	struct Participant {
		address addr;
		MemberData data;
		uint pos;
	} // Never in state, only in memory

	struct Settings { // TODO can be reduced to 2-3 state entries
		address minimumAddress;
		uint minimumWeight;
		uint minCommitteeSize;
		uint maxCommitteeSize;
		uint maxStandbys;
		uint readyToSyncTimeout;
	}
	Settings settings;

	// Derived properties (TODO can be reduced to 2-3 state entries)
	struct CommitteeInfo {
		uint freeParticipantSlotPos;

		// Standby entry barrier
		uint oldestReadyToSyncStandbyTimestamp; // todo 4 bytes?
		uint minStandbyWeight;
		address minStandbyAddress;
		uint standbysCount;

		// Committee entry barrier
		uint committeeSize;
		uint minCommitteeMemberWeight;
		address minCommitteeMemberAddress;
	}
	CommitteeInfo committeeInfo;

	modifier onlyElectionsContract() {
		require(msg.sender == address(getElectionsContract()), "caller is not the elections");

		_;
	}

	constructor(uint _minCommitteeSize, uint _maxCommitteeSize, uint _minimumWeight, uint _maxStandbys, uint256 _readyToSyncTimeout) public {
		require(_maxCommitteeSize > 0, "maxCommitteeSize must be larger than 0");
		require(_maxStandbys > 0, "maxStandbys must be larger than 0");
		require(_readyToSyncTimeout > 0, "readyToSyncTimeout must be larger than 0");
		require(_maxStandbys > 0, "maxStandbys must be larger than 0");
		settings = Settings({
			minCommitteeSize: _minCommitteeSize,
			maxCommitteeSize: _maxCommitteeSize,
			minimumWeight: _minimumWeight, // TODO do we need minimumWeight here in the constructor?
			minimumAddress: address(0), // TODO if we pass minimum weight, need to also pass min address
			maxStandbys: _maxStandbys,
			readyToSyncTimeout: _readyToSyncTimeout
		});
	}

	/*
	 * Methods restricted to other Orbs contracts
	 */

	/// @dev Called by: Elections contract
	/// Notifies a weight change for sorting to a relevant committee member.
    /// weight = 0 indicates removal of the member from the committee (for example on unregister, voteUnready, voteOut)
	function memberWeightChange(address addr, uint256 weight) external onlyElectionsContract returns (bool committeeChanged, bool standbysChanged) {
		MemberData memory memberData = membersData[addr];
		if (memberData.isMember) {
			memberData.weight = weight;
			return _rankAndUpdateMember(Member({
				addr: addr,
				data: memberData
			}));
		}
		return (false, false);
	}

	function memberReadyToSync(address addr, bool readyForCommittee) external onlyElectionsContract returns (bool committeeChanged, bool standbysChanged) {
		MemberData memory memberData = membersData[addr];
		if (memberData.isMember) {
			memberData.readyToSyncTimestamp = now;
			memberData.readyForCommittee = readyForCommittee;
			return _rankAndUpdateMember(Member({
				addr: addr,
				data: memberData
			}));
		}
		return (false, false);
	}

	function memberNotReadyToSync(address addr) external onlyElectionsContract returns (bool committeeChanged, bool standbysChanged) {
		MemberData memory memberData = membersData[addr];
		if (memberData.isMember) {
			memberData.readyToSyncTimestamp = 0;
			memberData.readyForCommittee = false;
			return _rankAndUpdateMember(Member({
				addr: addr,
				data: memberData
			}));
		}
		return (false, false);
	}

	function addMember(address addr, uint256 weight) external onlyElectionsContract returns (bool committeeChanged, bool standbysChanged) {
		if (!membersData[addr].isMember) {
			return _rankAndUpdateMember(Member({
				addr: addr,
				data: MemberData({
					isMember: true,
					readyForCommittee: false,
					readyToSyncTimestamp: 0,
					weight: weight,
					isStandby: false,
					inCommittee: false
				})
			}));
		}
		return (false, false);
	}

	/// @dev Called by: Elections contract
	/// Notifies a a member removal for example due to voteOut / voteUnready
	function removeMember(address addr) external onlyElectionsContract returns (bool committeeChanged, bool standbysChanged) {
		MemberData memory memberData = membersData[addr];
		memberData.isMember = false;
		(committeeChanged, standbysChanged) = _rankAndUpdateMember(Member({
			addr: addr,
			data: memberData
		}));
		delete membersData[addr];
	}

	/// @dev Called by: Elections contract
	/// Returns the weight of the committee member with the lowest weight
	function getLowestCommitteeMember() external view returns (address addr) {
		return committeeInfo.minCommitteeMemberAddress;
	}

	// TODO getCommittee and getStandbys can be cheaper by saving a committee and standbys bitmaps on changes

	/// @dev Called by: Elections contract
	/// Returns the committee members and their weights
	function getCommittee() external view returns (address[] memory addrs, uint256[] memory weights) {
		return _getCommittee();
	}

	/// @dev Returns the standy (out of committee) members and their weights
	function getStandbys() external view returns (address[] memory addrs, uint256[] memory weights) {
		return _getStandbys();
	}

	/// @dev Called by: Elections contract
	/// Returns the committee members and their weights
	function _getCommittee() public view returns (address[] memory addrs, uint256[] memory weights) {
		(Participant[] memory members,) = loadParticipants(participants, NullMember());
		Participant[] memory committee = computeCommittee(members, settings).committee;
		return toAddrsWeights(committee);
	}

	/// @dev Returns the standby (out of committee) members and their weights
	function _getStandbys() public view returns (address[] memory addrs, uint256[] memory weights) {
		(Participant[] memory members,) = loadParticipants(participants, NullMember());
		Participant[] memory standbys = computeCommittee(members, settings).standbys;
		return toAddrsWeights(standbys);
	}

	/// @dev Called by: Elections contract
	/// Sets the minimal weight, and committee members
    /// Every member with sortingWeight >= minimumWeight OR in top minimumN is included in the committee
	function setMinimumWeight(uint256 _minimumWeight, address _minimumAddress, uint _minCommitteeSize) external onlyElectionsContract {
		Settings memory _settings = settings;
		_settings.minimumWeight = _minimumWeight;
		_settings.minimumAddress = _minimumAddress;
		_settings.minCommitteeSize = _minCommitteeSize;
		settings = _settings;

		updateOnMemberChange(NullMember(), _settings);
	}

	/*
     * Getters
     */

    /// @dev returns the current committee
    /// used also by the rewards and fees contracts
	function getCommitteeInfo() external view returns (address[] memory addrs, uint256[] memory weights, address[] memory orbsAddrs, bytes4[] memory ips) {
		(address[] memory _committee, uint256[] memory _weights) = _getCommittee();
		return (_committee, _weights, _loadOrbsAddresses(_committee), _loadIps(_committee));
	}

    /// @dev returns the current standbys (out of commiteee) topology
	function getStandbysInfo() external view returns (address[] memory addrs, uint256[] memory weights, address[] memory orbsAddrs, bytes4[] memory ips) {
		(address[] memory _standbys, uint256[] memory _weights) = _getStandbys();
		return (_standbys, _weights, _loadOrbsAddresses(_standbys), _loadIps(_standbys));
	}

	/*
	 * Private
	 */

	function NullMember() private pure returns (Member memory nullMember) {
		return Member({
			addr: address(0),
			data: MemberData({
				isMember: false,
				readyForCommittee: false,
				readyToSyncTimestamp: 0,
				weight: 0,
				isStandby: false,
				inCommittee: false
			})
		});
	}

	function _loadOrbsAddresses(address[] memory addrs) private view returns (address[] memory) {
		address[] memory orbsAddresses = new address[](addrs.length);
		IValidatorsRegistration validatorsRegistrationContract = validatorsRegistration();
		for (uint i = 0; i < addrs.length; i++) {
			orbsAddresses[i] = validatorsRegistrationContract.getValidatorOrbsAddress(addrs[i]);
		}
		return orbsAddresses;
	}

	function _loadIps(address[] memory addrs) private view returns (bytes4[] memory) {
		bytes4[] memory ips = new bytes4[](addrs.length);
		IValidatorsRegistration validatorsRegistrationContract = validatorsRegistration();
		for (uint i = 0; i < addrs.length; i++) {
			ips[i] = validatorsRegistrationContract.getValidatorIp(addrs[i]);
		}
		return ips;
	}

	function _rankAndUpdateMember(Member memory member) private returns (bool committeeChanged, bool standbysChanged) {
		(committeeChanged, standbysChanged) = _rankMember(member);
		membersData[member.addr] = member.data;
	}

	function _rankMember(Member memory member) private returns (bool committeeChanged, bool standbysChanged) {
		Settings memory _settings = settings;

		bool isParticipant = member.data.inCommittee || member.data.isStandby;
		if (!isParticipant) {
			CommitteeInfo memory _committeeInfo = committeeInfo;
			if (!qualifiedToJoin(member, _settings, _committeeInfo)) {
				return (false, false);
			}
			joinMemberAsParticipant(member, _committeeInfo);
		}

		return updateOnMemberChange(member, _settings);
	}

	function qualifiedToJoin(Member memory member, Settings memory _settings, CommitteeInfo memory _committeeInfo) private view returns (bool) {
		return qualifiedToJoinAsStandby(member, _settings, _committeeInfo) || qualifiedToJoinCommittee(member, _settings, _committeeInfo);
	}

	function isReadyToSyncStale(uint256 timestamp, bool currentlyInCommittee, Settings memory _settings) private view returns (bool) {
		return timestamp == 0 || !currentlyInCommittee && timestamp <= now - _settings.readyToSyncTimeout;
	}

	function qualifiesAsStandby(Member memory member) private pure returns (bool) {
		return member.data.isMember && member.data.readyToSyncTimestamp != 0 && member.data.weight != 0; // TODO should we check for isReadyToSyncStale instead? this means that timed-out nodes are evicted on any change, instead of only when being replaced.
	}

	function qualifiedToJoinAsStandby(Member memory member, Settings memory _settings, CommitteeInfo memory _committeeInfo) private view returns (bool) {
		if (!qualifiesAsStandby(member)) {
			return false;
		}

		return _committeeInfo.standbysCount < _settings.maxStandbys || // Room in standbys
			_committeeInfo.standbysCount > 0 && member.data.readyToSyncTimestamp > _committeeInfo.oldestReadyToSyncStandbyTimestamp || // A standby timed out
			outranksLowestStandby(member, _committeeInfo, _settings); // A standby can be outranked by weight
	}

	function isAboveCommitteeEntryThreshold(Member memory member, Settings memory _settings) private view returns (bool) {
		return compareMembersPerCommitteeCriteria(
			member,
			Member({
				addr: _settings.minimumAddress,
				data: MemberData({
					isMember: true,
					readyForCommittee: true,
					readyToSyncTimestamp: now,
					weight: _settings.minimumWeight,

					isStandby: false,
					inCommittee: true
				})
			}),
			_settings
		) >= 0;
	}

	function outranksLowestCommitteeMember(Member memory member, CommitteeInfo memory _committeeInfo, Settings memory _settings) private view returns (bool) {
		return _committeeInfo.committeeSize > 0 && compareMembersPerCommitteeCriteria(
			member,
			Member({
				addr: _settings.minimumAddress,
				data: MemberData({
					isMember: true,
					readyForCommittee: true,
					readyToSyncTimestamp: now,
					weight: _committeeInfo.minCommitteeMemberWeight,

					isStandby: false,
					inCommittee: true
				})
			}),
			_settings
		) > 0;
	}

	function outranksLowestStandby(Member memory member, CommitteeInfo memory _committeeInfo, Settings memory _settings) private view returns (bool) {
		return _committeeInfo.standbysCount > 0 && compareMembersPerStandbyCriteria(
			member,
			Member({
				addr: _committeeInfo.minStandbyAddress,
				data: MemberData({
					isMember: true,
					readyForCommittee: false,
					readyToSyncTimestamp: now,
					weight: _committeeInfo.minStandbyWeight,

					isStandby: true,
					inCommittee: false
				})
			}),
		_settings) > 0;
	}

	function qualifiesForCommittee(Member memory member, Settings memory _settings, uint committeeSize, bool _outranksLowestCommitteeMember) private view returns (bool) {
		return (
			member.data.isMember &&
			member.data.weight > 0 &&
			member.data.readyForCommittee &&
			!isReadyToSyncStale(member.data.readyToSyncTimestamp, member.data.inCommittee, _settings) &&
			(
				_outranksLowestCommitteeMember ||
				committeeSize < _settings.minCommitteeSize ||
				committeeSize < _settings.maxCommitteeSize && isAboveCommitteeEntryThreshold(member, _settings)
			)
		);
	}

	function qualifiedToJoinCommittee(Member memory member, Settings memory _settings, CommitteeInfo memory _committeeInfo) private view returns (bool) {
		return qualifiesForCommittee(member, _settings, _committeeInfo.committeeSize, outranksLowestCommitteeMember(member, _committeeInfo, _settings));
	}

	function joinMemberAsParticipant(Member memory member, CommitteeInfo memory _committeeInfo) private {
		participants.length = Math.max(participants.length, _committeeInfo.freeParticipantSlotPos + 1);
		participants[_committeeInfo.freeParticipantSlotPos] = member.addr;
	}

	function updateOnMemberChange(Member memory member, Settings memory _settings) private returns (bool committeeChanged, bool standbysChanged) { // TODO this is sometimes called with a member with address 0 indicating no member changed
		// TODO in all the state writes below, can skip the write for the given member as it will be written anyway

		CommitteeInfo memory ci = CommitteeInfo({
			freeParticipantSlotPos: 0,
			oldestReadyToSyncStandbyTimestamp: 0,
			minStandbyWeight: 0,
			minStandbyAddress: address(0),
			standbysCount: 0,
			committeeSize: 0,
			minCommitteeMemberWeight: 0,
			minCommitteeMemberAddress: address(0)
		});

		committeeChanged = member.data.inCommittee;
		standbysChanged = member.data.isStandby;

		address[] memory _participants = participants;
		Participant[] memory _members;
		uint maxPos;

		// TODO consider modifying computeCommittee to return one list with labels and make a single pass here

		(_members, ci.freeParticipantSlotPos) = loadParticipants(_participants, member); // override stored member with preloaded one
		CommitteeComputationResults memory o = computeCommittee(_members, _settings);
		(ci.committeeSize, ci.standbysCount) = (o.committee.length, o.standbys.length);

		AnalyzisResult memory r = UpdateAndAnalyzeParticipantSet(o.committee, true, false, member.addr);
		(committeeChanged, standbysChanged) = (committeeChanged || r.committeeChanged, standbysChanged || r.standbysChanged);
		(ci.minCommitteeMemberWeight, ci.minCommitteeMemberAddress, maxPos) = (r.minWeight, r.minAddr, r.maxPos);

		r = UpdateAndAnalyzeParticipantSet(o.standbys, false, true, member.addr);
		(committeeChanged, standbysChanged) = (committeeChanged || r.committeeChanged, standbysChanged || r.standbysChanged);
		(ci.minStandbyWeight, ci.minStandbyAddress, ci.oldestReadyToSyncStandbyTimestamp) = (r.minWeight, r.minAddr, r.minTimestamp);
		maxPos = Math.max(maxPos, r.maxPos);

		r = UpdateAndAnalyzeParticipantSet(o.evicted, false, false, member.addr);
		(committeeChanged, standbysChanged) = (committeeChanged || r.committeeChanged, standbysChanged || r.standbysChanged);
		ci.freeParticipantSlotPos = Math.min(ci.freeParticipantSlotPos, r.minPos);

		participants.length = Math.min(_participants.length, maxPos + 1);

		committeeInfo = ci;

		if (committeeChanged) _notifyCommitteeChanged(o.committee);
		if (standbysChanged) _notifyStandbysChanged(o.standbys);
	}

	struct AnalyzisResult {
		bool committeeChanged;
		bool standbysChanged;
		uint minPos;
		uint maxPos;
		uint minWeight;
		address minAddr;
		uint minTimestamp;
	}
	function UpdateAndAnalyzeParticipantSet(Participant[] memory list, bool inCommittee, bool isStandby, address skipSavingMember) private returns (AnalyzisResult memory r) {
		r = AnalyzisResult({
			minWeight: uint256(-1),
			minAddr: address(-1),
			maxPos: 0,
			minPos: uint(-1),
			minTimestamp: uint(-1),
			committeeChanged: false,
			standbysChanged: false
		});
		for (uint i = 0; i < list.length; i++) {
			Participant memory p = list[i];
			bool changed = false;

			if (p.data.isStandby != isStandby) {
				p.data.isStandby = isStandby;
				if (isStandby && p.data.inCommittee) {
					p.data.readyToSyncTimestamp = now;
				}
				changed = true;
				r.standbysChanged = true;
			}

			if (p.data.inCommittee != inCommittee) {
				p.data.inCommittee = inCommittee;
				changed = true;
				r.committeeChanged = true;
			}

			if (!isStandby && !inCommittee) {
				participants[p.pos] = address(0);
			}

			if (changed && p.addr != skipSavingMember) {
				membersData[p.addr] = p.data;
			}

			r.maxPos = Math.max(r.maxPos, p.pos);
			r.minPos = Math.min(r.minPos, p.pos);
			r.minTimestamp = Math.min(r.minTimestamp, p.data.readyToSyncTimestamp);
			if (p.data.weight < r.minWeight) {
				r.minWeight = p.data.weight;
				r.minAddr = p.addr;
			} else if (p.data.weight == r.minWeight && uint(p.addr) < uint(r.minAddr)) {
				r.minAddr = p.addr;
			}
		}
	}

	function loadParticipants(address[] memory participantsAddrs, Member memory overrideMember) private view returns (Participant[] memory _participants, uint firstFreeSlot) {
		uint nParticipants = 0;
		firstFreeSlot = participantsAddrs.length;

		for (uint i = 0; i < participantsAddrs.length; i++) { // TODO can be replaced by getting number from committee info (which is read anyway)
			if (participantsAddrs[i] != address(0)) {
				nParticipants++;
			} else if (firstFreeSlot == participantsAddrs.length) {
				firstFreeSlot = i;
			}
		}

<<<<<<< HEAD
		_participants = new Participant[](nParticipants);
		uint mInd = 0;
		for (uint i = 0; i < participantsAddrs.length; i++) {
			address addr = participantsAddrs[i];
			if (addr != address(0)) {
				_participants[mInd] = Participant({
					addr: addr,
					data: addr == overrideMember.addr ? overrideMember.data : membersData[addr], // load data unless overridden
					pos: i
				});
				mInd++;
=======
		newStandbySize = topologySize - newCommitteeSize;
		if (newStandbySize > maxStandbys){
			(bool found, uint pos) = findTimedOutStandby();
			if (found) {
				_evict(pos); // evict timed-out
			} else {
				(bool lowestWeightFound, uint lowestWeightPos, uint256 lowestWeight) = findLowestWeightStandby();
				_evict(lowestWeightPos); // evict lowest weight
>>>>>>> 486d8e0c
			}
		}
	}

	struct CommitteeComputationResults {
		Participant[] committee;
		Participant[] standbys;
		Participant[] evicted;
	}

	function computeCommittee(Participant[] memory _participants, Settings memory _settings) private view returns (CommitteeComputationResults memory out) {

		Participant[] memory list = slice(_participants, 0, _participants.length); // TODO can be omitted?

		sortByCommitteeCriteria(list, _settings);

		uint i = 0;
		uint committeeSize = 0;

		while (
			i < list.length &&
			committeeSize < _settings.maxCommitteeSize &&
			qualifiesForCommittee(Member({addr: list[i].addr, data: list[i].data}), _settings, committeeSize, false)
		) {
			committeeSize++;
			i++;
		}

		sortByStandbysCriteria(list, _settings, committeeSize, list.length);

		uint nStandbys = 0;
		while (
			i < list.length &&
			nStandbys < _settings.maxStandbys &&
			qualifiesAsStandby(Member({addr: list[i].addr, data: list[i].data}))
		) {
			nStandbys++;
			i++;
		}

		uint nEvicted = list.length - nStandbys - committeeSize;

		Participant[] memory committee = slice(list, 0, committeeSize);
		Participant[] memory standbys = slice(list, committeeSize, nStandbys);
		Participant[] memory evicted = slice(list, committeeSize + nStandbys, nEvicted);

		return CommitteeComputationResults({
			committee: committee,
			standbys: standbys,
			evicted: evicted
		});
	}

	enum Comparator {Committee, Standbys}

	function sortByCommitteeCriteria(Participant[] memory list, Settings memory _settings) private view {
		quickSort(list, 0, list.length, _settings, Comparator.Committee);
	}

	function sortByStandbysCriteria(Participant[] memory list, Settings memory _settings, uint from, uint to) private view {
		quickSort(list, from, to, _settings, Comparator.Standbys);
	}

	function quickSort(Participant[] memory arr, uint from, uint to, Settings memory _settings, Comparator comparator) private view {
        // todo: are stack variables initialized to 0? if so, some assignments can be omitted
        Participant memory piv;
        uint i = 0;
        int L;
        int R;
        int[] memory beg = new int[](to - from + 1);
        int[] memory end = new int[](to - from + 1);

		(beg[0], end[0]) = (int(from), int(to));
        while (int(i) >= 0) {
            L = beg[i];
            R = end[i] - 1;
            if (L < R) {
                piv = arr[uint(L)];
                while (L<R) {
                    while (L < R && compareMembers(arr[uint(R)], piv, _settings, comparator) <= 0) {
                        R--;
                    }
                    if (L < R) {
                        arr[uint(L++)] = arr[uint(R)];
                    }
                    while (L < R && compareMembers(arr[uint(L)], piv, _settings, comparator) >= 0) {
                        L++;
                    }
                    if (L < R) {
                        arr[uint(R--)] = arr[uint(L)];
                    }
                }
                arr[uint(L)] = piv;
                beg[i + 1] = L + 1;
                end[i + 1] = end[i];
                end[i++] = L;
            } else {
                i--;
            }
        }
	}

	function compareMembers(Participant memory a, Participant memory b, Settings memory _settings, Comparator comparator) private view returns (int) {
		Member memory ma = Member({addr: a.addr, data: a.data});
		Member memory mb = Member({addr: b.addr, data: b.data});
		if (comparator == Comparator.Committee) {
			return compareMembersPerCommitteeCriteria(ma, mb, _settings);
		} else {
			return compareMembersPerStandbyCriteria(ma, mb, _settings);
		}
	}

	function compareMembersPerCommitteeCriteria(Member memory v1, Member memory v2, Settings memory _settings) private view returns (int) {
		bool v1TimedOut = isReadyToSyncStale(v1.data.readyToSyncTimestamp, v1.data.inCommittee, _settings);
		bool v2TimedOut = isReadyToSyncStale(v2.data.readyToSyncTimestamp, v2.data.inCommittee, _settings);

		bool v1Qualified = qualifiesAsStandby(v1);
		bool v2Qualified = qualifiesAsStandby(v2);

		if (v1Qualified && !v2Qualified) return 1;
		if (!v1Qualified && v2Qualified) return -1;

		// v1Qualified == v2Qualified

		if (v1.data.readyForCommittee && !v2.data.readyForCommittee) return 1;
		if (!v1.data.readyForCommittee && v2.data.readyForCommittee) return -1;

		// v1.data.readyForCommittee == !v2.data.readyForCommittee

		if (!v1TimedOut && v2TimedOut) return 1;
		if (v1TimedOut && !v2TimedOut) return -1;

		// v1TimedOut == v2TimedOut

		if (v1.data.weight > v2.data.weight) return 1;
		if (v1.data.weight < v2.data.weight) return -1;

		// v1.data.weight == v2.data.weight

		if (uint256(v1.addr) > uint256(v2.addr)) return 1;
		if (uint256(v1.addr) < uint256(v2.addr)) return -1;

		// v1.addr == v2.addr

		return 0;
	}

	function compareMembersPerStandbyCriteria(Member memory v1, Member memory v2, Settings memory _settings) private view returns (int) {
		bool v1TimedOut = isReadyToSyncStale(v1.data.readyToSyncTimestamp, v1.data.inCommittee, _settings);
		bool v2TimedOut = isReadyToSyncStale(v2.data.readyToSyncTimestamp, v2.data.inCommittee, _settings);

		bool v1Qualified = qualifiesAsStandby(v1);
		bool v2Qualified = qualifiesAsStandby(v2);

		if (v1Qualified && !v2Qualified) return 1;
		if (!v1Qualified && v2Qualified) return -1;

<<<<<<< HEAD
		// v1Qualified == v2Qualified

		if (!v1TimedOut && v2TimedOut) return 1;
		if (v1TimedOut && !v2TimedOut) return -1;
=======
	function _loadOrbsAddresses(address[] memory addrs) private view returns (address[] memory) {
		address[] memory orbsAddresses = new address[](addrs.length);
		IValidatorsRegistration validatorsRegistrationContract = getValidatorsRegistrationContract();
		for (uint i = 0; i < addrs.length; i++) {
			orbsAddresses[i] = validatorsRegistrationContract.getValidatorOrbsAddress(addrs[i]);
		}
		return orbsAddresses;
	}

	function _loadIps(address[] memory addrs) private view returns (bytes4[] memory) {
		bytes4[] memory ips = new bytes4[](addrs.length);
		IValidatorsRegistration validatorsRegistrationContract = getValidatorsRegistrationContract();
		for (uint i = 0; i < addrs.length; i++) {
			ips[i] = validatorsRegistrationContract.getValidatorIp(addrs[i]);
		}
		return ips;
	}
>>>>>>> 486d8e0c

		// v1TimedOut == v2TimedOut

		if (v1.data.weight > v2.data.weight) return 1;
		if (v1.data.weight < v2.data.weight) return -1;

		// v1.data.weight == v2.data.weight

<<<<<<< HEAD
		if (uint256(v1.addr) > uint256(v2.addr)) return 1;
		if (uint256(v1.addr) < uint256(v2.addr)) return -1;

		// v1.addr == v2.addr

		return 0;
	}

	function _notifyStandbysChanged(Participant[] memory standbys) private {
		(address[] memory addrs, uint256[] memory weights) = toAddrsWeights(standbys);
		emit StandbysChanged(addrs, _loadOrbsAddresses(addrs), weights);
	}

	function _notifyCommitteeChanged(Participant[] memory committee) private {
		(address[] memory addrs, uint256[] memory weights) = toAddrsWeights(committee);
		emit CommitteeChanged(addrs, _loadOrbsAddresses(addrs), weights);
=======
	function isReadyToSyncStale(address addr) private view returns (bool) {
		return members[addr].readyToSyncTimestamp <= now - readyToSyncTimeout;
>>>>>>> 486d8e0c
	}

	function toAddrsWeights(Participant[] memory list) private pure returns (address[] memory addrs, uint256[] memory weights) {
		addrs = new address[](list.length);
		weights = new uint256[](list.length);
		for (uint i = 0; i < list.length; i++) {
			addrs[i] = list[i].addr;
			weights[i] = list[i].data.weight;
		}
	}

	function validatorsRegistration() private view returns (IValidatorsRegistration) {
		return IValidatorsRegistration(contractRegistry.get("validatorsRegistration"));
	}

	function slice(Participant[] memory list, uint from, uint count) private pure returns (Participant[] memory sliced) {
		sliced = new Participant[](count);
		for (uint i = 0; i < count; i++) {
			sliced[i] = list[from + i];
		}
	}

}<|MERGE_RESOLUTION|>--- conflicted
+++ resolved
@@ -1,21 +1,14 @@
 pragma solidity 0.5.16;
 
 import "./spec_interfaces/ICommittee.sol";
-<<<<<<< HEAD
 import "@openzeppelin/contracts/ownership/Ownable.sol";
 import "./spec_interfaces/IValidatorsRegistration.sol";
 import "@openzeppelin/contracts/math/Math.sol";
-
-/// @title Elections contract interface
-contract Committee is ICommittee, Ownable {
-	address[] participants;
-=======
 import "./ContractRegistryAccessor.sol";
 
 /// @title Elections contract interface
 contract Committee is ICommittee, ContractRegistryAccessor {
-	address[] topology;
->>>>>>> 486d8e0c
+	address[] participants;
 
 	struct MemberData { // TODO can be reduced to 1 state entry
 		bool isMember; // exists
@@ -245,7 +238,7 @@
 
 	function _loadOrbsAddresses(address[] memory addrs) private view returns (address[] memory) {
 		address[] memory orbsAddresses = new address[](addrs.length);
-		IValidatorsRegistration validatorsRegistrationContract = validatorsRegistration();
+		IValidatorsRegistration validatorsRegistrationContract = getValidatorsRegistrationContract();
 		for (uint i = 0; i < addrs.length; i++) {
 			orbsAddresses[i] = validatorsRegistrationContract.getValidatorOrbsAddress(addrs[i]);
 		}
@@ -254,7 +247,7 @@
 
 	function _loadIps(address[] memory addrs) private view returns (bytes4[] memory) {
 		bytes4[] memory ips = new bytes4[](addrs.length);
-		IValidatorsRegistration validatorsRegistrationContract = validatorsRegistration();
+		IValidatorsRegistration validatorsRegistrationContract = getValidatorsRegistrationContract();
 		for (uint i = 0; i < addrs.length; i++) {
 			ips[i] = validatorsRegistrationContract.getValidatorIp(addrs[i]);
 		}
@@ -500,7 +493,6 @@
 			}
 		}
 
-<<<<<<< HEAD
 		_participants = new Participant[](nParticipants);
 		uint mInd = 0;
 		for (uint i = 0; i < participantsAddrs.length; i++) {
@@ -512,16 +504,6 @@
 					pos: i
 				});
 				mInd++;
-=======
-		newStandbySize = topologySize - newCommitteeSize;
-		if (newStandbySize > maxStandbys){
-			(bool found, uint pos) = findTimedOutStandby();
-			if (found) {
-				_evict(pos); // evict timed-out
-			} else {
-				(bool lowestWeightFound, uint lowestWeightPos, uint256 lowestWeight) = findLowestWeightStandby();
-				_evict(lowestWeightPos); // evict lowest weight
->>>>>>> 486d8e0c
 			}
 		}
 	}
@@ -679,30 +661,10 @@
 		if (v1Qualified && !v2Qualified) return 1;
 		if (!v1Qualified && v2Qualified) return -1;
 
-<<<<<<< HEAD
 		// v1Qualified == v2Qualified
 
 		if (!v1TimedOut && v2TimedOut) return 1;
 		if (v1TimedOut && !v2TimedOut) return -1;
-=======
-	function _loadOrbsAddresses(address[] memory addrs) private view returns (address[] memory) {
-		address[] memory orbsAddresses = new address[](addrs.length);
-		IValidatorsRegistration validatorsRegistrationContract = getValidatorsRegistrationContract();
-		for (uint i = 0; i < addrs.length; i++) {
-			orbsAddresses[i] = validatorsRegistrationContract.getValidatorOrbsAddress(addrs[i]);
-		}
-		return orbsAddresses;
-	}
-
-	function _loadIps(address[] memory addrs) private view returns (bytes4[] memory) {
-		bytes4[] memory ips = new bytes4[](addrs.length);
-		IValidatorsRegistration validatorsRegistrationContract = getValidatorsRegistrationContract();
-		for (uint i = 0; i < addrs.length; i++) {
-			ips[i] = validatorsRegistrationContract.getValidatorIp(addrs[i]);
-		}
-		return ips;
-	}
->>>>>>> 486d8e0c
 
 		// v1TimedOut == v2TimedOut
 
@@ -711,7 +673,6 @@
 
 		// v1.data.weight == v2.data.weight
 
-<<<<<<< HEAD
 		if (uint256(v1.addr) > uint256(v2.addr)) return 1;
 		if (uint256(v1.addr) < uint256(v2.addr)) return -1;
 
@@ -728,10 +689,6 @@
 	function _notifyCommitteeChanged(Participant[] memory committee) private {
 		(address[] memory addrs, uint256[] memory weights) = toAddrsWeights(committee);
 		emit CommitteeChanged(addrs, _loadOrbsAddresses(addrs), weights);
-=======
-	function isReadyToSyncStale(address addr) private view returns (bool) {
-		return members[addr].readyToSyncTimestamp <= now - readyToSyncTimeout;
->>>>>>> 486d8e0c
 	}
 
 	function toAddrsWeights(Participant[] memory list) private pure returns (address[] memory addrs, uint256[] memory weights) {
@@ -743,10 +700,6 @@
 		}
 	}
 
-	function validatorsRegistration() private view returns (IValidatorsRegistration) {
-		return IValidatorsRegistration(contractRegistry.get("validatorsRegistration"));
-	}
-
 	function slice(Participant[] memory list, uint from, uint count) private pure returns (Participant[] memory sliced) {
 		sliced = new Participant[](count);
 		for (uint i = 0; i < count; i++) {
