--- conflicted
+++ resolved
@@ -7,13 +7,9 @@
 import "./WithClaimableFunctionalOwnership.sol";
 
 /// @title Elections contract interface
-<<<<<<< HEAD
-contract Committee is ICommittee, ContractRegistryAccessor, WithClaimableFunctionalOwnership {
+contract Committee is ICommittee, ContractRegistryAccessor, WithClaimableFunctionalOwnership, Lockable {
 	uint constant MAX_TOPOLOGY = 32; // Cannot be greater than 32 (number of bytes in uint256)
 
-=======
-contract Committee is ICommittee, ContractRegistryAccessor, WithClaimableFunctionalOwnership, Lockable {
->>>>>>> 2a19607e
 	address[] participantAddresses;
 
 	struct MemberData { // TODO can be reduced to 1 state entry
